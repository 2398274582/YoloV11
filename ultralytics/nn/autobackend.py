--- conflicted
+++ resolved
@@ -1,673 +1,3 @@
-<<<<<<< HEAD
-# Ultralytics YOLO 🚀, AGPL-3.0 license
-
-import ast
-import contextlib
-import json
-import platform
-import zipfile
-from collections import OrderedDict, namedtuple
-from pathlib import Path
-
-import cv2
-import numpy as np
-import torch
-import torch.nn as nn
-from PIL import Image
-
-from ultralytics.utils import ARM64, IS_JETSON, IS_RASPBERRYPI, LINUX, LOGGER, ROOT, yaml_load
-from ultralytics.utils.checks import check_requirements, check_suffix, check_version, check_yaml
-from ultralytics.utils.downloads import attempt_download_asset, is_url
-
-
-def check_class_names(names):
-    """
-    Check class names.
-
-    Map imagenet class codes to human-readable names if required. Convert lists to dicts.
-    """
-    if isinstance(names, list):  # names is a list
-        names = dict(enumerate(names))  # convert to dict
-    if isinstance(names, dict):
-        # Convert 1) string keys to int, i.e. '0' to 0, and non-string values to strings, i.e. True to 'True'
-        names = {int(k): str(v) for k, v in names.items()}
-        n = len(names)
-        if max(names.keys()) >= n:
-            raise KeyError(
-                f"{n}-class dataset requires class indices 0-{n - 1}, but you have invalid class indices "
-                f"{min(names.keys())}-{max(names.keys())} defined in your dataset YAML."
-            )
-        if isinstance(names[0], str) and names[0].startswith("n0"):  # imagenet class codes, i.e. 'n01440764'
-            names_map = yaml_load(ROOT / "cfg/datasets/ImageNet.yaml")["map"]  # human-readable names
-            names = {k: names_map[v] for k, v in names.items()}
-    return names
-
-
-def default_class_names(data=None):
-    """Applies default class names to an input YAML file or returns numerical class names."""
-    if data:
-        with contextlib.suppress(Exception):
-            return yaml_load(check_yaml(data))["names"]
-    return {i: f"class{i}" for i in range(999)}  # return default if above errors
-
-
-class AutoBackend(nn.Module):
-    """
-    Handles dynamic backend selection for running inference using Ultralytics YOLO models.
-
-    The AutoBackend class is designed to provide an abstraction layer for various inference engines. It supports a wide
-    range of formats, each with specific naming conventions as outlined below:
-
-        Supported Formats and Naming Conventions:
-            | Format                | File Suffix      |
-            |-----------------------|------------------|
-            | PyTorch               | *.pt             |
-            | TorchScript           | *.torchscript    |
-            | ONNX Runtime          | *.onnx           |
-            | ONNX OpenCV DNN       | *.onnx (dnn=True)|
-            | OpenVINO              | *openvino_model/ |
-            | CoreML                | *.mlpackage      |
-            | TensorRT              | *.engine         |
-            | TensorFlow SavedModel | *_saved_model    |
-            | TensorFlow GraphDef   | *.pb             |
-            | TensorFlow Lite       | *.tflite         |
-            | TensorFlow Edge TPU   | *_edgetpu.tflite |
-            | PaddlePaddle          | *_paddle_model   |
-            | NCNN                  | *_ncnn_model     |
-
-    This class offers dynamic backend switching capabilities based on the input model format, making it easier to deploy
-    models across various platforms.
-    """
-
-    @torch.no_grad()
-    def __init__(
-        self,
-        weights="yolov8n.pt",
-        device=torch.device("cpu"),
-        dnn=False,
-        data=None,
-        fp16=False,
-        batch=1,
-        fuse=True,
-        verbose=True,
-    ):
-        """
-        Initialize the AutoBackend for inference.
-
-        Args:
-            weights (str): Path to the model weights file. Defaults to 'yolov8n.pt'.
-            device (torch.device): Device to run the model on. Defaults to CPU.
-            dnn (bool): Use OpenCV DNN module for ONNX inference. Defaults to False.
-            data (str | Path | optional): Path to the additional data.yaml file containing class names. Optional.
-            fp16 (bool): Enable half-precision inference. Supported only on specific backends. Defaults to False.
-            batch (int): Batch-size to assume for inference.
-            fuse (bool): Fuse Conv2D + BatchNorm layers for optimization. Defaults to True.
-            verbose (bool): Enable verbose logging. Defaults to True.
-        """
-        super().__init__()
-        w = str(weights[0] if isinstance(weights, list) else weights)
-        nn_module = isinstance(weights, torch.nn.Module)
-        (
-            pt,
-            jit,
-            onnx,
-            xml,
-            engine,
-            coreml,
-            saved_model,
-            pb,
-            tflite,
-            edgetpu,
-            tfjs,
-            paddle,
-            ncnn,
-            triton,
-            rknn,
-        ) = self._model_type(w)
-        fp16 &= pt or jit or onnx or xml or engine or nn_module or triton  # FP16
-        nhwc = coreml or saved_model or pb or tflite or edgetpu  # BHWC formats (vs torch BCWH)
-        stride = 32  # default stride
-        model, metadata = None, None
-
-        # Set device
-        cuda = torch.cuda.is_available() and device.type != "cpu"  # use CUDA
-        if cuda and not any([nn_module, pt, jit, engine, onnx]):  # GPU dataloader formats
-            device = torch.device("cpu")
-            cuda = False
-
-        # Download if not local
-        if not (pt or triton or nn_module):
-            w = attempt_download_asset(w)
-
-        # In-memory PyTorch model
-        if nn_module:
-            model = weights.to(device)
-            if fuse:
-                model = model.fuse(verbose=verbose)
-            if hasattr(model, "kpt_shape"):
-                kpt_shape = model.kpt_shape  # pose-only
-            stride = max(int(model.stride.max()), 32)  # model stride
-            names = model.module.names if hasattr(model, "module") else model.names  # get class names
-            model.half() if fp16 else model.float()
-            self.model = model  # explicitly assign for to(), cpu(), cuda(), half()
-            pt = True
-
-        # PyTorch
-        elif pt:
-            from ultralytics.nn.tasks import attempt_load_weights
-
-            model = attempt_load_weights(
-                weights if isinstance(weights, list) else w, device=device, inplace=True, fuse=fuse
-            )
-            if hasattr(model, "kpt_shape"):
-                kpt_shape = model.kpt_shape  # pose-only
-            stride = max(int(model.stride.max()), 32)  # model stride
-            names = model.module.names if hasattr(model, "module") else model.names  # get class names
-            model.half() if fp16 else model.float()
-            self.model = model  # explicitly assign for to(), cpu(), cuda(), half()
-
-        # TorchScript
-        elif jit:
-            LOGGER.info(f"Loading {w} for TorchScript inference...")
-            extra_files = {"config.txt": ""}  # model metadata
-            model = torch.jit.load(w, _extra_files=extra_files, map_location=device)
-            model.half() if fp16 else model.float()
-            if extra_files["config.txt"]:  # load metadata dict
-                metadata = json.loads(extra_files["config.txt"], object_hook=lambda x: dict(x.items()))
-
-        # ONNX OpenCV DNN
-        elif dnn:
-            LOGGER.info(f"Loading {w} for ONNX OpenCV DNN inference...")
-            check_requirements("opencv-python>=4.5.4")
-            net = cv2.dnn.readNetFromONNX(w)
-
-        # ONNX Runtime
-        elif onnx:
-            LOGGER.info(f"Loading {w} for ONNX Runtime inference...")
-            check_requirements(("onnx", "onnxruntime-gpu" if cuda else "onnxruntime"))
-            if IS_RASPBERRYPI or IS_JETSON:
-                # Fix 'numpy.linalg._umath_linalg' has no attribute '_ilp64' for TF SavedModel on RPi and Jetson
-                check_requirements("numpy==1.23.5")
-            import onnxruntime
-
-            providers = ["CUDAExecutionProvider", "CPUExecutionProvider"] if cuda else ["CPUExecutionProvider"]
-            session = onnxruntime.InferenceSession(w, providers=providers)
-            output_names = [x.name for x in session.get_outputs()]
-            metadata = session.get_modelmeta().custom_metadata_map
-
-        # OpenVINO
-        elif xml:
-            LOGGER.info(f"Loading {w} for OpenVINO inference...")
-            check_requirements("openvino>=2024.0.0")
-            import openvino as ov
-
-            core = ov.Core()
-            w = Path(w)
-            if not w.is_file():  # if not *.xml
-                w = next(w.glob("*.xml"))  # get *.xml file from *_openvino_model dir
-            ov_model = core.read_model(model=str(w), weights=w.with_suffix(".bin"))
-            if ov_model.get_parameters()[0].get_layout().empty:
-                ov_model.get_parameters()[0].set_layout(ov.Layout("NCHW"))
-
-            # OpenVINO inference modes are 'LATENCY', 'THROUGHPUT' (not recommended), or 'CUMULATIVE_THROUGHPUT'
-            inference_mode = "CUMULATIVE_THROUGHPUT" if batch > 1 else "LATENCY"
-            LOGGER.info(f"Using OpenVINO {inference_mode} mode for batch={batch} inference...")
-            ov_compiled_model = core.compile_model(
-                ov_model,
-                device_name="AUTO",  # AUTO selects best available device, do not modify
-                config={"PERFORMANCE_HINT": inference_mode},
-            )
-            input_name = ov_compiled_model.input().get_any_name()
-            metadata = w.parent / "metadata.yaml"
-
-        # TensorRT
-        elif engine:
-            LOGGER.info(f"Loading {w} for TensorRT inference...")
-            try:
-                import tensorrt as trt  # noqa https://developer.nvidia.com/nvidia-tensorrt-download
-            except ImportError:
-                if LINUX:
-                    check_requirements("tensorrt>7.0.0,<=10.1.0")
-                import tensorrt as trt  # noqa
-            check_version(trt.__version__, ">=7.0.0", hard=True)
-            check_version(trt.__version__, "<=10.1.0", msg="https://github.com/ultralytics/ultralytics/pull/14239")
-            if device.type == "cpu":
-                device = torch.device("cuda:0")
-            Binding = namedtuple("Binding", ("name", "dtype", "shape", "data", "ptr"))
-            logger = trt.Logger(trt.Logger.INFO)
-            # Read file
-            with open(w, "rb") as f, trt.Runtime(logger) as runtime:
-                try:
-                    meta_len = int.from_bytes(f.read(4), byteorder="little")  # read metadata length
-                    metadata = json.loads(f.read(meta_len).decode("utf-8"))  # read metadata
-                except UnicodeDecodeError:
-                    f.seek(0)  # engine file may lack embedded Ultralytics metadata
-                model = runtime.deserialize_cuda_engine(f.read())  # read engine
-
-            # Model context
-            try:
-                context = model.create_execution_context()
-            except Exception as e:  # model is None
-                LOGGER.error(f"ERROR: TensorRT model exported with a different version than {trt.__version__}\n")
-                raise e
-
-            bindings = OrderedDict()
-            output_names = []
-            fp16 = False  # default updated below
-            dynamic = False
-            is_trt10 = not hasattr(model, "num_bindings")
-            num = range(model.num_io_tensors) if is_trt10 else range(model.num_bindings)
-            for i in num:
-                if is_trt10:
-                    name = model.get_tensor_name(i)
-                    dtype = trt.nptype(model.get_tensor_dtype(name))
-                    is_input = model.get_tensor_mode(name) == trt.TensorIOMode.INPUT
-                    if is_input:
-                        if -1 in tuple(model.get_tensor_shape(name)):
-                            dynamic = True
-                            context.set_input_shape(name, tuple(model.get_tensor_profile_shape(name, 0)[1]))
-                            if dtype == np.float16:
-                                fp16 = True
-                    else:
-                        output_names.append(name)
-                    shape = tuple(context.get_tensor_shape(name))
-                else:  # TensorRT < 10.0
-                    name = model.get_binding_name(i)
-                    dtype = trt.nptype(model.get_binding_dtype(i))
-                    is_input = model.binding_is_input(i)
-                    if model.binding_is_input(i):
-                        if -1 in tuple(model.get_binding_shape(i)):  # dynamic
-                            dynamic = True
-                            context.set_binding_shape(i, tuple(model.get_profile_shape(0, i)[1]))
-                        if dtype == np.float16:
-                            fp16 = True
-                    else:
-                        output_names.append(name)
-                    shape = tuple(context.get_binding_shape(i))
-                im = torch.from_numpy(np.empty(shape, dtype=dtype)).to(device)
-                bindings[name] = Binding(name, dtype, shape, im, int(im.data_ptr()))
-            binding_addrs = OrderedDict((n, d.ptr) for n, d in bindings.items())
-            batch_size = bindings["images"].shape[0]  # if dynamic, this is instead max batch size
-
-        # CoreML
-        elif coreml:
-            LOGGER.info(f"Loading {w} for CoreML inference...")
-            import coremltools as ct
-
-            model = ct.models.MLModel(w)
-            metadata = dict(model.user_defined_metadata)
-
-        # TF SavedModel
-        elif saved_model:
-            LOGGER.info(f"Loading {w} for TensorFlow SavedModel inference...")
-            import tensorflow as tf
-
-            keras = False  # assume TF1 saved_model
-            model = tf.keras.models.load_model(w) if keras else tf.saved_model.load(w)
-            metadata = Path(w) / "metadata.yaml"
-
-        # TF GraphDef
-        elif pb:  # https://www.tensorflow.org/guide/migrate#a_graphpb_or_graphpbtxt
-            LOGGER.info(f"Loading {w} for TensorFlow GraphDef inference...")
-            import tensorflow as tf
-
-            from ultralytics.engine.exporter import gd_outputs
-
-            def wrap_frozen_graph(gd, inputs, outputs):
-                """Wrap frozen graphs for deployment."""
-                x = tf.compat.v1.wrap_function(lambda: tf.compat.v1.import_graph_def(gd, name=""), [])  # wrapped
-                ge = x.graph.as_graph_element
-                return x.prune(tf.nest.map_structure(ge, inputs), tf.nest.map_structure(ge, outputs))
-
-            gd = tf.Graph().as_graph_def()  # TF GraphDef
-            with open(w, "rb") as f:
-                gd.ParseFromString(f.read())
-            frozen_func = wrap_frozen_graph(gd, inputs="x:0", outputs=gd_outputs(gd))
-            with contextlib.suppress(StopIteration):  # find metadata in SavedModel alongside GraphDef
-                metadata = next(Path(w).resolve().parent.rglob(f"{Path(w).stem}_saved_model*/metadata.yaml"))
-
-        # TFLite or TFLite Edge TPU
-        elif tflite or edgetpu:  # https://www.tensorflow.org/lite/guide/python#install_tensorflow_lite_for_python
-            try:  # https://coral.ai/docs/edgetpu/tflite-python/#update-existing-tf-lite-code-for-the-edge-tpu
-                from tflite_runtime.interpreter import Interpreter, load_delegate
-            except ImportError:
-                import tensorflow as tf
-
-                Interpreter, load_delegate = tf.lite.Interpreter, tf.lite.experimental.load_delegate
-            if edgetpu:  # TF Edge TPU https://coral.ai/software/#edgetpu-runtime
-                LOGGER.info(f"Loading {w} for TensorFlow Lite Edge TPU inference...")
-                delegate = {"Linux": "libedgetpu.so.1", "Darwin": "libedgetpu.1.dylib", "Windows": "edgetpu.dll"}[
-                    platform.system()
-                ]
-                interpreter = Interpreter(model_path=w, experimental_delegates=[load_delegate(delegate)])
-            else:  # TFLite
-                LOGGER.info(f"Loading {w} for TensorFlow Lite inference...")
-                interpreter = Interpreter(model_path=w)  # load TFLite model
-            interpreter.allocate_tensors()  # allocate
-            input_details = interpreter.get_input_details()  # inputs
-            output_details = interpreter.get_output_details()  # outputs
-            # Load metadata
-            with contextlib.suppress(zipfile.BadZipFile):
-                with zipfile.ZipFile(w, "r") as model:
-                    meta_file = model.namelist()[0]
-                    metadata = ast.literal_eval(model.read(meta_file).decode("utf-8"))
-
-        # TF.js
-        elif tfjs:
-            raise NotImplementedError("YOLOv8 TF.js inference is not currently supported.")
-
-        # PaddlePaddle
-        elif paddle:
-            LOGGER.info(f"Loading {w} for PaddlePaddle inference...")
-            check_requirements("paddlepaddle-gpu" if cuda else "paddlepaddle")
-            import paddle.inference as pdi  # noqa
-
-            w = Path(w)
-            if not w.is_file():  # if not *.pdmodel
-                w = next(w.rglob("*.pdmodel"))  # get *.pdmodel file from *_paddle_model dir
-            config = pdi.Config(str(w), str(w.with_suffix(".pdiparams")))
-            if cuda:
-                config.enable_use_gpu(memory_pool_init_size_mb=2048, device_id=0)
-            predictor = pdi.create_predictor(config)
-            input_handle = predictor.get_input_handle(predictor.get_input_names()[0])
-            output_names = predictor.get_output_names()
-            metadata = w.parents[1] / "metadata.yaml"
-
-        # NCNN
-        elif ncnn:
-            LOGGER.info(f"Loading {w} for NCNN inference...")
-            check_requirements("git+https://github.com/Tencent/ncnn.git" if ARM64 else "ncnn")  # requires NCNN
-            import ncnn as pyncnn
-
-            net = pyncnn.Net()
-            net.opt.use_vulkan_compute = cuda
-            w = Path(w)
-            if not w.is_file():  # if not *.param
-                w = next(w.glob("*.param"))  # get *.param file from *_ncnn_model dir
-            net.load_param(str(w))
-            net.load_model(str(w.with_suffix(".bin")))
-            metadata = w.parent / "metadata.yaml"
-
-        # NVIDIA Triton Inference Server
-        elif triton:
-            check_requirements("tritonclient[all]")
-            from ultralytics.utils.triton import TritonRemoteModel
-
-            model = TritonRemoteModel(w)
-
-        # Any other format (unsupported)
-        else:
-            from ultralytics.engine.exporter import export_formats
-
-            raise TypeError(
-                f"model='{w}' is not a supported model format. "
-                f"See https://docs.ultralytics.com/modes/predict for help.\n\n{export_formats()}"
-            )
-
-        # Load external metadata YAML
-        if isinstance(metadata, (str, Path)) and Path(metadata).exists():
-            metadata = yaml_load(metadata)
-        if metadata and isinstance(metadata, dict):
-            for k, v in metadata.items():
-                if k in {"stride", "batch"}:
-                    metadata[k] = int(v)
-                elif k in {"imgsz", "names", "kpt_shape"} and isinstance(v, str):
-                    metadata[k] = eval(v)
-            stride = metadata["stride"]
-            task = metadata["task"]
-            batch = metadata["batch"]
-            imgsz = metadata["imgsz"]
-            names = metadata["names"]
-            kpt_shape = metadata.get("kpt_shape")
-        elif not (pt or triton or nn_module):
-            LOGGER.warning(f"WARNING ⚠️ Metadata not found for 'model={weights}'")
-
-        # Check names
-        if "names" not in locals():  # names missing
-            names = default_class_names(data)
-        names = check_class_names(names)
-
-        # Disable gradients
-        if pt:
-            for p in model.parameters():
-                p.requires_grad = False
-
-        self.__dict__.update(locals())  # assign all variables to self
-
-    def forward(self, im, augment=False, visualize=False, embed=None):
-        """
-        Runs inference on the YOLOv8 MultiBackend model.
-
-        Args:
-            im (torch.Tensor): The image tensor to perform inference on.
-            augment (bool): whether to perform data augmentation during inference, defaults to False
-            visualize (bool): whether to visualize the output predictions, defaults to False
-            embed (list, optional): A list of feature vectors/embeddings to return.
-
-        Returns:
-            (tuple): Tuple containing the raw output tensor, and processed output for visualization (if visualize=True)
-        """
-        b, ch, h, w = im.shape  # batch, channel, height, width
-        if self.fp16 and im.dtype != torch.float16:
-            im = im.half()  # to FP16
-        if self.nhwc:
-            im = im.permute(0, 2, 3, 1)  # torch BCHW to numpy BHWC shape(1,320,192,3)
-
-        # PyTorch
-        if self.pt or self.nn_module:
-            y = self.model(im, augment=augment, visualize=visualize, embed=embed)
-
-        # TorchScript
-        elif self.jit:
-            y = self.model(im)
-
-        # ONNX OpenCV DNN
-        elif self.dnn:
-            im = im.cpu().numpy()  # torch to numpy
-            self.net.setInput(im)
-            y = self.net.forward()
-
-        # ONNX Runtime
-        elif self.onnx:
-            im = im.cpu().numpy()  # torch to numpy
-            y = self.session.run(self.output_names, {self.session.get_inputs()[0].name: im})
-
-        # OpenVINO
-        elif self.xml:
-            im = im.cpu().numpy()  # FP32
-
-            if self.inference_mode in {"THROUGHPUT", "CUMULATIVE_THROUGHPUT"}:  # optimized for larger batch-sizes
-                n = im.shape[0]  # number of images in batch
-                results = [None] * n  # preallocate list with None to match the number of images
-
-                def callback(request, userdata):
-                    """Places result in preallocated list using userdata index."""
-                    results[userdata] = request.results
-
-                # Create AsyncInferQueue, set the callback and start asynchronous inference for each input image
-                async_queue = self.ov.runtime.AsyncInferQueue(self.ov_compiled_model)
-                async_queue.set_callback(callback)
-                for i in range(n):
-                    # Start async inference with userdata=i to specify the position in results list
-                    async_queue.start_async(inputs={self.input_name: im[i : i + 1]}, userdata=i)  # keep image as BCHW
-                async_queue.wait_all()  # wait for all inference requests to complete
-                y = np.concatenate([list(r.values())[0] for r in results])
-
-            else:  # inference_mode = "LATENCY", optimized for fastest first result at batch-size 1
-                y = list(self.ov_compiled_model(im).values())
-
-        # TensorRT
-        elif self.engine:
-            if self.dynamic or im.shape != self.bindings["images"].shape:
-                if self.is_trt10:
-                    self.context.set_input_shape("images", im.shape)
-                    self.bindings["images"] = self.bindings["images"]._replace(shape=im.shape)
-                    for name in self.output_names:
-                        self.bindings[name].data.resize_(tuple(self.context.get_tensor_shape(name)))
-                else:
-                    i = self.model.get_binding_index("images")
-                    self.context.set_binding_shape(i, im.shape)
-                    self.bindings["images"] = self.bindings["images"]._replace(shape=im.shape)
-                    for name in self.output_names:
-                        i = self.model.get_binding_index(name)
-                        self.bindings[name].data.resize_(tuple(self.context.get_binding_shape(i)))
-
-            s = self.bindings["images"].shape
-            assert im.shape == s, f"input size {im.shape} {'>' if self.dynamic else 'not equal to'} max model size {s}"
-            self.binding_addrs["images"] = int(im.data_ptr())
-            self.context.execute_v2(list(self.binding_addrs.values()))
-            y = [self.bindings[x].data for x in sorted(self.output_names)]
-
-        # CoreML
-        elif self.coreml:
-            im = im[0].cpu().numpy()
-            im_pil = Image.fromarray((im * 255).astype("uint8"))
-            # im = im.resize((192, 320), Image.BILINEAR)
-            y = self.model.predict({"image": im_pil})  # coordinates are xywh normalized
-            if "confidence" in y:
-                raise TypeError(
-                    "Ultralytics only supports inference of non-pipelined CoreML models exported with "
-                    f"'nms=False', but 'model={w}' has an NMS pipeline created by an 'nms=True' export."
-                )
-                # TODO: CoreML NMS inference handling
-                # from ultralytics.utils.ops import xywh2xyxy
-                # box = xywh2xyxy(y['coordinates'] * [[w, h, w, h]])  # xyxy pixels
-                # conf, cls = y['confidence'].max(1), y['confidence'].argmax(1).astype(np.float32)
-                # y = np.concatenate((box, conf.reshape(-1, 1), cls.reshape(-1, 1)), 1)
-            elif len(y) == 1:  # classification model
-                y = list(y.values())
-            elif len(y) == 2:  # segmentation model
-                y = list(reversed(y.values()))  # reversed for segmentation models (pred, proto)
-
-        # PaddlePaddle
-        elif self.paddle:
-            im = im.cpu().numpy().astype(np.float32)
-            self.input_handle.copy_from_cpu(im)
-            self.predictor.run()
-            y = [self.predictor.get_output_handle(x).copy_to_cpu() for x in self.output_names]
-
-        # NCNN
-        elif self.ncnn:
-            mat_in = self.pyncnn.Mat(im[0].cpu().numpy())
-            with self.net.create_extractor() as ex:
-                ex.input(self.net.input_names()[0], mat_in)
-                # WARNING: 'output_names' sorted as a temporary fix for https://github.com/pnnx/pnnx/issues/130
-                y = [np.array(ex.extract(x)[1])[None] for x in sorted(self.net.output_names())]
-
-        elif getattr(self, 'rknn', False):
-            assert "for inference, please refer to https://github.com/airockchip/rknn_model_zoo/"
-            
-        # NVIDIA Triton Inference Server
-        elif self.triton:
-            im = im.cpu().numpy()  # torch to numpy
-            y = self.model(im)
-
-        # TensorFlow (SavedModel, GraphDef, Lite, Edge TPU)
-        else:
-            im = im.cpu().numpy()
-            if self.saved_model:  # SavedModel
-                y = self.model(im, training=False) if self.keras else self.model(im)
-                if not isinstance(y, list):
-                    y = [y]
-            elif self.pb:  # GraphDef
-                y = self.frozen_func(x=self.tf.constant(im))
-                if (self.task == "segment" or len(y) == 2) and len(self.names) == 999:  # segments and names not defined
-                    ip, ib = (0, 1) if len(y[0].shape) == 4 else (1, 0)  # index of protos, boxes
-                    nc = y[ib].shape[1] - y[ip].shape[3] - 4  # y = (1, 160, 160, 32), (1, 116, 8400)
-                    self.names = {i: f"class{i}" for i in range(nc)}
-            else:  # Lite or Edge TPU
-                details = self.input_details[0]
-                is_int = details["dtype"] in {np.int8, np.int16}  # is TFLite quantized int8 or int16 model
-                if is_int:
-                    scale, zero_point = details["quantization"]
-                    im = (im / scale + zero_point).astype(details["dtype"])  # de-scale
-                self.interpreter.set_tensor(details["index"], im)
-                self.interpreter.invoke()
-                y = []
-                for output in self.output_details:
-                    x = self.interpreter.get_tensor(output["index"])
-                    if is_int:
-                        scale, zero_point = output["quantization"]
-                        x = (x.astype(np.float32) - zero_point) * scale  # re-scale
-                    if x.ndim == 3:  # if task is not classification, excluding masks (ndim=4) as well
-                        # Denormalize xywh by image size. See https://github.com/ultralytics/ultralytics/pull/1695
-                        # xywh are normalized in TFLite/EdgeTPU to mitigate quantization error of integer models
-                        x[:, [0, 2]] *= w
-                        x[:, [1, 3]] *= h
-                    y.append(x)
-            # TF segment fixes: export is reversed vs ONNX export and protos are transposed
-            if len(y) == 2:  # segment with (det, proto) output order reversed
-                if len(y[1].shape) != 4:
-                    y = list(reversed(y))  # should be y = (1, 116, 8400), (1, 160, 160, 32)
-                y[1] = np.transpose(y[1], (0, 3, 1, 2))  # should be y = (1, 116, 8400), (1, 32, 160, 160)
-            y = [x if isinstance(x, np.ndarray) else x.numpy() for x in y]
-
-        # for x in y:
-        #     print(type(x), len(x)) if isinstance(x, (list, tuple)) else print(type(x), x.shape)  # debug shapes
-        if isinstance(y, (list, tuple)):
-            return self.from_numpy(y[0]) if len(y) == 1 else [self.from_numpy(x) for x in y]
-        else:
-            return self.from_numpy(y)
-
-    def from_numpy(self, x):
-        """
-        Convert a numpy array to a tensor.
-
-        Args:
-            x (np.ndarray): The array to be converted.
-
-        Returns:
-            (torch.Tensor): The converted tensor
-        """
-        return torch.tensor(x).to(self.device) if isinstance(x, np.ndarray) else x
-
-    def warmup(self, imgsz=(1, 3, 640, 640)):
-        """
-        Warm up the model by running one forward pass with a dummy input.
-
-        Args:
-            imgsz (tuple): The shape of the dummy input tensor in the format (batch_size, channels, height, width)
-        """
-        import torchvision  # noqa (import here so torchvision import time not recorded in postprocess time)
-
-        warmup_types = self.pt, self.jit, self.onnx, self.engine, self.saved_model, self.pb, self.triton, self.nn_module
-        if any(warmup_types) and (self.device.type != "cpu" or self.triton):
-            im = torch.empty(*imgsz, dtype=torch.half if self.fp16 else torch.float, device=self.device)  # input
-            for _ in range(2 if self.jit else 1):
-                self.forward(im)  # warmup
-
-    @staticmethod
-    def _model_type(p="path/to/model.pt"):
-        """
-        This function takes a path to a model file and returns the model type. Possibles types are pt, jit, onnx, xml,
-        engine, coreml, saved_model, pb, tflite, edgetpu, tfjs, ncnn or paddle.
-
-        Args:
-            p: path to the model file. Defaults to path/to/model.pt
-
-        Examples:
-            >>> model = AutoBackend(weights="path/to/model.onnx")
-            >>> model_type = model._model_type()  # returns "onnx"
-        """
-        from ultralytics.engine.exporter import export_formats
-
-        sf = list(export_formats().Suffix)  # export suffixes
-        if not is_url(p) and not isinstance(p, str):
-            check_suffix(p, sf)  # checks
-        name = Path(p).name
-        types = [s in name for s in sf]
-        types[5] |= name.endswith(".mlmodel")  # retain support for older Apple CoreML *.mlmodel formats
-        types[8] &= not types[9]  # tflite &= not edgetpu
-        if any(types):
-            triton = False
-        else:
-            from urllib.parse import urlsplit
-
-            url = urlsplit(p)
-            triton = bool(url.netloc) and bool(url.path) and url.scheme in {"http", "grpc"}
-
-        return types + [triton]
-=======
 # Ultralytics YOLO 🚀, AGPL-3.0 license
 
 import ast
@@ -1338,5 +668,4 @@
             url = urlsplit(p)
             triton = bool(url.netloc) and bool(url.path) and url.scheme in {"http", "grpc"}
 
-        return types + [triton]
->>>>>>> 9f22f451
+        return types + [triton]