--- conflicted
+++ resolved
@@ -978,15 +978,6 @@
         c (int): Number of hidden channels after applying the initial convolution.
         cv1 (Conv): 1x1 convolution layer to reduce the number of input channels to 2*c.
         cv2 (Conv): 1x1 convolution layer to reduce the number of output channels to c.
-<<<<<<< HEAD
-        attn (Attention): Attention module for spatial attention.
-        ffn (nn.Sequential): Feed-forward network module.
-        norm_type (str, optional): Type of normalization to use. Defaults to None.
-    """
-
-    def __init__(self, c1, c2, e=0.5, norm_type=None):
-        """Initializes convolution layers, attention module, and feed-forward network with channel reduction."""
-=======
         attn (Attention): Attention module for position-sensitive attention.
         ffn (nn.Sequential): Feed-forward network for further processing.
 
@@ -1000,9 +991,8 @@
         >>> output_tensor = psa.forward(input_tensor)
     """
 
-    def __init__(self, c1, c2, e=0.5):
+    def __init__(self, c1, c2, e=0.5, norm_type=None):
         """Initializes the PSA module with input/output channels and attention mechanism for feature extraction."""
->>>>>>> b5fd7f33
         super().__init__()
         assert c1 == c2
         self.c = int(c1 * e)
@@ -1101,19 +1091,6 @@
     """
     SCDown module for downsampling with separable convolutions.
 
-<<<<<<< HEAD
-    def __init__(self, c1, c2, k, s, norm_type=None):
-        """
-        Spatial Channel Downsample (SCDown) module.
-
-        Args:
-            c1 (int): Number of input channels.
-            c2 (int): Number of output channels.
-            k (int): Kernel size for the convolutional layer.
-            s (int): Stride for the convolutional layer.
-            norm_type (str, optional): Type of normalization to use. Defaults to None.
-        """
-=======
     This module performs downsampling using a combination of pointwise and depthwise convolutions, which helps in
     efficiently reducing the spatial dimensions of the input tensor while maintaining the channel information.
 
@@ -1134,9 +1111,8 @@
         torch.Size([1, 128, 64, 64])
     """
 
-    def __init__(self, c1, c2, k, s):
+    def __init__(self, c1, c2, k, s, norm_type=None):
         """Initializes the SCDown module with specified input/output channels, kernel size, and stride."""
->>>>>>> b5fd7f33
         super().__init__()
         self.cv1 = Conv(c1, c2, 1, 1, norm_type=norm_type)
         self.cv2 = Conv(c2, c2, k=k, s=s, g=c2, act=False, norm_type=norm_type)
