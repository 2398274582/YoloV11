--- conflicted
+++ resolved
@@ -1,4 +1,3 @@
-<<<<<<< HEAD
 # Ultralytics YOLO 🚀, AGPL-3.0 license
 """Block modules."""
 
@@ -931,6 +930,8 @@
 
 
 class SCDown(nn.Module):
+    """Spatial Channel Downsample (SCDown) module for reducing spatial and channel dimensions."""
+
     def __init__(self, c1, c2, k, s):
         """
         Spatial Channel Downsample (SCDown) module.
@@ -955,965 +956,4 @@
         Returns:
             (torch.Tensor): Output tensor after applying the SCDown module.
         """
-        return self.cv2(self.cv1(x))
-=======
-# Ultralytics YOLO 🚀, AGPL-3.0 license
-"""Block modules."""
-
-import torch
-import torch.nn as nn
-import torch.nn.functional as F
-
-from ultralytics.utils.torch_utils import fuse_conv_and_bn
-
-from .conv import Conv, DWConv, GhostConv, LightConv, RepConv, autopad
-from .transformer import TransformerBlock
-
-__all__ = (
-    "DFL",
-    "HGBlock",
-    "HGStem",
-    "SPP",
-    "SPPF",
-    "C1",
-    "C2",
-    "C3",
-    "C2f",
-    "C2fAttn",
-    "ImagePoolingAttn",
-    "ContrastiveHead",
-    "BNContrastiveHead",
-    "C3x",
-    "C3TR",
-    "C3Ghost",
-    "GhostBottleneck",
-    "Bottleneck",
-    "BottleneckCSP",
-    "Proto",
-    "RepC3",
-    "ResNetLayer",
-    "RepNCSPELAN4",
-    "ELAN1",
-    "ADown",
-    "AConv",
-    "SPPELAN",
-    "CBFuse",
-    "CBLinear",
-    "RepVGGDW",
-    "CIB",
-    "C2fCIB",
-    "Attention",
-    "PSA",
-    "SCDown",
-)
-
-
-class DFL(nn.Module):
-    """
-    Integral module of Distribution Focal Loss (DFL).
-
-    Proposed in Generalized Focal Loss https://ieeexplore.ieee.org/document/9792391
-    """
-
-    def __init__(self, c1=16):
-        """Initialize a convolutional layer with a given number of input channels."""
-        super().__init__()
-        self.conv = nn.Conv2d(c1, 1, 1, bias=False).requires_grad_(False)
-        x = torch.arange(c1, dtype=torch.float)
-        self.conv.weight.data[:] = nn.Parameter(x.view(1, c1, 1, 1))
-        self.c1 = c1
-
-    def forward(self, x):
-        """Applies a transformer layer on input tensor 'x' and returns a tensor."""
-        b, _, a = x.shape  # batch, channels, anchors
-        return self.conv(x.view(b, 4, self.c1, a).transpose(2, 1).softmax(1)).view(b, 4, a)
-        # return self.conv(x.view(b, self.c1, 4, a).softmax(1)).view(b, 4, a)
-
-
-class Proto(nn.Module):
-    """YOLOv8 mask Proto module for segmentation models."""
-
-    def __init__(self, c1, c_=256, c2=32):
-        """
-        Initializes the YOLOv8 mask Proto module with specified number of protos and masks.
-
-        Input arguments are ch_in, number of protos, number of masks.
-        """
-        super().__init__()
-        self.cv1 = Conv(c1, c_, k=3)
-        self.upsample = nn.ConvTranspose2d(c_, c_, 2, 2, 0, bias=True)  # nn.Upsample(scale_factor=2, mode='nearest')
-        self.cv2 = Conv(c_, c_, k=3)
-        self.cv3 = Conv(c_, c2)
-
-    def forward(self, x):
-        """Performs a forward pass through layers using an upsampled input image."""
-        return self.cv3(self.cv2(self.upsample(self.cv1(x))))
-
-
-class HGStem(nn.Module):
-    """
-    StemBlock of PPHGNetV2 with 5 convolutions and one maxpool2d.
-
-    https://github.com/PaddlePaddle/PaddleDetection/blob/develop/ppdet/modeling/backbones/hgnet_v2.py
-    """
-
-    def __init__(self, c1, cm, c2):
-        """Initialize the SPP layer with input/output channels and specified kernel sizes for max pooling."""
-        super().__init__()
-        self.stem1 = Conv(c1, cm, 3, 2, act=nn.ReLU())
-        self.stem2a = Conv(cm, cm // 2, 2, 1, 0, act=nn.ReLU())
-        self.stem2b = Conv(cm // 2, cm, 2, 1, 0, act=nn.ReLU())
-        self.stem3 = Conv(cm * 2, cm, 3, 2, act=nn.ReLU())
-        self.stem4 = Conv(cm, c2, 1, 1, act=nn.ReLU())
-        self.pool = nn.MaxPool2d(kernel_size=2, stride=1, padding=0, ceil_mode=True)
-
-    def forward(self, x):
-        """Forward pass of a PPHGNetV2 backbone layer."""
-        x = self.stem1(x)
-        x = F.pad(x, [0, 1, 0, 1])
-        x2 = self.stem2a(x)
-        x2 = F.pad(x2, [0, 1, 0, 1])
-        x2 = self.stem2b(x2)
-        x1 = self.pool(x)
-        x = torch.cat([x1, x2], dim=1)
-        x = self.stem3(x)
-        x = self.stem4(x)
-        return x
-
-
-class HGBlock(nn.Module):
-    """
-    HG_Block of PPHGNetV2 with 2 convolutions and LightConv.
-
-    https://github.com/PaddlePaddle/PaddleDetection/blob/develop/ppdet/modeling/backbones/hgnet_v2.py
-    """
-
-    def __init__(self, c1, cm, c2, k=3, n=6, lightconv=False, shortcut=False, act=nn.ReLU()):
-        """Initializes a CSP Bottleneck with 1 convolution using specified input and output channels."""
-        super().__init__()
-        block = LightConv if lightconv else Conv
-        self.m = nn.ModuleList(block(c1 if i == 0 else cm, cm, k=k, act=act) for i in range(n))
-        self.sc = Conv(c1 + n * cm, c2 // 2, 1, 1, act=act)  # squeeze conv
-        self.ec = Conv(c2 // 2, c2, 1, 1, act=act)  # excitation conv
-        self.add = shortcut and c1 == c2
-
-    def forward(self, x):
-        """Forward pass of a PPHGNetV2 backbone layer."""
-        y = [x]
-        y.extend(m(y[-1]) for m in self.m)
-        y = self.ec(self.sc(torch.cat(y, 1)))
-        return y + x if self.add else y
-
-
-class SPP(nn.Module):
-    """Spatial Pyramid Pooling (SPP) layer https://arxiv.org/abs/1406.4729."""
-
-    def __init__(self, c1, c2, k=(5, 9, 13)):
-        """Initialize the SPP layer with input/output channels and pooling kernel sizes."""
-        super().__init__()
-        c_ = c1 // 2  # hidden channels
-        self.cv1 = Conv(c1, c_, 1, 1)
-        self.cv2 = Conv(c_ * (len(k) + 1), c2, 1, 1)
-        self.m = nn.ModuleList([nn.MaxPool2d(kernel_size=x, stride=1, padding=x // 2) for x in k])
-
-    def forward(self, x):
-        """Forward pass of the SPP layer, performing spatial pyramid pooling."""
-        x = self.cv1(x)
-        return self.cv2(torch.cat([x] + [m(x) for m in self.m], 1))
-
-
-class SPPF(nn.Module):
-    """Spatial Pyramid Pooling - Fast (SPPF) layer for YOLOv5 by Glenn Jocher."""
-
-    def __init__(self, c1, c2, k=5):
-        """
-        Initializes the SPPF layer with given input/output channels and kernel size.
-
-        This module is equivalent to SPP(k=(5, 9, 13)).
-        """
-        super().__init__()
-        c_ = c1 // 2  # hidden channels
-        self.cv1 = Conv(c1, c_, 1, 1)
-        self.cv2 = Conv(c_ * 4, c2, 1, 1)
-        self.m = nn.MaxPool2d(kernel_size=k, stride=1, padding=k // 2)
-
-    def forward(self, x):
-        """Forward pass through Ghost Convolution block."""
-        y = [self.cv1(x)]
-        y.extend(self.m(y[-1]) for _ in range(3))
-        return self.cv2(torch.cat(y, 1))
-
-
-class C1(nn.Module):
-    """CSP Bottleneck with 1 convolution."""
-
-    def __init__(self, c1, c2, n=1):
-        """Initializes the CSP Bottleneck with configurations for 1 convolution with arguments ch_in, ch_out, number."""
-        super().__init__()
-        self.cv1 = Conv(c1, c2, 1, 1)
-        self.m = nn.Sequential(*(Conv(c2, c2, 3) for _ in range(n)))
-
-    def forward(self, x):
-        """Applies cross-convolutions to input in the C3 module."""
-        y = self.cv1(x)
-        return self.m(y) + y
-
-
-class C2(nn.Module):
-    """CSP Bottleneck with 2 convolutions."""
-
-    def __init__(self, c1, c2, n=1, shortcut=True, g=1, e=0.5):
-        """Initializes the CSP Bottleneck with 2 convolutions module with arguments ch_in, ch_out, number, shortcut,
-        groups, expansion.
-        """
-        super().__init__()
-        self.c = int(c2 * e)  # hidden channels
-        self.cv1 = Conv(c1, 2 * self.c, 1, 1)
-        self.cv2 = Conv(2 * self.c, c2, 1)  # optional act=FReLU(c2)
-        # self.attention = ChannelAttention(2 * self.c)  # or SpatialAttention()
-        self.m = nn.Sequential(*(Bottleneck(self.c, self.c, shortcut, g, k=((3, 3), (3, 3)), e=1.0) for _ in range(n)))
-
-    def forward(self, x):
-        """Forward pass through the CSP bottleneck with 2 convolutions."""
-        a, b = self.cv1(x).chunk(2, 1)
-        return self.cv2(torch.cat((self.m(a), b), 1))
-
-
-class C2f(nn.Module):
-    """Faster Implementation of CSP Bottleneck with 2 convolutions."""
-
-    def __init__(self, c1, c2, n=1, shortcut=False, g=1, e=0.5):
-        """Initialize CSP bottleneck layer with two convolutions with arguments ch_in, ch_out, number, shortcut, groups,
-        expansion.
-        """
-        super().__init__()
-        self.c = int(c2 * e)  # hidden channels
-        self.cv1 = Conv(c1, 2 * self.c, 1, 1)
-        self.cv2 = Conv((2 + n) * self.c, c2, 1)  # optional act=FReLU(c2)
-        self.m = nn.ModuleList(Bottleneck(self.c, self.c, shortcut, g, k=((3, 3), (3, 3)), e=1.0) for _ in range(n))
-
-    def forward(self, x):
-        """Forward pass through C2f layer."""
-        y = list(self.cv1(x).chunk(2, 1))
-        y.extend(m(y[-1]) for m in self.m)
-        return self.cv2(torch.cat(y, 1))
-
-    def forward_split(self, x):
-        """Forward pass using split() instead of chunk()."""
-        y = list(self.cv1(x).split((self.c, self.c), 1))
-        y.extend(m(y[-1]) for m in self.m)
-        return self.cv2(torch.cat(y, 1))
-
-
-class C3(nn.Module):
-    """CSP Bottleneck with 3 convolutions."""
-
-    def __init__(self, c1, c2, n=1, shortcut=True, g=1, e=0.5):
-        """Initialize the CSP Bottleneck with given channels, number, shortcut, groups, and expansion values."""
-        super().__init__()
-        c_ = int(c2 * e)  # hidden channels
-        self.cv1 = Conv(c1, c_, 1, 1)
-        self.cv2 = Conv(c1, c_, 1, 1)
-        self.cv3 = Conv(2 * c_, c2, 1)  # optional act=FReLU(c2)
-        self.m = nn.Sequential(*(Bottleneck(c_, c_, shortcut, g, k=((1, 1), (3, 3)), e=1.0) for _ in range(n)))
-
-    def forward(self, x):
-        """Forward pass through the CSP bottleneck with 2 convolutions."""
-        return self.cv3(torch.cat((self.m(self.cv1(x)), self.cv2(x)), 1))
-
-
-class C3x(C3):
-    """C3 module with cross-convolutions."""
-
-    def __init__(self, c1, c2, n=1, shortcut=True, g=1, e=0.5):
-        """Initialize C3TR instance and set default parameters."""
-        super().__init__(c1, c2, n, shortcut, g, e)
-        self.c_ = int(c2 * e)
-        self.m = nn.Sequential(*(Bottleneck(self.c_, self.c_, shortcut, g, k=((1, 3), (3, 1)), e=1) for _ in range(n)))
-
-
-class RepC3(nn.Module):
-    """Rep C3."""
-
-    def __init__(self, c1, c2, n=3, e=1.0):
-        """Initialize CSP Bottleneck with a single convolution using input channels, output channels, and number."""
-        super().__init__()
-        c_ = int(c2 * e)  # hidden channels
-        self.cv1 = Conv(c1, c2, 1, 1)
-        self.cv2 = Conv(c1, c2, 1, 1)
-        self.m = nn.Sequential(*[RepConv(c_, c_) for _ in range(n)])
-        self.cv3 = Conv(c_, c2, 1, 1) if c_ != c2 else nn.Identity()
-
-    def forward(self, x):
-        """Forward pass of RT-DETR neck layer."""
-        return self.cv3(self.m(self.cv1(x)) + self.cv2(x))
-
-
-class C3TR(C3):
-    """C3 module with TransformerBlock()."""
-
-    def __init__(self, c1, c2, n=1, shortcut=True, g=1, e=0.5):
-        """Initialize C3Ghost module with GhostBottleneck()."""
-        super().__init__(c1, c2, n, shortcut, g, e)
-        c_ = int(c2 * e)
-        self.m = TransformerBlock(c_, c_, 4, n)
-
-
-class C3Ghost(C3):
-    """C3 module with GhostBottleneck()."""
-
-    def __init__(self, c1, c2, n=1, shortcut=True, g=1, e=0.5):
-        """Initialize 'SPP' module with various pooling sizes for spatial pyramid pooling."""
-        super().__init__(c1, c2, n, shortcut, g, e)
-        c_ = int(c2 * e)  # hidden channels
-        self.m = nn.Sequential(*(GhostBottleneck(c_, c_) for _ in range(n)))
-
-
-class GhostBottleneck(nn.Module):
-    """Ghost Bottleneck https://github.com/huawei-noah/ghostnet."""
-
-    def __init__(self, c1, c2, k=3, s=1):
-        """Initializes GhostBottleneck module with arguments ch_in, ch_out, kernel, stride."""
-        super().__init__()
-        c_ = c2 // 2
-        self.conv = nn.Sequential(
-            GhostConv(c1, c_, 1, 1),  # pw
-            DWConv(c_, c_, k, s, act=False) if s == 2 else nn.Identity(),  # dw
-            GhostConv(c_, c2, 1, 1, act=False),  # pw-linear
-        )
-        self.shortcut = (
-            nn.Sequential(DWConv(c1, c1, k, s, act=False), Conv(c1, c2, 1, 1, act=False)) if s == 2 else nn.Identity()
-        )
-
-    def forward(self, x):
-        """Applies skip connection and concatenation to input tensor."""
-        return self.conv(x) + self.shortcut(x)
-
-
-class Bottleneck(nn.Module):
-    """Standard bottleneck."""
-
-    def __init__(self, c1, c2, shortcut=True, g=1, k=(3, 3), e=0.5):
-        """Initializes a bottleneck module with given input/output channels, shortcut option, group, kernels, and
-        expansion.
-        """
-        super().__init__()
-        c_ = int(c2 * e)  # hidden channels
-        self.cv1 = Conv(c1, c_, k[0], 1)
-        self.cv2 = Conv(c_, c2, k[1], 1, g=g)
-        self.add = shortcut and c1 == c2
-
-    def forward(self, x):
-        """'forward()' applies the YOLO FPN to input data."""
-        return x + self.cv2(self.cv1(x)) if self.add else self.cv2(self.cv1(x))
-
-
-class BottleneckCSP(nn.Module):
-    """CSP Bottleneck https://github.com/WongKinYiu/CrossStagePartialNetworks."""
-
-    def __init__(self, c1, c2, n=1, shortcut=True, g=1, e=0.5):
-        """Initializes the CSP Bottleneck given arguments for ch_in, ch_out, number, shortcut, groups, expansion."""
-        super().__init__()
-        c_ = int(c2 * e)  # hidden channels
-        self.cv1 = Conv(c1, c_, 1, 1)
-        self.cv2 = nn.Conv2d(c1, c_, 1, 1, bias=False)
-        self.cv3 = nn.Conv2d(c_, c_, 1, 1, bias=False)
-        self.cv4 = Conv(2 * c_, c2, 1, 1)
-        self.bn = nn.BatchNorm2d(2 * c_)  # applied to cat(cv2, cv3)
-        self.act = nn.SiLU()
-        self.m = nn.Sequential(*(Bottleneck(c_, c_, shortcut, g, e=1.0) for _ in range(n)))
-
-    def forward(self, x):
-        """Applies a CSP bottleneck with 3 convolutions."""
-        y1 = self.cv3(self.m(self.cv1(x)))
-        y2 = self.cv2(x)
-        return self.cv4(self.act(self.bn(torch.cat((y1, y2), 1))))
-
-
-class ResNetBlock(nn.Module):
-    """ResNet block with standard convolution layers."""
-
-    def __init__(self, c1, c2, s=1, e=4):
-        """Initialize convolution with given parameters."""
-        super().__init__()
-        c3 = e * c2
-        self.cv1 = Conv(c1, c2, k=1, s=1, act=True)
-        self.cv2 = Conv(c2, c2, k=3, s=s, p=1, act=True)
-        self.cv3 = Conv(c2, c3, k=1, act=False)
-        self.shortcut = nn.Sequential(Conv(c1, c3, k=1, s=s, act=False)) if s != 1 or c1 != c3 else nn.Identity()
-
-    def forward(self, x):
-        """Forward pass through the ResNet block."""
-        return F.relu(self.cv3(self.cv2(self.cv1(x))) + self.shortcut(x))
-
-
-class ResNetLayer(nn.Module):
-    """ResNet layer with multiple ResNet blocks."""
-
-    def __init__(self, c1, c2, s=1, is_first=False, n=1, e=4):
-        """Initializes the ResNetLayer given arguments."""
-        super().__init__()
-        self.is_first = is_first
-
-        if self.is_first:
-            self.layer = nn.Sequential(
-                Conv(c1, c2, k=7, s=2, p=3, act=True), nn.MaxPool2d(kernel_size=3, stride=2, padding=1)
-            )
-        else:
-            blocks = [ResNetBlock(c1, c2, s, e=e)]
-            blocks.extend([ResNetBlock(e * c2, c2, 1, e=e) for _ in range(n - 1)])
-            self.layer = nn.Sequential(*blocks)
-
-    def forward(self, x):
-        """Forward pass through the ResNet layer."""
-        return self.layer(x)
-
-
-class MaxSigmoidAttnBlock(nn.Module):
-    """Max Sigmoid attention block."""
-
-    def __init__(self, c1, c2, nh=1, ec=128, gc=512, scale=False):
-        """Initializes MaxSigmoidAttnBlock with specified arguments."""
-        super().__init__()
-        self.nh = nh
-        self.hc = c2 // nh
-        self.ec = Conv(c1, ec, k=1, act=False) if c1 != ec else None
-        self.gl = nn.Linear(gc, ec)
-        self.bias = nn.Parameter(torch.zeros(nh))
-        self.proj_conv = Conv(c1, c2, k=3, s=1, act=False)
-        self.scale = nn.Parameter(torch.ones(1, nh, 1, 1)) if scale else 1.0
-
-    def forward(self, x, guide):
-        """Forward process."""
-        bs, _, h, w = x.shape
-
-        guide = self.gl(guide)
-        guide = guide.view(bs, -1, self.nh, self.hc)
-        embed = self.ec(x) if self.ec is not None else x
-        embed = embed.view(bs, self.nh, self.hc, h, w)
-
-        aw = torch.einsum("bmchw,bnmc->bmhwn", embed, guide)
-        aw = aw.max(dim=-1)[0]
-        aw = aw / (self.hc**0.5)
-        aw = aw + self.bias[None, :, None, None]
-        aw = aw.sigmoid() * self.scale
-
-        x = self.proj_conv(x)
-        x = x.view(bs, self.nh, -1, h, w)
-        x = x * aw.unsqueeze(2)
-        return x.view(bs, -1, h, w)
-
-
-class C2fAttn(nn.Module):
-    """C2f module with an additional attn module."""
-
-    def __init__(self, c1, c2, n=1, ec=128, nh=1, gc=512, shortcut=False, g=1, e=0.5):
-        """Initialize CSP bottleneck layer with two convolutions with arguments ch_in, ch_out, number, shortcut, groups,
-        expansion.
-        """
-        super().__init__()
-        self.c = int(c2 * e)  # hidden channels
-        self.cv1 = Conv(c1, 2 * self.c, 1, 1)
-        self.cv2 = Conv((3 + n) * self.c, c2, 1)  # optional act=FReLU(c2)
-        self.m = nn.ModuleList(Bottleneck(self.c, self.c, shortcut, g, k=((3, 3), (3, 3)), e=1.0) for _ in range(n))
-        self.attn = MaxSigmoidAttnBlock(self.c, self.c, gc=gc, ec=ec, nh=nh)
-
-    def forward(self, x, guide):
-        """Forward pass through C2f layer."""
-        y = list(self.cv1(x).chunk(2, 1))
-        y.extend(m(y[-1]) for m in self.m)
-        y.append(self.attn(y[-1], guide))
-        return self.cv2(torch.cat(y, 1))
-
-    def forward_split(self, x, guide):
-        """Forward pass using split() instead of chunk()."""
-        y = list(self.cv1(x).split((self.c, self.c), 1))
-        y.extend(m(y[-1]) for m in self.m)
-        y.append(self.attn(y[-1], guide))
-        return self.cv2(torch.cat(y, 1))
-
-
-class ImagePoolingAttn(nn.Module):
-    """ImagePoolingAttn: Enhance the text embeddings with image-aware information."""
-
-    def __init__(self, ec=256, ch=(), ct=512, nh=8, k=3, scale=False):
-        """Initializes ImagePoolingAttn with specified arguments."""
-        super().__init__()
-
-        nf = len(ch)
-        self.query = nn.Sequential(nn.LayerNorm(ct), nn.Linear(ct, ec))
-        self.key = nn.Sequential(nn.LayerNorm(ec), nn.Linear(ec, ec))
-        self.value = nn.Sequential(nn.LayerNorm(ec), nn.Linear(ec, ec))
-        self.proj = nn.Linear(ec, ct)
-        self.scale = nn.Parameter(torch.tensor([0.0]), requires_grad=True) if scale else 1.0
-        self.projections = nn.ModuleList([nn.Conv2d(in_channels, ec, kernel_size=1) for in_channels in ch])
-        self.im_pools = nn.ModuleList([nn.AdaptiveMaxPool2d((k, k)) for _ in range(nf)])
-        self.ec = ec
-        self.nh = nh
-        self.nf = nf
-        self.hc = ec // nh
-        self.k = k
-
-    def forward(self, x, text):
-        """Executes attention mechanism on input tensor x and guide tensor."""
-        bs = x[0].shape[0]
-        assert len(x) == self.nf
-        num_patches = self.k**2
-        x = [pool(proj(x)).view(bs, -1, num_patches) for (x, proj, pool) in zip(x, self.projections, self.im_pools)]
-        x = torch.cat(x, dim=-1).transpose(1, 2)
-        q = self.query(text)
-        k = self.key(x)
-        v = self.value(x)
-
-        # q = q.reshape(1, text.shape[1], self.nh, self.hc).repeat(bs, 1, 1, 1)
-        q = q.reshape(bs, -1, self.nh, self.hc)
-        k = k.reshape(bs, -1, self.nh, self.hc)
-        v = v.reshape(bs, -1, self.nh, self.hc)
-
-        aw = torch.einsum("bnmc,bkmc->bmnk", q, k)
-        aw = aw / (self.hc**0.5)
-        aw = F.softmax(aw, dim=-1)
-
-        x = torch.einsum("bmnk,bkmc->bnmc", aw, v)
-        x = self.proj(x.reshape(bs, -1, self.ec))
-        return x * self.scale + text
-
-
-class ContrastiveHead(nn.Module):
-    """Contrastive Head for YOLO-World compute the region-text scores according to the similarity between image and text
-    features.
-    """
-
-    def __init__(self):
-        """Initializes ContrastiveHead with specified region-text similarity parameters."""
-        super().__init__()
-        # NOTE: use -10.0 to keep the init cls loss consistency with other losses
-        self.bias = nn.Parameter(torch.tensor([-10.0]))
-        self.logit_scale = nn.Parameter(torch.ones([]) * torch.tensor(1 / 0.07).log())
-
-    def forward(self, x, w):
-        """Forward function of contrastive learning."""
-        x = F.normalize(x, dim=1, p=2)
-        w = F.normalize(w, dim=-1, p=2)
-        x = torch.einsum("bchw,bkc->bkhw", x, w)
-        return x * self.logit_scale.exp() + self.bias
-
-
-class BNContrastiveHead(nn.Module):
-    """
-    Batch Norm Contrastive Head for YOLO-World using batch norm instead of l2-normalization.
-
-    Args:
-        embed_dims (int): Embed dimensions of text and image features.
-    """
-
-    def __init__(self, embed_dims: int):
-        """Initialize ContrastiveHead with region-text similarity parameters."""
-        super().__init__()
-        self.norm = nn.BatchNorm2d(embed_dims)
-        # NOTE: use -10.0 to keep the init cls loss consistency with other losses
-        self.bias = nn.Parameter(torch.tensor([-10.0]))
-        # use -1.0 is more stable
-        self.logit_scale = nn.Parameter(-1.0 * torch.ones([]))
-
-    def forward(self, x, w):
-        """Forward function of contrastive learning."""
-        x = self.norm(x)
-        w = F.normalize(w, dim=-1, p=2)
-        x = torch.einsum("bchw,bkc->bkhw", x, w)
-        return x * self.logit_scale.exp() + self.bias
-
-
-class RepBottleneck(Bottleneck):
-    """Rep bottleneck."""
-
-    def __init__(self, c1, c2, shortcut=True, g=1, k=(3, 3), e=0.5):
-        """Initializes a RepBottleneck module with customizable in/out channels, shortcut option, groups and expansion
-        ratio.
-        """
-        super().__init__(c1, c2, shortcut, g, k, e)
-        c_ = int(c2 * e)  # hidden channels
-        self.cv1 = RepConv(c1, c_, k[0], 1)
-
-
-class RepCSP(C3):
-    """Rep CSP Bottleneck with 3 convolutions."""
-
-    def __init__(self, c1, c2, n=1, shortcut=True, g=1, e=0.5):
-        """Initializes RepCSP layer with given channels, repetitions, shortcut, groups and expansion ratio."""
-        super().__init__(c1, c2, n, shortcut, g, e)
-        c_ = int(c2 * e)  # hidden channels
-        self.m = nn.Sequential(*(RepBottleneck(c_, c_, shortcut, g, e=1.0) for _ in range(n)))
-
-
-class RepNCSPELAN4(nn.Module):
-    """CSP-ELAN."""
-
-    def __init__(self, c1, c2, c3, c4, n=1):
-        """Initializes CSP-ELAN layer with specified channel sizes, repetitions, and convolutions."""
-        super().__init__()
-        self.c = c3 // 2
-        self.cv1 = Conv(c1, c3, 1, 1)
-        self.cv2 = nn.Sequential(RepCSP(c3 // 2, c4, n), Conv(c4, c4, 3, 1))
-        self.cv3 = nn.Sequential(RepCSP(c4, c4, n), Conv(c4, c4, 3, 1))
-        self.cv4 = Conv(c3 + (2 * c4), c2, 1, 1)
-
-    def forward(self, x):
-        """Forward pass through RepNCSPELAN4 layer."""
-        y = list(self.cv1(x).chunk(2, 1))
-        y.extend((m(y[-1])) for m in [self.cv2, self.cv3])
-        return self.cv4(torch.cat(y, 1))
-
-    def forward_split(self, x):
-        """Forward pass using split() instead of chunk()."""
-        y = list(self.cv1(x).split((self.c, self.c), 1))
-        y.extend(m(y[-1]) for m in [self.cv2, self.cv3])
-        return self.cv4(torch.cat(y, 1))
-
-
-class ELAN1(RepNCSPELAN4):
-    """ELAN1 module with 4 convolutions."""
-
-    def __init__(self, c1, c2, c3, c4):
-        """Initializes ELAN1 layer with specified channel sizes."""
-        super().__init__(c1, c2, c3, c4)
-        self.c = c3 // 2
-        self.cv1 = Conv(c1, c3, 1, 1)
-        self.cv2 = Conv(c3 // 2, c4, 3, 1)
-        self.cv3 = Conv(c4, c4, 3, 1)
-        self.cv4 = Conv(c3 + (2 * c4), c2, 1, 1)
-
-
-class AConv(nn.Module):
-    """AConv."""
-
-    def __init__(self, c1, c2):
-        """Initializes AConv module with convolution layers."""
-        super().__init__()
-        self.cv1 = Conv(c1, c2, 3, 2, 1)
-
-    def forward(self, x):
-        """Forward pass through AConv layer."""
-        x = torch.nn.functional.avg_pool2d(x, 2, 1, 0, False, True)
-        return self.cv1(x)
-
-
-class ADown(nn.Module):
-    """ADown."""
-
-    def __init__(self, c1, c2):
-        """Initializes ADown module with convolution layers to downsample input from channels c1 to c2."""
-        super().__init__()
-        self.c = c2 // 2
-        self.cv1 = Conv(c1 // 2, self.c, 3, 2, 1)
-        self.cv2 = Conv(c1 // 2, self.c, 1, 1, 0)
-
-    def forward(self, x):
-        """Forward pass through ADown layer."""
-        x = torch.nn.functional.avg_pool2d(x, 2, 1, 0, False, True)
-        x1, x2 = x.chunk(2, 1)
-        x1 = self.cv1(x1)
-        x2 = torch.nn.functional.max_pool2d(x2, 3, 2, 1)
-        x2 = self.cv2(x2)
-        return torch.cat((x1, x2), 1)
-
-
-class SPPELAN(nn.Module):
-    """SPP-ELAN."""
-
-    def __init__(self, c1, c2, c3, k=5):
-        """Initializes SPP-ELAN block with convolution and max pooling layers for spatial pyramid pooling."""
-        super().__init__()
-        self.c = c3
-        self.cv1 = Conv(c1, c3, 1, 1)
-        self.cv2 = nn.MaxPool2d(kernel_size=k, stride=1, padding=k // 2)
-        self.cv3 = nn.MaxPool2d(kernel_size=k, stride=1, padding=k // 2)
-        self.cv4 = nn.MaxPool2d(kernel_size=k, stride=1, padding=k // 2)
-        self.cv5 = Conv(4 * c3, c2, 1, 1)
-
-    def forward(self, x):
-        """Forward pass through SPPELAN layer."""
-        y = [self.cv1(x)]
-        y.extend(m(y[-1]) for m in [self.cv2, self.cv3, self.cv4])
-        return self.cv5(torch.cat(y, 1))
-
-
-class CBLinear(nn.Module):
-    """CBLinear."""
-
-    def __init__(self, c1, c2s, k=1, s=1, p=None, g=1):
-        """Initializes the CBLinear module, passing inputs unchanged."""
-        super(CBLinear, self).__init__()
-        self.c2s = c2s
-        self.conv = nn.Conv2d(c1, sum(c2s), k, s, autopad(k, p), groups=g, bias=True)
-
-    def forward(self, x):
-        """Forward pass through CBLinear layer."""
-        return self.conv(x).split(self.c2s, dim=1)
-
-
-class CBFuse(nn.Module):
-    """CBFuse."""
-
-    def __init__(self, idx):
-        """Initializes CBFuse module with layer index for selective feature fusion."""
-        super(CBFuse, self).__init__()
-        self.idx = idx
-
-    def forward(self, xs):
-        """Forward pass through CBFuse layer."""
-        target_size = xs[-1].shape[2:]
-        res = [F.interpolate(x[self.idx[i]], size=target_size, mode="nearest") for i, x in enumerate(xs[:-1])]
-        return torch.sum(torch.stack(res + xs[-1:]), dim=0)
-
-
-class RepVGGDW(torch.nn.Module):
-    """RepVGGDW is a class that represents a depth wise separable convolutional block in RepVGG architecture."""
-
-    def __init__(self, ed) -> None:
-        """Initializes RepVGGDW with depthwise separable convolutional layers for efficient processing."""
-        super().__init__()
-        self.conv = Conv(ed, ed, 7, 1, 3, g=ed, act=False)
-        self.conv1 = Conv(ed, ed, 3, 1, 1, g=ed, act=False)
-        self.dim = ed
-        self.act = nn.SiLU()
-
-    def forward(self, x):
-        """
-        Performs a forward pass of the RepVGGDW block.
-
-        Args:
-            x (torch.Tensor): Input tensor.
-
-        Returns:
-            (torch.Tensor): Output tensor after applying the depth wise separable convolution.
-        """
-        return self.act(self.conv(x) + self.conv1(x))
-
-    def forward_fuse(self, x):
-        """
-        Performs a forward pass of the RepVGGDW block without fusing the convolutions.
-
-        Args:
-            x (torch.Tensor): Input tensor.
-
-        Returns:
-            (torch.Tensor): Output tensor after applying the depth wise separable convolution.
-        """
-        return self.act(self.conv(x))
-
-    @torch.no_grad()
-    def fuse(self):
-        """
-        Fuses the convolutional layers in the RepVGGDW block.
-
-        This method fuses the convolutional layers and updates the weights and biases accordingly.
-        """
-        conv = fuse_conv_and_bn(self.conv.conv, self.conv.bn)
-        conv1 = fuse_conv_and_bn(self.conv1.conv, self.conv1.bn)
-
-        conv_w = conv.weight
-        conv_b = conv.bias
-        conv1_w = conv1.weight
-        conv1_b = conv1.bias
-
-        conv1_w = torch.nn.functional.pad(conv1_w, [2, 2, 2, 2])
-
-        final_conv_w = conv_w + conv1_w
-        final_conv_b = conv_b + conv1_b
-
-        conv.weight.data.copy_(final_conv_w)
-        conv.bias.data.copy_(final_conv_b)
-
-        self.conv = conv
-        del self.conv1
-
-
-class CIB(nn.Module):
-    """
-    Conditional Identity Block (CIB) module.
-
-    Args:
-        c1 (int): Number of input channels.
-        c2 (int): Number of output channels.
-        shortcut (bool, optional): Whether to add a shortcut connection. Defaults to True.
-        e (float, optional): Scaling factor for the hidden channels. Defaults to 0.5.
-        lk (bool, optional): Whether to use RepVGGDW for the third convolutional layer. Defaults to False.
-    """
-
-    def __init__(self, c1, c2, shortcut=True, e=0.5, lk=False):
-        """Initializes the custom model with optional shortcut, scaling factor, and RepVGGDW layer."""
-        super().__init__()
-        c_ = int(c2 * e)  # hidden channels
-        self.cv1 = nn.Sequential(
-            Conv(c1, c1, 3, g=c1),
-            Conv(c1, 2 * c_, 1),
-            RepVGGDW(2 * c_) if lk else Conv(2 * c_, 2 * c_, 3, g=2 * c_),
-            Conv(2 * c_, c2, 1),
-            Conv(c2, c2, 3, g=c2),
-        )
-
-        self.add = shortcut and c1 == c2
-
-    def forward(self, x):
-        """
-        Forward pass of the CIB module.
-
-        Args:
-            x (torch.Tensor): Input tensor.
-
-        Returns:
-            (torch.Tensor): Output tensor.
-        """
-        return x + self.cv1(x) if self.add else self.cv1(x)
-
-
-class C2fCIB(C2f):
-    """
-    C2fCIB class represents a convolutional block with C2f and CIB modules.
-
-    Args:
-        c1 (int): Number of input channels.
-        c2 (int): Number of output channels.
-        n (int, optional): Number of CIB modules to stack. Defaults to 1.
-        shortcut (bool, optional): Whether to use shortcut connection. Defaults to False.
-        lk (bool, optional): Whether to use local key connection. Defaults to False.
-        g (int, optional): Number of groups for grouped convolution. Defaults to 1.
-        e (float, optional): Expansion ratio for CIB modules. Defaults to 0.5.
-    """
-
-    def __init__(self, c1, c2, n=1, shortcut=False, lk=False, g=1, e=0.5):
-        """Initializes the module with specified parameters for channel, shortcut, local key, groups, and expansion."""
-        super().__init__(c1, c2, n, shortcut, g, e)
-        self.m = nn.ModuleList(CIB(self.c, self.c, shortcut, e=1.0, lk=lk) for _ in range(n))
-
-
-class Attention(nn.Module):
-    """
-    Attention module that performs self-attention on the input tensor.
-
-    Args:
-        dim (int): The input tensor dimension.
-        num_heads (int): The number of attention heads.
-        attn_ratio (float): The ratio of the attention key dimension to the head dimension.
-
-    Attributes:
-        num_heads (int): The number of attention heads.
-        head_dim (int): The dimension of each attention head.
-        key_dim (int): The dimension of the attention key.
-        scale (float): The scaling factor for the attention scores.
-        qkv (Conv): Convolutional layer for computing the query, key, and value.
-        proj (Conv): Convolutional layer for projecting the attended values.
-        pe (Conv): Convolutional layer for positional encoding.
-    """
-
-    def __init__(self, dim, num_heads=8, attn_ratio=0.5):
-        """Initializes multi-head attention module with query, key, and value convolutions and positional encoding."""
-        super().__init__()
-        self.num_heads = num_heads
-        self.head_dim = dim // num_heads
-        self.key_dim = int(self.head_dim * attn_ratio)
-        self.scale = self.key_dim**-0.5
-        nh_kd = self.key_dim * num_heads
-        h = dim + nh_kd * 2
-        self.qkv = Conv(dim, h, 1, act=False)
-        self.proj = Conv(dim, dim, 1, act=False)
-        self.pe = Conv(dim, dim, 3, 1, g=dim, act=False)
-
-    def forward(self, x):
-        """
-        Forward pass of the Attention module.
-
-        Args:
-            x (torch.Tensor): The input tensor.
-
-        Returns:
-            (torch.Tensor): The output tensor after self-attention.
-        """
-        B, C, H, W = x.shape
-        N = H * W
-        qkv = self.qkv(x)
-        q, k, v = qkv.view(B, self.num_heads, self.key_dim * 2 + self.head_dim, N).split(
-            [self.key_dim, self.key_dim, self.head_dim], dim=2
-        )
-
-        attn = (q.transpose(-2, -1) @ k) * self.scale
-        attn = attn.softmax(dim=-1)
-        x = (v @ attn.transpose(-2, -1)).view(B, C, H, W) + self.pe(v.reshape(B, C, H, W))
-        x = self.proj(x)
-        return x
-
-
-class PSA(nn.Module):
-    """
-    Position-wise Spatial Attention module.
-
-    Args:
-        c1 (int): Number of input channels.
-        c2 (int): Number of output channels.
-        e (float): Expansion factor for the intermediate channels. Default is 0.5.
-
-    Attributes:
-        c (int): Number of intermediate channels.
-        cv1 (Conv): 1x1 convolution layer to reduce the number of input channels to 2*c.
-        cv2 (Conv): 1x1 convolution layer to reduce the number of output channels to c.
-        attn (Attention): Attention module for spatial attention.
-        ffn (nn.Sequential): Feed-forward network module.
-    """
-
-    def __init__(self, c1, c2, e=0.5):
-        """Initializes convolution layers, attention module, and feed-forward network with channel reduction."""
-        super().__init__()
-        assert c1 == c2
-        self.c = int(c1 * e)
-        self.cv1 = Conv(c1, 2 * self.c, 1, 1)
-        self.cv2 = Conv(2 * self.c, c1, 1)
-
-        self.attn = Attention(self.c, attn_ratio=0.5, num_heads=self.c // 64)
-        self.ffn = nn.Sequential(Conv(self.c, self.c * 2, 1), Conv(self.c * 2, self.c, 1, act=False))
-
-    def forward(self, x):
-        """
-        Forward pass of the PSA module.
-
-        Args:
-            x (torch.Tensor): Input tensor.
-
-        Returns:
-            (torch.Tensor): Output tensor.
-        """
-        a, b = self.cv1(x).split((self.c, self.c), dim=1)
-        b = b + self.attn(b)
-        b = b + self.ffn(b)
-        return self.cv2(torch.cat((a, b), 1))
-
-
-class SCDown(nn.Module):
-    """Spatial Channel Downsample (SCDown) module for reducing spatial and channel dimensions."""
-
-    def __init__(self, c1, c2, k, s):
-        """
-        Spatial Channel Downsample (SCDown) module.
-
-        Args:
-            c1 (int): Number of input channels.
-            c2 (int): Number of output channels.
-            k (int): Kernel size for the convolutional layer.
-            s (int): Stride for the convolutional layer.
-        """
-        super().__init__()
-        self.cv1 = Conv(c1, c2, 1, 1)
-        self.cv2 = Conv(c2, c2, k=k, s=s, g=c2, act=False)
-
-    def forward(self, x):
-        """
-        Forward pass of the SCDown module.
-
-        Args:
-            x (torch.Tensor): Input tensor.
-
-        Returns:
-            (torch.Tensor): Output tensor after applying the SCDown module.
-        """
-        return self.cv2(self.cv1(x))
->>>>>>> 9f22f451
+        return self.cv2(self.cv1(x))