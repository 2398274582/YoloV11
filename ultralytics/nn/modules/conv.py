--- conflicted
+++ resolved
@@ -168,15 +168,8 @@
 class GhostConv(nn.Module):
     """Ghost Convolution https://github.com/huawei-noah/ghostnet."""
 
-<<<<<<< HEAD
     def __init__(self, c1, c2, k=1, s=1, g=1, act=True, norm_type="none"):
-        """Initializes the GhostConv object with input channels, output channels, kernel size, stride, groups and
-        activation.
-        """
-=======
-    def __init__(self, c1, c2, k=1, s=1, g=1, act=True):
         """Initializes Ghost Convolution module with primary and cheap operations for efficient feature learning."""
->>>>>>> 04ebf29f
         super().__init__()
         c_ = c2 // 2  # hidden channels
         self.cv1 = Conv(c1, c_, k, s, None, g, act=act, norm_type=norm_type)
