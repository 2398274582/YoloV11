--- conflicted
+++ resolved
@@ -7,16 +7,10 @@
 import torch
 import torch.nn as nn
 
-<<<<<<< HEAD
-from ultralytics.nn.modules import (C1, C2, C3, C3TR, OBB, SPP, SPPF, Bottleneck, BottleneckCSP, C2f, C3Ghost, C3x,
-                                    Classify, Concat, Conv, ConvTranspose, Detect, DWConv, DWConvTranspose2d, Ensemble,
-                                    Focus, GhostBottleneck, GhostConv, Pose, Segment)
-=======
-from ultralytics.nn.modules import (AIFI, C1, C2, C3, C3TR, SPP, SPPF, Bottleneck, BottleneckCSP, C2f, C3Ghost, C3x,
-                                    Classify, Concat, Conv, ConvTranspose, Detect, DWConv, DWConvTranspose2d, Focus,
+from ultralytics.nn.modules import (AIFI, C1, C2, C3, C3TR, OBB, SPP, SPPF, Bottleneck, BottleneckCSP, C2f, C3Ghost, C3x,
+                                    Classify, Concat, Conv, ConvTranspose, Detect, DWConv, DWConvTranspose2d, Ensemble, Focus,
                                     GhostBottleneck, GhostConv, HGBlock, HGStem, Pose, RepC3, RepConv, RTDETRDecoder,
                                     Segment)
->>>>>>> 23fc5064
 from ultralytics.yolo.utils import DEFAULT_CFG_DICT, DEFAULT_CFG_KEYS, LOGGER, colorstr, emojis, yaml_load
 from ultralytics.yolo.utils.checks import check_requirements, check_suffix, check_yaml
 from ultralytics.yolo.utils.plotting import feature_visualization
@@ -534,11 +528,7 @@
             args = [ch[f]]
         elif m is Concat:
             c2 = sum(ch[x] for x in f)
-<<<<<<< HEAD
-        elif m in (Detect, Segment, Pose, OBB):
-=======
-        elif m in (Detect, Segment, Pose, RTDETRDecoder):
->>>>>>> 23fc5064
+        elif m in (Detect, Segment, Pose, RTDETRDecoder, OBB):
             args.append([ch[x] for x in f])
             if m is Segment:
                 args[2] = make_divisible(min(args[2], max_channels) * width, 8)
