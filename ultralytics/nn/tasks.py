--- conflicted
+++ resolved
@@ -52,10 +52,7 @@
     DeformConv2d,
     CoordAtt,
     CBAM,
-<<<<<<< HEAD
     WorldDetect,
-=======
->>>>>>> 581ab75c
 )
 from ultralytics.utils import DEFAULT_CFG_DICT, DEFAULT_CFG_KEYS, LOGGER, colorstr, emojis, yaml_load
 from ultralytics.utils.checks import check_requirements, check_suffix, check_yaml
