# Ultralytics YOLO 🚀, AGPL-3.0 license

import contextlib
from copy import deepcopy
from pathlib import Path

import torch
import torch.nn as nn

from ultralytics.nn.modules import (
    AIFI,
    C1,
    C2,
    C3,
    C3TR,
    OBB,
    SPP,
    SPPF,
    Bottleneck,
    BottleneckCSP,
    C2f,
    C2fAttn,
    ImagePoolingAttn,
    C3Ghost,
    C3x,
    Classify,
    Concat,
    Conv,
    Conv2,
    ConvTranspose,
    Detect,
    DWConv,
    DWConvTranspose2d,
    Focus,
    GhostBottleneck,
    GhostConv,
    HGBlock,
    HGStem,
    Pose,
    RepC3,
    RepConv,
    ResNetLayer,
    RTDETRDecoder,
    Segment,
    WorldDetect,
    RepNCSPELAN4,
    ADown,
    SPPELAN,
    CBFuse,
    CBLinear,
    Silence,
)
from ultralytics.utils import DEFAULT_CFG_DICT, DEFAULT_CFG_KEYS, LOGGER, colorstr, emojis, yaml_load
from ultralytics.utils.checks import check_requirements, check_suffix, check_yaml
from ultralytics.utils.loss import v8ClassificationLoss, v8DetectionLoss, v8OBBLoss, v8PoseLoss, v8SegmentationLoss
from ultralytics.utils.plotting import feature_visualization
from ultralytics.utils.torch_utils import (
    fuse_conv_and_bn,
    fuse_deconv_and_bn,
    initialize_weights,
    intersect_dicts,
    make_divisible,
    model_info,
    scale_img,
    time_sync,
)

try:
    import thop
except ImportError:
    thop = None


class BaseModel(nn.Module):
    """The BaseModel class serves as a base class for all the models in the Ultralytics YOLO family."""

    def forward(self, x, *args, **kwargs):
        """
        Forward pass of the model on a single scale. Wrapper for `_forward_once` method.

        Args:
            x (torch.Tensor | dict): The input image tensor or a dict including image tensor and gt labels.

        Returns:
            (torch.Tensor): The output of the network.
        """
        if isinstance(x, dict):  # for cases of training and validating while training.
            return self.loss(x, *args, **kwargs)
        return self.predict(x, *args, **kwargs)

    def predict(self, x, profile=False, visualize=False, augment=False, embed=None):
        """
        Perform a forward pass through the network.

        Args:
            x (torch.Tensor): The input tensor to the model.
            profile (bool):  Print the computation time of each layer if True, defaults to False.
            visualize (bool): Save the feature maps of the model if True, defaults to False.
            augment (bool): Augment image during prediction, defaults to False.
            embed (list, optional): A list of feature vectors/embeddings to return.

        Returns:
            (torch.Tensor): The last output of the model.
        """
        if augment:
            return self._predict_augment(x)
        return self._predict_once(x, profile, visualize, embed)

    def _predict_once(self, x, profile=False, visualize=False, embed=None):
        """
        Perform a forward pass through the network.

        Args:
            x (torch.Tensor): The input tensor to the model.
            profile (bool):  Print the computation time of each layer if True, defaults to False.
            visualize (bool): Save the feature maps of the model if True, defaults to False.
            embed (list, optional): A list of feature vectors/embeddings to return.

        Returns:
            (torch.Tensor): The last output of the model.
        """
        y, dt, embeddings = [], [], []  # outputs
        for m in self.model:
            if m.f != -1:  # if not from previous layer
                x = y[m.f] if isinstance(m.f, int) else [x if j == -1 else y[j] for j in m.f]  # from earlier layers
            if profile:
                self._profile_one_layer(m, x, dt)
            x = m(x)  # run
            y.append(x if m.i in self.save else None)  # save output
            if visualize:
                feature_visualization(x, m.type, m.i, save_dir=visualize)
            if embed and m.i in embed:
                embeddings.append(nn.functional.adaptive_avg_pool2d(x, (1, 1)).squeeze(-1).squeeze(-1))  # flatten
                if m.i == max(embed):
                    return torch.unbind(torch.cat(embeddings, 1), dim=0)
        return x

    def _predict_augment(self, x):
        """Perform augmentations on input image x and return augmented inference."""
        LOGGER.warning(
            f"WARNING ⚠️ {self.__class__.__name__} does not support augmented inference yet. "
            f"Reverting to single-scale inference instead."
        )
        return self._predict_once(x)

    def _profile_one_layer(self, m, x, dt):
        """
        Profile the computation time and FLOPs of a single layer of the model on a given input. Appends the results to
        the provided list.

        Args:
            m (nn.Module): The layer to be profiled.
            x (torch.Tensor): The input data to the layer.
            dt (list): A list to store the computation time of the layer.

        Returns:
            None
        """
        c = m == self.model[-1] and isinstance(x, list)  # is final layer list, copy input as inplace fix
        flops = thop.profile(m, inputs=[x.copy() if c else x], verbose=False)[0] / 1e9 * 2 if thop else 0  # FLOPs
        t = time_sync()
        for _ in range(10):
            m(x.copy() if c else x)
        dt.append((time_sync() - t) * 100)
        if m == self.model[0]:
            LOGGER.info(f"{'time (ms)':>10s} {'GFLOPs':>10s} {'params':>10s}  module")
        LOGGER.info(f"{dt[-1]:10.2f} {flops:10.2f} {m.np:10.0f}  {m.type}")
        if c:
            LOGGER.info(f"{sum(dt):10.2f} {'-':>10s} {'-':>10s}  Total")

    def fuse(self, verbose=True):
        """
        Fuse the `Conv2d()` and `BatchNorm2d()` layers of the model into a single layer, in order to improve the
        computation efficiency.

        Returns:
            (nn.Module): The fused model is returned.
        """
        if not self.is_fused():
            for m in self.model.modules():
                if isinstance(m, (Conv, Conv2, DWConv)) and hasattr(m, "bn"):
                    if isinstance(m, Conv2):
                        m.fuse_convs()
                    m.conv = fuse_conv_and_bn(m.conv, m.bn)  # update conv
                    delattr(m, "bn")  # remove batchnorm
                    m.forward = m.forward_fuse  # update forward
                if isinstance(m, ConvTranspose) and hasattr(m, "bn"):
                    m.conv_transpose = fuse_deconv_and_bn(m.conv_transpose, m.bn)
                    delattr(m, "bn")  # remove batchnorm
                    m.forward = m.forward_fuse  # update forward
                if isinstance(m, RepConv):
                    m.fuse_convs()
                    m.forward = m.forward_fuse  # update forward
            self.info(verbose=verbose)

        return self

    def is_fused(self, thresh=10):
        """
        Check if the model has less than a certain threshold of BatchNorm layers.

        Args:
            thresh (int, optional): The threshold number of BatchNorm layers. Default is 10.

        Returns:
            (bool): True if the number of BatchNorm layers in the model is less than the threshold, False otherwise.
        """
        bn = tuple(v for k, v in nn.__dict__.items() if "Norm" in k)  # normalization layers, i.e. BatchNorm2d()
        return sum(isinstance(v, bn) for v in self.modules()) < thresh  # True if < 'thresh' BatchNorm layers in model

    def info(self, detailed=False, verbose=True, imgsz=640):
        """
        Prints model information.

        Args:
            detailed (bool): if True, prints out detailed information about the model. Defaults to False
            verbose (bool): if True, prints out the model information. Defaults to False
            imgsz (int): the size of the image that the model will be trained on. Defaults to 640
        """
        return model_info(self, detailed=detailed, verbose=verbose, imgsz=imgsz)

    def _apply(self, fn):
        """
        Applies a function to all the tensors in the model that are not parameters or registered buffers.

        Args:
            fn (function): the function to apply to the model

        Returns:
            (BaseModel): An updated BaseModel object.
        """
        self = super()._apply(fn)
        m = self.model[-1]  # Detect()
        if isinstance(m, Detect):  # includes all Detect subclasses like Segment, Pose, OBB, WorldDetect
            m.stride = fn(m.stride)
            m.anchors = fn(m.anchors)
            m.strides = fn(m.strides)
        return self

    def load(self, weights, verbose=True):
        """
        Load the weights into the model.

        Args:
            weights (dict | torch.nn.Module): The pre-trained weights to be loaded.
            verbose (bool, optional): Whether to log the transfer progress. Defaults to True.
        """
        model = weights["model"] if isinstance(weights, dict) else weights  # torchvision models are not dicts
        csd = model.float().state_dict()  # checkpoint state_dict as FP32
        csd = intersect_dicts(csd, self.state_dict())  # intersect
        self.load_state_dict(csd, strict=False)  # load
        if verbose:
            LOGGER.info(f"Transferred {len(csd)}/{len(self.model.state_dict())} items from pretrained weights")

    def loss(self, batch, preds=None):
        """
        Compute loss.

        Args:
            batch (dict): Batch to compute loss on
            preds (torch.Tensor | List[torch.Tensor]): Predictions.
        """
        if not hasattr(self, "criterion"):
            self.criterion = self.init_criterion()

        preds = self.forward(batch["img"]) if preds is None else preds
        return self.criterion(preds, batch)

    def init_criterion(self):
        """Initialize the loss criterion for the BaseModel."""
        raise NotImplementedError("compute_loss() needs to be implemented by task heads")


class DetectionModel(BaseModel):
    """YOLOv8 detection model."""

    def __init__(self, cfg="yolov8n.yaml", ch=3, nc=None, verbose=True):  # model, input channels, number of classes
        """Initialize the YOLOv8 detection model with the given config and parameters."""
        super().__init__()
        self.yaml = cfg if isinstance(cfg, dict) else yaml_model_load(cfg)  # cfg dict

        # Define model
        ch = self.yaml["ch"] = self.yaml.get("ch", ch)  # input channels
        if nc and nc != self.yaml["nc"]:
            LOGGER.info(f"Overriding model.yaml nc={self.yaml['nc']} with nc={nc}")
            self.yaml["nc"] = nc  # override YAML value
        self.model, self.save = parse_model(deepcopy(self.yaml), ch=ch, verbose=verbose)  # model, savelist
        self.names = {i: f"{i}" for i in range(self.yaml["nc"])}  # default names dict
        self.inplace = self.yaml.get("inplace", True)

        # Build strides
        m = self.model[-1]  # Detect()
        if isinstance(m, Detect):  # includes all Detect subclasses like Segment, Pose, OBB, WorldDetect
            s = 256  # 2x min stride
            m.inplace = self.inplace
            forward = lambda x: self.forward(x)[0] if isinstance(m, (Segment, Pose, OBB)) else self.forward(x)
            m.stride = torch.tensor([s / x.shape[-2] for x in forward(torch.zeros(1, ch, s, s))])  # forward
            self.stride = m.stride
            m.bias_init()  # only run once
        else:
            self.stride = torch.Tensor([32])  # default stride for i.e. RTDETR

        # Init weights, biases
        initialize_weights(self)
        if verbose:
            self.info()
            LOGGER.info("")

    def _predict_augment(self, x):
        """Perform augmentations on input image x and return augmented inference and train outputs."""
        img_size = x.shape[-2:]  # height, width
        s = [1, 0.83, 0.67]  # scales
        f = [None, 3, None]  # flips (2-ud, 3-lr)
        y = []  # outputs
        for si, fi in zip(s, f):
            xi = scale_img(x.flip(fi) if fi else x, si, gs=int(self.stride.max()))
            yi = super().predict(xi)[0]  # forward
            yi = self._descale_pred(yi, fi, si, img_size)
            y.append(yi)
        y = self._clip_augmented(y)  # clip augmented tails
        return torch.cat(y, -1), None  # augmented inference, train

    @staticmethod
    def _descale_pred(p, flips, scale, img_size, dim=1):
        """De-scale predictions following augmented inference (inverse operation)."""
        p[:, :4] /= scale  # de-scale
        x, y, wh, cls = p.split((1, 1, 2, p.shape[dim] - 4), dim)
        if flips == 2:
            y = img_size[0] - y  # de-flip ud
        elif flips == 3:
            x = img_size[1] - x  # de-flip lr
        return torch.cat((x, y, wh, cls), dim)

    def _clip_augmented(self, y):
        """Clip YOLO augmented inference tails."""
        nl = self.model[-1].nl  # number of detection layers (P3-P5)
        g = sum(4**x for x in range(nl))  # grid points
        e = 1  # exclude layer count
        i = (y[0].shape[-1] // g) * sum(4**x for x in range(e))  # indices
        y[0] = y[0][..., :-i]  # large
        i = (y[-1].shape[-1] // g) * sum(4 ** (nl - 1 - x) for x in range(e))  # indices
        y[-1] = y[-1][..., i:]  # small
        return y

    def init_criterion(self):
        """Initialize the loss criterion for the DetectionModel."""
        return v8DetectionLoss(self)


class OBBModel(DetectionModel):
    """YOLOv8 Oriented Bounding Box (OBB) model."""

    def __init__(self, cfg="yolov8n-obb.yaml", ch=3, nc=None, verbose=True):
        """Initialize YOLOv8 OBB model with given config and parameters."""
        super().__init__(cfg=cfg, ch=ch, nc=nc, verbose=verbose)

    def init_criterion(self):
        """Initialize the loss criterion for the model."""
        return v8OBBLoss(self)


class SegmentationModel(DetectionModel):
    """YOLOv8 segmentation model."""

    def __init__(self, cfg="yolov8n-seg.yaml", ch=3, nc=None, verbose=True):
        """Initialize YOLOv8 segmentation model with given config and parameters."""
        super().__init__(cfg=cfg, ch=ch, nc=nc, verbose=verbose)

    def init_criterion(self):
        """Initialize the loss criterion for the SegmentationModel."""
        return v8SegmentationLoss(self)


class PoseModel(DetectionModel):
    """YOLOv8 pose model."""

    def __init__(self, cfg="yolov8n-pose.yaml", ch=3, nc=None, data_kpt_shape=(None, None), verbose=True):
        """Initialize YOLOv8 Pose model."""
        if not isinstance(cfg, dict):
            cfg = yaml_model_load(cfg)  # load model YAML
        if any(data_kpt_shape) and list(data_kpt_shape) != list(cfg["kpt_shape"]):
            LOGGER.info(f"Overriding model.yaml kpt_shape={cfg['kpt_shape']} with kpt_shape={data_kpt_shape}")
            cfg["kpt_shape"] = data_kpt_shape
        super().__init__(cfg=cfg, ch=ch, nc=nc, verbose=verbose)

    def init_criterion(self):
        """Initialize the loss criterion for the PoseModel."""
        return v8PoseLoss(self)


class ClassificationModel(BaseModel):
    """YOLOv8 classification model."""

    def __init__(self, cfg="yolov8n-cls.yaml", ch=3, nc=None, verbose=True):
        """Init ClassificationModel with YAML, channels, number of classes, verbose flag."""
        super().__init__()
        self._from_yaml(cfg, ch, nc, verbose)

    def _from_yaml(self, cfg, ch, nc, verbose):
        """Set YOLOv8 model configurations and define the model architecture."""
        self.yaml = cfg if isinstance(cfg, dict) else yaml_model_load(cfg)  # cfg dict

        # Define model
        ch = self.yaml["ch"] = self.yaml.get("ch", ch)  # input channels
        if nc and nc != self.yaml["nc"]:
            LOGGER.info(f"Overriding model.yaml nc={self.yaml['nc']} with nc={nc}")
            self.yaml["nc"] = nc  # override YAML value
        elif not nc and not self.yaml.get("nc", None):
            raise ValueError("nc not specified. Must specify nc in model.yaml or function arguments.")
        self.model, self.save = parse_model(deepcopy(self.yaml), ch=ch, verbose=verbose)  # model, savelist
        self.stride = torch.Tensor([1])  # no stride constraints
        self.names = {i: f"{i}" for i in range(self.yaml["nc"])}  # default names dict
        self.info()

    @staticmethod
    def reshape_outputs(model, nc):
        """Update a TorchVision classification model to class count 'n' if required."""
        name, m = list((model.model if hasattr(model, "model") else model).named_children())[-1]  # last module
        if isinstance(m, Classify):  # YOLO Classify() head
            if m.linear.out_features != nc:
                m.linear = nn.Linear(m.linear.in_features, nc)
        elif isinstance(m, nn.Linear):  # ResNet, EfficientNet
            if m.out_features != nc:
                setattr(model, name, nn.Linear(m.in_features, nc))
        elif isinstance(m, nn.Sequential):
            types = [type(x) for x in m]
            if nn.Linear in types:
                i = types.index(nn.Linear)  # nn.Linear index
                if m[i].out_features != nc:
                    m[i] = nn.Linear(m[i].in_features, nc)
            elif nn.Conv2d in types:
                i = types.index(nn.Conv2d)  # nn.Conv2d index
                if m[i].out_channels != nc:
                    m[i] = nn.Conv2d(m[i].in_channels, nc, m[i].kernel_size, m[i].stride, bias=m[i].bias is not None)

    def init_criterion(self):
        """Initialize the loss criterion for the ClassificationModel."""
        return v8ClassificationLoss()


class RTDETRDetectionModel(DetectionModel):
    """
    RTDETR (Real-time DEtection and Tracking using Transformers) Detection Model class.

    This class is responsible for constructing the RTDETR architecture, defining loss functions, and facilitating both
    the training and inference processes. RTDETR is an object detection and tracking model that extends from the
    DetectionModel base class.

    Attributes:
        cfg (str): The configuration file path or preset string. Default is 'rtdetr-l.yaml'.
        ch (int): Number of input channels. Default is 3 (RGB).
        nc (int, optional): Number of classes for object detection. Default is None.
        verbose (bool): Specifies if summary statistics are shown during initialization. Default is True.

    Methods:
        init_criterion: Initializes the criterion used for loss calculation.
        loss: Computes and returns the loss during training.
        predict: Performs a forward pass through the network and returns the output.
    """

    def __init__(self, cfg="rtdetr-l.yaml", ch=3, nc=None, verbose=True):
        """
        Initialize the RTDETRDetectionModel.

        Args:
            cfg (str): Configuration file name or path.
            ch (int): Number of input channels.
            nc (int, optional): Number of classes. Defaults to None.
            verbose (bool, optional): Print additional information during initialization. Defaults to True.
        """
        super().__init__(cfg=cfg, ch=ch, nc=nc, verbose=verbose)

    def init_criterion(self):
        """Initialize the loss criterion for the RTDETRDetectionModel."""
        from ultralytics.models.utils.loss import RTDETRDetectionLoss

        return RTDETRDetectionLoss(nc=self.nc, use_vfl=True)

    def loss(self, batch, preds=None):
        """
        Compute the loss for the given batch of data.

        Args:
            batch (dict): Dictionary containing image and label data.
            preds (torch.Tensor, optional): Precomputed model predictions. Defaults to None.

        Returns:
            (tuple): A tuple containing the total loss and main three losses in a tensor.
        """
        if not hasattr(self, "criterion"):
            self.criterion = self.init_criterion()

        img = batch["img"]
        # NOTE: preprocess gt_bbox and gt_labels to list.
        bs = len(img)
        batch_idx = batch["batch_idx"]
        gt_groups = [(batch_idx == i).sum().item() for i in range(bs)]
        targets = {
            "cls": batch["cls"].to(img.device, dtype=torch.long).view(-1),
            "bboxes": batch["bboxes"].to(device=img.device),
            "batch_idx": batch_idx.to(img.device, dtype=torch.long).view(-1),
            "gt_groups": gt_groups,
        }

        preds = self.predict(img, batch=targets) if preds is None else preds
        dec_bboxes, dec_scores, enc_bboxes, enc_scores, dn_meta = preds if self.training else preds[1]
        if dn_meta is None:
            dn_bboxes, dn_scores = None, None
        else:
            dn_bboxes, dec_bboxes = torch.split(dec_bboxes, dn_meta["dn_num_split"], dim=2)
            dn_scores, dec_scores = torch.split(dec_scores, dn_meta["dn_num_split"], dim=2)

        dec_bboxes = torch.cat([enc_bboxes.unsqueeze(0), dec_bboxes])  # (7, bs, 300, 4)
        dec_scores = torch.cat([enc_scores.unsqueeze(0), dec_scores])

        loss = self.criterion(
            (dec_bboxes, dec_scores), targets, dn_bboxes=dn_bboxes, dn_scores=dn_scores, dn_meta=dn_meta
        )
        # NOTE: There are like 12 losses in RTDETR, backward with all losses but only show the main three losses.
        return sum(loss.values()), torch.as_tensor(
            [loss[k].detach() for k in ["loss_giou", "loss_class", "loss_bbox"]], device=img.device
        )

    def predict(self, x, profile=False, visualize=False, batch=None, augment=False, embed=None):
        """
        Perform a forward pass through the model.

        Args:
            x (torch.Tensor): The input tensor.
            profile (bool, optional): If True, profile the computation time for each layer. Defaults to False.
            visualize (bool, optional): If True, save feature maps for visualization. Defaults to False.
            batch (dict, optional): Ground truth data for evaluation. Defaults to None.
            augment (bool, optional): If True, perform data augmentation during inference. Defaults to False.
            embed (list, optional): A list of feature vectors/embeddings to return.

        Returns:
            (torch.Tensor): Model's output tensor.
        """
        y, dt, embeddings = [], [], []  # outputs
        for m in self.model[:-1]:  # except the head part
            if m.f != -1:  # if not from previous layer
                x = y[m.f] if isinstance(m.f, int) else [x if j == -1 else y[j] for j in m.f]  # from earlier layers
            if profile:
                self._profile_one_layer(m, x, dt)
            x = m(x)  # run
            y.append(x if m.i in self.save else None)  # save output
            if visualize:
                feature_visualization(x, m.type, m.i, save_dir=visualize)
            if embed and m.i in embed:
                embeddings.append(nn.functional.adaptive_avg_pool2d(x, (1, 1)).squeeze(-1).squeeze(-1))  # flatten
                if m.i == max(embed):
                    return torch.unbind(torch.cat(embeddings, 1), dim=0)
        head = self.model[-1]
        x = head([y[j] for j in head.f], batch)  # head inference
        return x


class WorldModel(DetectionModel):
    """YOLOv8 World Model."""

    def __init__(self, cfg="yolov8s-world.yaml", ch=3, nc=None, verbose=True):
        """Initialize YOLOv8 world model with given config and parameters."""
        self.txt_feats = torch.randn(1, nc or 80, 512)  # features placeholder
        self.clip_model = None  # CLIP model placeholder
        super().__init__(cfg=cfg, ch=ch, nc=nc, verbose=verbose)

    def set_classes(self, text, batch=80):
        """Set classes in advance so that model could do offline-inference without clip model."""
        try:
            import clip
        except ImportError:
            check_requirements("git+https://github.com/ultralytics/CLIP.git")
            import clip

        if not getattr(self, "clip_model", None):  # for backwards compatibility of models lacking clip_model attribute
            self.clip_model = clip.load("ViT-B/32")[0]
        device = next(self.clip_model.parameters()).device
        text_token = clip.tokenize(text).to(device)
<<<<<<< HEAD
        txt_feats = [model.encode_text(token).detach() for token in text_token.split(batch)]
        txt_feats = txt_feats[0] if len(txt_feats) == 1 else torch.cat(txt_feats, dim=0)
=======
        txt_feats = self.clip_model.encode_text(text_token).to(dtype=torch.float32)
>>>>>>> ec1d1106
        txt_feats = txt_feats / txt_feats.norm(p=2, dim=-1, keepdim=True)
        self.txt_feats = txt_feats.reshape(-1, len(text), txt_feats.shape[-1])
        self.model[-1].nc = len(text)

    def predict(self, x, profile=False, visualize=False, txt_feats=None, augment=False, embed=None):
        """
        Perform a forward pass through the model.

        Args:
            x (torch.Tensor): The input tensor.
            profile (bool, optional): If True, profile the computation time for each layer. Defaults to False.
            visualize (bool, optional): If True, save feature maps for visualization. Defaults to False.
            txt_feats (torch.Tensor): The text features, use it if it's given. Defaults to None.
            augment (bool, optional): If True, perform data augmentation during inference. Defaults to False.
            embed (list, optional): A list of feature vectors/embeddings to return.

        Returns:
            (torch.Tensor): Model's output tensor.
        """
        txt_feats = (self.txt_feats if txt_feats is None else txt_feats).to(device=x.device, dtype=x.dtype)
        if len(txt_feats) != len(x):
            txt_feats = txt_feats.repeat(len(x), 1, 1)
        ori_txt_feats = txt_feats.clone()
        y, dt, embeddings = [], [], []  # outputs
        for m in self.model:  # except the head part
            if m.f != -1:  # if not from previous layer
                x = y[m.f] if isinstance(m.f, int) else [x if j == -1 else y[j] for j in m.f]  # from earlier layers
            if profile:
                self._profile_one_layer(m, x, dt)
            if isinstance(m, C2fAttn):
                x = m(x, txt_feats)
            elif isinstance(m, WorldDetect):
                x = m(x, ori_txt_feats)
            elif isinstance(m, ImagePoolingAttn):
                txt_feats = m(x, txt_feats)
            else:
                x = m(x)  # run

            y.append(x if m.i in self.save else None)  # save output
            if visualize:
                feature_visualization(x, m.type, m.i, save_dir=visualize)
            if embed and m.i in embed:
                embeddings.append(nn.functional.adaptive_avg_pool2d(x, (1, 1)).squeeze(-1).squeeze(-1))  # flatten
                if m.i == max(embed):
                    return torch.unbind(torch.cat(embeddings, 1), dim=0)
        return x

    def loss(self, batch, preds=None):
        """
        Compute loss.

        Args:
            batch (dict): Batch to compute loss on.
            preds (torch.Tensor | List[torch.Tensor]): Predictions.
        """
        if not hasattr(self, "criterion"):
            self.criterion = self.init_criterion()

        if preds is None:
            preds = self.forward(batch["img"], txt_feats=batch["txt_feats"])
        return self.criterion(preds, batch)


class Ensemble(nn.ModuleList):
    """Ensemble of models."""

    def __init__(self):
        """Initialize an ensemble of models."""
        super().__init__()

    def forward(self, x, augment=False, profile=False, visualize=False):
        """Function generates the YOLO network's final layer."""
        y = [module(x, augment, profile, visualize)[0] for module in self]
        # y = torch.stack(y).max(0)[0]  # max ensemble
        # y = torch.stack(y).mean(0)  # mean ensemble
        y = torch.cat(y, 2)  # nms ensemble, y shape(B, HW, C)
        return y, None  # inference, train output


# Functions ------------------------------------------------------------------------------------------------------------


@contextlib.contextmanager
def temporary_modules(modules=None):
    """
    Context manager for temporarily adding or modifying modules in Python's module cache (`sys.modules`).

    This function can be used to change the module paths during runtime. It's useful when refactoring code,
    where you've moved a module from one location to another, but you still want to support the old import
    paths for backwards compatibility.

    Args:
        modules (dict, optional): A dictionary mapping old module paths to new module paths.

    Example:
        ```python
        with temporary_modules({'old.module.path': 'new.module.path'}):
            import old.module.path  # this will now import new.module.path
        ```

    Note:
        The changes are only in effect inside the context manager and are undone once the context manager exits.
        Be aware that directly manipulating `sys.modules` can lead to unpredictable results, especially in larger
        applications or libraries. Use this function with caution.
    """
    if not modules:
        modules = {}

    import importlib
    import sys

    try:
        # Set modules in sys.modules under their old name
        for old, new in modules.items():
            sys.modules[old] = importlib.import_module(new)

        yield
    finally:
        # Remove the temporary module paths
        for old in modules:
            if old in sys.modules:
                del sys.modules[old]


def torch_safe_load(weight):
    """
    This function attempts to load a PyTorch model with the torch.load() function. If a ModuleNotFoundError is raised,
    it catches the error, logs a warning message, and attempts to install the missing module via the
    check_requirements() function. After installation, the function again attempts to load the model using torch.load().

    Args:
        weight (str): The file path of the PyTorch model.

    Returns:
        (dict): The loaded PyTorch model.
    """
    from ultralytics.utils.downloads import attempt_download_asset

    check_suffix(file=weight, suffix=".pt")
    file = attempt_download_asset(weight)  # search online if missing locally
    try:
        with temporary_modules(
            {
                "ultralytics.yolo.utils": "ultralytics.utils",
                "ultralytics.yolo.v8": "ultralytics.models.yolo",
                "ultralytics.yolo.data": "ultralytics.data",
            }
        ):  # for legacy 8.0 Classify and Pose models
            ckpt = torch.load(file, map_location="cpu")

    except ModuleNotFoundError as e:  # e.name is missing module name
        if e.name == "models":
            raise TypeError(
                emojis(
                    f"ERROR ❌️ {weight} appears to be an Ultralytics YOLOv5 model originally trained "
                    f"with https://github.com/ultralytics/yolov5.\nThis model is NOT forwards compatible with "
                    f"YOLOv8 at https://github.com/ultralytics/ultralytics."
                    f"\nRecommend fixes are to train a new model using the latest 'ultralytics' package or to "
                    f"run a command with an official YOLOv8 model, i.e. 'yolo predict model=yolov8n.pt'"
                )
            ) from e
        LOGGER.warning(
            f"WARNING ⚠️ {weight} appears to require '{e.name}', which is not in ultralytics requirements."
            f"\nAutoInstall will run now for '{e.name}' but this feature will be removed in the future."
            f"\nRecommend fixes are to train a new model using the latest 'ultralytics' package or to "
            f"run a command with an official YOLOv8 model, i.e. 'yolo predict model=yolov8n.pt'"
        )
        check_requirements(e.name)  # install missing module
        ckpt = torch.load(file, map_location="cpu")

    if not isinstance(ckpt, dict):
        # File is likely a YOLO instance saved with i.e. torch.save(model, "saved_model.pt")
        LOGGER.warning(
            f"WARNING ⚠️ The file '{weight}' appears to be improperly saved or formatted. "
            f"For optimal results, use model.save('filename.pt') to correctly save YOLO models."
        )
        ckpt = {"model": ckpt.model}

    return ckpt, file  # load


def attempt_load_weights(weights, device=None, inplace=True, fuse=False):
    """Loads an ensemble of models weights=[a,b,c] or a single model weights=[a] or weights=a."""

    ensemble = Ensemble()
    for w in weights if isinstance(weights, list) else [weights]:
        ckpt, w = torch_safe_load(w)  # load ckpt
        args = {**DEFAULT_CFG_DICT, **ckpt["train_args"]} if "train_args" in ckpt else None  # combined args
        model = (ckpt.get("ema") or ckpt["model"]).to(device).float()  # FP32 model

        # Model compatibility updates
        model.args = args  # attach args to model
        model.pt_path = w  # attach *.pt file path to model
        model.task = guess_model_task(model)
        if not hasattr(model, "stride"):
            model.stride = torch.tensor([32.0])

        # Append
        ensemble.append(model.fuse().eval() if fuse and hasattr(model, "fuse") else model.eval())  # model in eval mode

    # Module updates
    for m in ensemble.modules():
        if hasattr(m, "inplace"):
            m.inplace = inplace
        elif isinstance(m, nn.Upsample) and not hasattr(m, "recompute_scale_factor"):
            m.recompute_scale_factor = None  # torch 1.11.0 compatibility

    # Return model
    if len(ensemble) == 1:
        return ensemble[-1]

    # Return ensemble
    LOGGER.info(f"Ensemble created with {weights}\n")
    for k in "names", "nc", "yaml":
        setattr(ensemble, k, getattr(ensemble[0], k))
    ensemble.stride = ensemble[int(torch.argmax(torch.tensor([m.stride.max() for m in ensemble])))].stride
    assert all(ensemble[0].nc == m.nc for m in ensemble), f"Models differ in class counts {[m.nc for m in ensemble]}"
    return ensemble


def attempt_load_one_weight(weight, device=None, inplace=True, fuse=False):
    """Loads a single model weights."""
    ckpt, weight = torch_safe_load(weight)  # load ckpt
    args = {**DEFAULT_CFG_DICT, **(ckpt.get("train_args", {}))}  # combine model and default args, preferring model args
    model = (ckpt.get("ema") or ckpt["model"]).to(device).float()  # FP32 model

    # Model compatibility updates
    model.args = {k: v for k, v in args.items() if k in DEFAULT_CFG_KEYS}  # attach args to model
    model.pt_path = weight  # attach *.pt file path to model
    model.task = guess_model_task(model)
    if not hasattr(model, "stride"):
        model.stride = torch.tensor([32.0])

    model = model.fuse().eval() if fuse and hasattr(model, "fuse") else model.eval()  # model in eval mode

    # Module updates
    for m in model.modules():
        if hasattr(m, "inplace"):
            m.inplace = inplace
        elif isinstance(m, nn.Upsample) and not hasattr(m, "recompute_scale_factor"):
            m.recompute_scale_factor = None  # torch 1.11.0 compatibility

    # Return model and ckpt
    return model, ckpt


def parse_model(d, ch, verbose=True):  # model_dict, input_channels(3)
    """Parse a YOLO model.yaml dictionary into a PyTorch model."""
    import ast

    # Args
    max_channels = float("inf")
    nc, act, scales = (d.get(x) for x in ("nc", "activation", "scales"))
    depth, width, kpt_shape = (d.get(x, 1.0) for x in ("depth_multiple", "width_multiple", "kpt_shape"))
    if scales:
        scale = d.get("scale")
        if not scale:
            scale = tuple(scales.keys())[0]
            LOGGER.warning(f"WARNING ⚠️ no model scale passed. Assuming scale='{scale}'.")
        depth, width, max_channels = scales[scale]

    if act:
        Conv.default_act = eval(act)  # redefine default activation, i.e. Conv.default_act = nn.SiLU()
        if verbose:
            LOGGER.info(f"{colorstr('activation:')} {act}")  # print

    if verbose:
        LOGGER.info(f"\n{'':>3}{'from':>20}{'n':>3}{'params':>10}  {'module':<45}{'arguments':<30}")
    ch = [ch]
    layers, save, c2 = [], [], ch[-1]  # layers, savelist, ch out
    for i, (f, n, m, args) in enumerate(d["backbone"] + d["head"]):  # from, number, module, args
        m = getattr(torch.nn, m[3:]) if "nn." in m else globals()[m]  # get module
        for j, a in enumerate(args):
            if isinstance(a, str):
                with contextlib.suppress(ValueError):
                    args[j] = locals()[a] if a in locals() else ast.literal_eval(a)

        n = n_ = max(round(n * depth), 1) if n > 1 else n  # depth gain
        if m in {
            Classify,
            Conv,
            ConvTranspose,
            GhostConv,
            Bottleneck,
            GhostBottleneck,
            SPP,
            SPPF,
            DWConv,
            Focus,
            BottleneckCSP,
            C1,
            C2,
            C2f,
            RepNCSPELAN4,
            ADown,
            SPPELAN,
            C2fAttn,
            C3,
            C3TR,
            C3Ghost,
            nn.ConvTranspose2d,
            DWConvTranspose2d,
            C3x,
            RepC3,
        }:
            c1, c2 = ch[f], args[0]
            if c2 != nc:  # if c2 not equal to number of classes (i.e. for Classify() output)
                c2 = make_divisible(min(c2, max_channels) * width, 8)
            if m is C2fAttn:
                args[1] = make_divisible(min(args[1], max_channels // 2) * width, 8)  # embed channels
                args[2] = int(
                    max(round(min(args[2], max_channels // 2 // 32)) * width, 1) if args[2] > 1 else args[2]
                )  # num heads

            args = [c1, c2, *args[1:]]
            if m in (BottleneckCSP, C1, C2, C2f, C2fAttn, C3, C3TR, C3Ghost, C3x, RepC3):
                args.insert(2, n)  # number of repeats
                n = 1
        elif m is AIFI:
            args = [ch[f], *args]
        elif m in {HGStem, HGBlock}:
            c1, cm, c2 = ch[f], args[0], args[1]
            args = [c1, cm, c2, *args[2:]]
            if m is HGBlock:
                args.insert(4, n)  # number of repeats
                n = 1
        elif m is ResNetLayer:
            c2 = args[1] if args[3] else args[1] * 4
        elif m is nn.BatchNorm2d:
            args = [ch[f]]
        elif m is Concat:
            c2 = sum(ch[x] for x in f)
        elif m in {Detect, WorldDetect, Segment, Pose, OBB, ImagePoolingAttn}:
            args.append([ch[x] for x in f])
            if m is Segment:
                args[2] = make_divisible(min(args[2], max_channels) * width, 8)
        elif m is RTDETRDecoder:  # special case, channels arg must be passed in index 1
            args.insert(1, [ch[x] for x in f])
        elif m is CBLinear:
            c2 = args[0]
            c1 = ch[f]
            args = [c1, c2, *args[1:]]
        elif m is CBFuse:
            c2 = ch[f[-1]]
        else:
            c2 = ch[f]

        m_ = nn.Sequential(*(m(*args) for _ in range(n))) if n > 1 else m(*args)  # module
        t = str(m)[8:-2].replace("__main__.", "")  # module type
        m.np = sum(x.numel() for x in m_.parameters())  # number params
        m_.i, m_.f, m_.type = i, f, t  # attach index, 'from' index, type
        if verbose:
            LOGGER.info(f"{i:>3}{str(f):>20}{n_:>3}{m.np:10.0f}  {t:<45}{str(args):<30}")  # print
        save.extend(x % i for x in ([f] if isinstance(f, int) else f) if x != -1)  # append to savelist
        layers.append(m_)
        if i == 0:
            ch = []
        ch.append(c2)
    return nn.Sequential(*layers), sorted(save)


def yaml_model_load(path):
    """Load a YOLOv8 model from a YAML file."""
    import re

    path = Path(path)
    if path.stem in (f"yolov{d}{x}6" for x in "nsmlx" for d in (5, 8)):
        new_stem = re.sub(r"(\d+)([nslmx])6(.+)?$", r"\1\2-p6\3", path.stem)
        LOGGER.warning(f"WARNING ⚠️ Ultralytics YOLO P6 models now use -p6 suffix. Renaming {path.stem} to {new_stem}.")
        path = path.with_name(new_stem + path.suffix)

    unified_path = re.sub(r"(\d+)([nslmx])(.+)?$", r"\1\3", str(path))  # i.e. yolov8x.yaml -> yolov8.yaml
    yaml_file = check_yaml(unified_path, hard=False) or check_yaml(path)
    d = yaml_load(yaml_file)  # model dict
    d["scale"] = guess_model_scale(path)
    d["yaml_file"] = str(path)
    return d


def guess_model_scale(model_path):
    """
    Takes a path to a YOLO model's YAML file as input and extracts the size character of the model's scale. The function
    uses regular expression matching to find the pattern of the model scale in the YAML file name, which is denoted by
    n, s, m, l, or x. The function returns the size character of the model scale as a string.

    Args:
        model_path (str | Path): The path to the YOLO model's YAML file.

    Returns:
        (str): The size character of the model's scale, which can be n, s, m, l, or x.
    """
    with contextlib.suppress(AttributeError):
        import re

        return re.search(r"yolov\d+([nslmx])", Path(model_path).stem).group(1)  # n, s, m, l, or x
    return ""


def guess_model_task(model):
    """
    Guess the task of a PyTorch model from its architecture or configuration.

    Args:
        model (nn.Module | dict): PyTorch model or model configuration in YAML format.

    Returns:
        (str): Task of the model ('detect', 'segment', 'classify', 'pose').

    Raises:
        SyntaxError: If the task of the model could not be determined.
    """

    def cfg2task(cfg):
        """Guess from YAML dictionary."""
        m = cfg["head"][-1][-2].lower()  # output module name
        if m in {"classify", "classifier", "cls", "fc"}:
            return "classify"
        if m == "detect":
            return "detect"
        if m == "segment":
            return "segment"
        if m == "pose":
            return "pose"
        if m == "obb":
            return "obb"

    # Guess from model cfg
    if isinstance(model, dict):
        with contextlib.suppress(Exception):
            return cfg2task(model)

    # Guess from PyTorch model
    if isinstance(model, nn.Module):  # PyTorch model
        for x in "model.args", "model.model.args", "model.model.model.args":
            with contextlib.suppress(Exception):
                return eval(x)["task"]
        for x in "model.yaml", "model.model.yaml", "model.model.model.yaml":
            with contextlib.suppress(Exception):
                return cfg2task(eval(x))

        for m in model.modules():
            if isinstance(m, Segment):
                return "segment"
            elif isinstance(m, Classify):
                return "classify"
            elif isinstance(m, Pose):
                return "pose"
            elif isinstance(m, OBB):
                return "obb"
            elif isinstance(m, (Detect, WorldDetect)):
                return "detect"

    # Guess from model filename
    if isinstance(model, (str, Path)):
        model = Path(model)
        if "-seg" in model.stem or "segment" in model.parts:
            return "segment"
        elif "-cls" in model.stem or "classify" in model.parts:
            return "classify"
        elif "-pose" in model.stem or "pose" in model.parts:
            return "pose"
        elif "-obb" in model.stem or "obb" in model.parts:
            return "obb"
        elif "detect" in model.parts:
            return "detect"

    # Unable to determine task from model
    LOGGER.warning(
        "WARNING ⚠️ Unable to automatically guess model task, assuming 'task=detect'. "
        "Explicitly define task for your model, i.e. 'task=detect', 'segment', 'classify','pose' or 'obb'."
    )
    return "detect"  # assume detect<|MERGE_RESOLUTION|>--- conflicted
+++ resolved
@@ -576,12 +576,9 @@
             self.clip_model = clip.load("ViT-B/32")[0]
         device = next(self.clip_model.parameters()).device
         text_token = clip.tokenize(text).to(device)
-<<<<<<< HEAD
-        txt_feats = [model.encode_text(token).detach() for token in text_token.split(batch)]
+        txt_feats = [self.clip_model.encode_text(token).detach() for token in text_token.split(batch)]
         txt_feats = txt_feats[0] if len(txt_feats) == 1 else torch.cat(txt_feats, dim=0)
-=======
         txt_feats = self.clip_model.encode_text(text_token).to(dtype=torch.float32)
->>>>>>> ec1d1106
         txt_feats = txt_feats / txt_feats.norm(p=2, dim=-1, keepdim=True)
         self.txt_feats = txt_feats.reshape(-1, len(text), txt_feats.shape[-1])
         self.model[-1].nc = len(text)
