--- conflicted
+++ resolved
@@ -5,17 +5,7 @@
 # parent
 # ├── ultralytics
 # └── datasets
-<<<<<<< HEAD
 #     └── package-seg  ← downloads here (102 MB)
-
-# Train/val/test sets as 1) dir: path/to/imgs, 2) file: path/to/imgs.txt, or 3) list: [path/to/imgs1, path/to/imgs2, ..]
-path: ../datasets/package-seg # dataset root dir
-train: train/images  # training images directory
-val: valid/images    # validation images directory
-test: test/images   # testing images directory
-
-=======
-#     └── package-seg  ← downloads here (INSERT_SIZE_HERE MB)
 
 # Train/val/test sets as 1) dir: path/to/imgs, 2) file: path/to/imgs.txt, or 3) list: [path/to/imgs1, path/to/imgs2, ..]
 path: ../datasets/package-seg # dataset root dir
@@ -23,7 +13,6 @@
 val: images/val # val images (relative to 'path') 89 images
 test: test/images # test images (relative to 'path') 188 images
 
->>>>>>> ba7046ad
 # Classes
 names:
   0: package
