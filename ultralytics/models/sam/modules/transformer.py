--- conflicted
+++ resolved
@@ -1,4 +1,3 @@
-<<<<<<< HEAD
 # Ultralytics YOLO 🚀, AGPL-3.0 license
 
 import math
@@ -87,7 +86,6 @@
           (torch.Tensor): the processed image_embedding
         """
         # BxCxHxW -> BxHWxC == B x N_image_tokens x C
-        bs, c, h, w = image_embedding.shape
         image_embedding = image_embedding.flatten(2).permute(0, 2, 1)
         image_pe = image_pe.flatten(2).permute(0, 2, 1)
 
@@ -213,6 +211,7 @@
         embedding_dim: int,
         num_heads: int,
         downsample_rate: int = 1,
+        kv_in_dim: int = None,
     ) -> None:
         """
         Initializes the Attention model with the given dimensions and settings.
@@ -227,13 +226,14 @@
         """
         super().__init__()
         self.embedding_dim = embedding_dim
+        self.kv_in_dim = kv_in_dim if kv_in_dim is not None else embedding_dim
         self.internal_dim = embedding_dim // downsample_rate
         self.num_heads = num_heads
         assert self.internal_dim % num_heads == 0, "num_heads must divide embedding_dim."
 
         self.q_proj = nn.Linear(embedding_dim, self.internal_dim)
-        self.k_proj = nn.Linear(embedding_dim, self.internal_dim)
-        self.v_proj = nn.Linear(embedding_dim, self.internal_dim)
+        self.k_proj = nn.Linear(self.kv_in_dim, self.internal_dim)
+        self.v_proj = nn.Linear(self.kv_in_dim, self.internal_dim)
         self.out_proj = nn.Linear(self.internal_dim, embedding_dim)
 
     @staticmethod
@@ -272,281 +272,4 @@
         # Get output
         out = attn @ v
         out = self._recombine_heads(out)
-        return self.out_proj(out)
-=======
-# Ultralytics YOLO 🚀, AGPL-3.0 license
-
-import math
-from typing import Tuple, Type
-
-import torch
-from torch import Tensor, nn
-
-from ultralytics.nn.modules import MLPBlock
-
-
-class TwoWayTransformer(nn.Module):
-    """
-    A Two-Way Transformer module that enables the simultaneous attention to both image and query points. This class
-    serves as a specialized transformer decoder that attends to an input image using queries whose positional embedding
-    is supplied. This is particularly useful for tasks like object detection, image segmentation, and point cloud
-    processing.
-
-    Attributes:
-        depth (int): The number of layers in the transformer.
-        embedding_dim (int): The channel dimension for the input embeddings.
-        num_heads (int): The number of heads for multihead attention.
-        mlp_dim (int): The internal channel dimension for the MLP block.
-        layers (nn.ModuleList): The list of TwoWayAttentionBlock layers that make up the transformer.
-        final_attn_token_to_image (Attention): The final attention layer applied from the queries to the image.
-        norm_final_attn (nn.LayerNorm): The layer normalization applied to the final queries.
-    """
-
-    def __init__(
-        self,
-        depth: int,
-        embedding_dim: int,
-        num_heads: int,
-        mlp_dim: int,
-        activation: Type[nn.Module] = nn.ReLU,
-        attention_downsample_rate: int = 2,
-    ) -> None:
-        """
-        A transformer decoder that attends to an input image using queries whose positional embedding is supplied.
-
-        Args:
-          depth (int): number of layers in the transformer
-          embedding_dim (int): the channel dimension for the input embeddings
-          num_heads (int): the number of heads for multihead attention. Must
-            divide embedding_dim
-          mlp_dim (int): the channel dimension internal to the MLP block
-          activation (nn.Module): the activation to use in the MLP block
-        """
-        super().__init__()
-        self.depth = depth
-        self.embedding_dim = embedding_dim
-        self.num_heads = num_heads
-        self.mlp_dim = mlp_dim
-        self.layers = nn.ModuleList()
-
-        for i in range(depth):
-            self.layers.append(
-                TwoWayAttentionBlock(
-                    embedding_dim=embedding_dim,
-                    num_heads=num_heads,
-                    mlp_dim=mlp_dim,
-                    activation=activation,
-                    attention_downsample_rate=attention_downsample_rate,
-                    skip_first_layer_pe=(i == 0),
-                )
-            )
-
-        self.final_attn_token_to_image = Attention(embedding_dim, num_heads, downsample_rate=attention_downsample_rate)
-        self.norm_final_attn = nn.LayerNorm(embedding_dim)
-
-    def forward(
-        self,
-        image_embedding: Tensor,
-        image_pe: Tensor,
-        point_embedding: Tensor,
-    ) -> Tuple[Tensor, Tensor]:
-        """
-        Args:
-          image_embedding (torch.Tensor): image to attend to. Should be shape B x embedding_dim x h x w for any h and w.
-          image_pe (torch.Tensor): the positional encoding to add to the image. Must have same shape as image_embedding.
-          point_embedding (torch.Tensor): the embedding to add to the query points.
-            Must have shape B x N_points x embedding_dim for any N_points.
-
-        Returns:
-          (torch.Tensor): the processed point_embedding
-          (torch.Tensor): the processed image_embedding
-        """
-        # BxCxHxW -> BxHWxC == B x N_image_tokens x C
-        image_embedding = image_embedding.flatten(2).permute(0, 2, 1)
-        image_pe = image_pe.flatten(2).permute(0, 2, 1)
-
-        # Prepare queries
-        queries = point_embedding
-        keys = image_embedding
-
-        # Apply transformer blocks and final layernorm
-        for layer in self.layers:
-            queries, keys = layer(
-                queries=queries,
-                keys=keys,
-                query_pe=point_embedding,
-                key_pe=image_pe,
-            )
-
-        # Apply the final attention layer from the points to the image
-        q = queries + point_embedding
-        k = keys + image_pe
-        attn_out = self.final_attn_token_to_image(q=q, k=k, v=keys)
-        queries = queries + attn_out
-        queries = self.norm_final_attn(queries)
-
-        return queries, keys
-
-
-class TwoWayAttentionBlock(nn.Module):
-    """
-    An attention block that performs both self-attention and cross-attention in two directions: queries to keys and
-    keys to queries. This block consists of four main layers: (1) self-attention on sparse inputs, (2) cross-attention
-    of sparse inputs to dense inputs, (3) an MLP block on sparse inputs, and (4) cross-attention of dense inputs to
-    sparse inputs.
-
-    Attributes:
-        self_attn (Attention): The self-attention layer for the queries.
-        norm1 (nn.LayerNorm): Layer normalization following the first attention block.
-        cross_attn_token_to_image (Attention): Cross-attention layer from queries to keys.
-        norm2 (nn.LayerNorm): Layer normalization following the second attention block.
-        mlp (MLPBlock): MLP block that transforms the query embeddings.
-        norm3 (nn.LayerNorm): Layer normalization following the MLP block.
-        norm4 (nn.LayerNorm): Layer normalization following the third attention block.
-        cross_attn_image_to_token (Attention): Cross-attention layer from keys to queries.
-        skip_first_layer_pe (bool): Whether to skip the positional encoding in the first layer.
-    """
-
-    def __init__(
-        self,
-        embedding_dim: int,
-        num_heads: int,
-        mlp_dim: int = 2048,
-        activation: Type[nn.Module] = nn.ReLU,
-        attention_downsample_rate: int = 2,
-        skip_first_layer_pe: bool = False,
-    ) -> None:
-        """
-        A transformer block with four layers: (1) self-attention of sparse inputs, (2) cross attention of sparse
-        inputs to dense inputs, (3) mlp block on sparse inputs, and (4) cross attention of dense inputs to sparse
-        inputs.
-
-        Args:
-          embedding_dim (int): the channel dimension of the embeddings
-          num_heads (int): the number of heads in the attention layers
-          mlp_dim (int): the hidden dimension of the mlp block
-          activation (nn.Module): the activation of the mlp block
-          skip_first_layer_pe (bool): skip the PE on the first layer
-        """
-        super().__init__()
-        self.self_attn = Attention(embedding_dim, num_heads)
-        self.norm1 = nn.LayerNorm(embedding_dim)
-
-        self.cross_attn_token_to_image = Attention(embedding_dim, num_heads, downsample_rate=attention_downsample_rate)
-        self.norm2 = nn.LayerNorm(embedding_dim)
-
-        self.mlp = MLPBlock(embedding_dim, mlp_dim, activation)
-        self.norm3 = nn.LayerNorm(embedding_dim)
-
-        self.norm4 = nn.LayerNorm(embedding_dim)
-        self.cross_attn_image_to_token = Attention(embedding_dim, num_heads, downsample_rate=attention_downsample_rate)
-
-        self.skip_first_layer_pe = skip_first_layer_pe
-
-    def forward(self, queries: Tensor, keys: Tensor, query_pe: Tensor, key_pe: Tensor) -> Tuple[Tensor, Tensor]:
-        """Apply self-attention and cross-attention to queries and keys and return the processed embeddings."""
-
-        # Self attention block
-        if self.skip_first_layer_pe:
-            queries = self.self_attn(q=queries, k=queries, v=queries)
-        else:
-            q = queries + query_pe
-            attn_out = self.self_attn(q=q, k=q, v=queries)
-            queries = queries + attn_out
-        queries = self.norm1(queries)
-
-        # Cross attention block, tokens attending to image embedding
-        q = queries + query_pe
-        k = keys + key_pe
-        attn_out = self.cross_attn_token_to_image(q=q, k=k, v=keys)
-        queries = queries + attn_out
-        queries = self.norm2(queries)
-
-        # MLP block
-        mlp_out = self.mlp(queries)
-        queries = queries + mlp_out
-        queries = self.norm3(queries)
-
-        # Cross attention block, image embedding attending to tokens
-        q = queries + query_pe
-        k = keys + key_pe
-        attn_out = self.cross_attn_image_to_token(q=k, k=q, v=queries)
-        keys = keys + attn_out
-        keys = self.norm4(keys)
-
-        return queries, keys
-
-
-class Attention(nn.Module):
-    """An attention layer that allows for downscaling the size of the embedding after projection to queries, keys, and
-    values.
-    """
-
-    def __init__(
-        self,
-        embedding_dim: int,
-        num_heads: int,
-        downsample_rate: int = 1,
-        kv_in_dim: int = None,
-    ) -> None:
-        """
-        Initializes the Attention model with the given dimensions and settings.
-
-        Args:
-            embedding_dim (int): The dimensionality of the input embeddings.
-            num_heads (int): The number of attention heads.
-            downsample_rate (int, optional): The factor by which the internal dimensions are downsampled. Defaults to 1.
-
-        Raises:
-            AssertionError: If 'num_heads' does not evenly divide the internal dim (embedding_dim / downsample_rate).
-        """
-        super().__init__()
-        self.embedding_dim = embedding_dim
-        self.kv_in_dim = kv_in_dim if kv_in_dim is not None else embedding_dim
-        self.internal_dim = embedding_dim // downsample_rate
-        self.num_heads = num_heads
-        assert self.internal_dim % num_heads == 0, "num_heads must divide embedding_dim."
-
-        self.q_proj = nn.Linear(embedding_dim, self.internal_dim)
-        self.k_proj = nn.Linear(self.kv_in_dim, self.internal_dim)
-        self.v_proj = nn.Linear(self.kv_in_dim, self.internal_dim)
-        self.out_proj = nn.Linear(self.internal_dim, embedding_dim)
-
-    @staticmethod
-    def _separate_heads(x: Tensor, num_heads: int) -> Tensor:
-        """Separate the input tensor into the specified number of attention heads."""
-        b, n, c = x.shape
-        x = x.reshape(b, n, num_heads, c // num_heads)
-        return x.transpose(1, 2)  # B x N_heads x N_tokens x C_per_head
-
-    @staticmethod
-    def _recombine_heads(x: Tensor) -> Tensor:
-        """Recombine the separated attention heads into a single tensor."""
-        b, n_heads, n_tokens, c_per_head = x.shape
-        x = x.transpose(1, 2)
-        return x.reshape(b, n_tokens, n_heads * c_per_head)  # B x N_tokens x C
-
-    def forward(self, q: Tensor, k: Tensor, v: Tensor) -> Tensor:
-        """Compute the attention output given the input query, key, and value tensors."""
-
-        # Input projections
-        q = self.q_proj(q)
-        k = self.k_proj(k)
-        v = self.v_proj(v)
-
-        # Separate into heads
-        q = self._separate_heads(q, self.num_heads)
-        k = self._separate_heads(k, self.num_heads)
-        v = self._separate_heads(v, self.num_heads)
-
-        # Attention
-        _, _, _, c_per_head = q.shape
-        attn = q @ k.permute(0, 1, 3, 2)  # B x N_heads x N_tokens x N_tokens
-        attn = attn / math.sqrt(c_per_head)
-        attn = torch.softmax(attn, dim=-1)
-
-        # Get output
-        out = attn @ v
-        out = self._recombine_heads(out)
-        return self.out_proj(out)
->>>>>>> 9f22f451
+        return self.out_proj(out)