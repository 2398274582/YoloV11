--- conflicted
+++ resolved
@@ -111,12 +111,9 @@
             cls, bbox = pbatch.pop("cls"), pbatch.pop("bbox")
             nl = len(cls)
             stat["target_cls"] = cls
-<<<<<<< HEAD
+            stat["target_img"] = cls.unique()
             idx = batch["batch_idx"] == si
             labelsn = torch.cat((batch["cls"][idx], bbox), 1)  # native-space labels
-=======
-            stat["target_img"] = cls.unique()
->>>>>>> 06adc476
             if npr == 0:
                 if nl:
                     for k in self.stats.keys():
