--- conflicted
+++ resolved
@@ -1,4 +1,3 @@
-<<<<<<< HEAD
 # Ultralytics YOLO 🚀, AGPL-3.0 license
 
 import contextlib
@@ -200,7 +199,7 @@
     Check if there is sufficient disk space to download and store a file.
 
     Args:
-        url (str, optional): The URL to the file. Defaults to 'https://github.com/ultralytics/assets/releases/download/v0.0.0/coco8.zip'.
+        url (str, optional): The URL to the file. Defaults to 'https://ultralytics.com/assets/coco8.zip'.
         path (str | Path, optional): The path or drive to check the available free space on.
         sf (float, optional): Safety factor, the multiplier for the required free space. Defaults to 2.0.
         hard (bool, optional): Whether to throw an error or not on insufficient disk space. Defaults to True.
@@ -505,513 +504,4 @@
             pool.join()
     else:
         for u in [url] if isinstance(url, (str, Path)) else url:
-            safe_download(url=u, dir=dir, unzip=unzip, delete=delete, curl=curl, retry=retry, exist_ok=exist_ok)
-=======
-# Ultralytics YOLO 🚀, AGPL-3.0 license
-
-import contextlib
-import re
-import shutil
-import subprocess
-from itertools import repeat
-from multiprocessing.pool import ThreadPool
-from pathlib import Path
-from urllib import parse, request
-
-import requests
-import torch
-
-from ultralytics.utils import LOGGER, TQDM, checks, clean_url, emojis, is_online, url2file
-
-# Define Ultralytics GitHub assets maintained at https://github.com/ultralytics/assets
-GITHUB_ASSETS_REPO = "ultralytics/assets"
-GITHUB_ASSETS_NAMES = (
-    [f"yolov8{k}{suffix}.pt" for k in "nsmlx" for suffix in ("", "-cls", "-seg", "-pose", "-obb", "-oiv7")]
-    + [f"yolov5{k}{resolution}u.pt" for k in "nsmlx" for resolution in ("", "6")]
-    + [f"yolov3{k}u.pt" for k in ("", "-spp", "-tiny")]
-    + [f"yolov8{k}-world.pt" for k in "smlx"]
-    + [f"yolov8{k}-worldv2.pt" for k in "smlx"]
-    + [f"yolov9{k}.pt" for k in "tsmce"]
-    + [f"yolov10{k}.pt" for k in "nsmblx"]
-    + [f"yolo_nas_{k}.pt" for k in "sml"]
-    + [f"sam_{k}.pt" for k in "bl"]
-    + [f"FastSAM-{k}.pt" for k in "sx"]
-    + [f"rtdetr-{k}.pt" for k in "lx"]
-    + ["mobile_sam.pt"]
-    + ["calibration_image_sample_data_20x128x128x3_float32.npy.zip"]
-)
-GITHUB_ASSETS_STEMS = [Path(k).stem for k in GITHUB_ASSETS_NAMES]
-
-
-def is_url(url, check=False):
-    """
-    Validates if the given string is a URL and optionally checks if the URL exists online.
-
-    Args:
-        url (str): The string to be validated as a URL.
-        check (bool, optional): If True, performs an additional check to see if the URL exists online.
-            Defaults to True.
-
-    Returns:
-        (bool): Returns True for a valid URL. If 'check' is True, also returns True if the URL exists online.
-            Returns False otherwise.
-
-    Example:
-        ```python
-        valid = is_url("https://www.example.com")
-        ```
-    """
-    with contextlib.suppress(Exception):
-        url = str(url)
-        result = parse.urlparse(url)
-        assert all([result.scheme, result.netloc])  # check if is url
-        if check:
-            with request.urlopen(url) as response:
-                return response.getcode() == 200  # check if exists online
-        return True
-    return False
-
-
-def delete_dsstore(path, files_to_delete=(".DS_Store", "__MACOSX")):
-    """
-    Deletes all ".DS_store" files under a specified directory.
-
-    Args:
-        path (str, optional): The directory path where the ".DS_store" files should be deleted.
-        files_to_delete (tuple): The files to be deleted.
-
-    Example:
-        ```python
-        from ultralytics.utils.downloads import delete_dsstore
-
-        delete_dsstore('path/to/dir')
-        ```
-
-    Note:
-        ".DS_store" files are created by the Apple operating system and contain metadata about folders and files. They
-        are hidden system files and can cause issues when transferring files between different operating systems.
-    """
-    for file in files_to_delete:
-        matches = list(Path(path).rglob(file))
-        LOGGER.info(f"Deleting {file} files: {matches}")
-        for f in matches:
-            f.unlink()
-
-
-def zip_directory(directory, compress=True, exclude=(".DS_Store", "__MACOSX"), progress=True):
-    """
-    Zips the contents of a directory, excluding files containing strings in the exclude list. The resulting zip file is
-    named after the directory and placed alongside it.
-
-    Args:
-        directory (str | Path): The path to the directory to be zipped.
-        compress (bool): Whether to compress the files while zipping. Default is True.
-        exclude (tuple, optional): A tuple of filename strings to be excluded. Defaults to ('.DS_Store', '__MACOSX').
-        progress (bool, optional): Whether to display a progress bar. Defaults to True.
-
-    Returns:
-        (Path): The path to the resulting zip file.
-
-    Example:
-        ```python
-        from ultralytics.utils.downloads import zip_directory
-
-        file = zip_directory('path/to/dir')
-        ```
-    """
-    from zipfile import ZIP_DEFLATED, ZIP_STORED, ZipFile
-
-    delete_dsstore(directory)
-    directory = Path(directory)
-    if not directory.is_dir():
-        raise FileNotFoundError(f"Directory '{directory}' does not exist.")
-
-    # Unzip with progress bar
-    files_to_zip = [f for f in directory.rglob("*") if f.is_file() and all(x not in f.name for x in exclude)]
-    zip_file = directory.with_suffix(".zip")
-    compression = ZIP_DEFLATED if compress else ZIP_STORED
-    with ZipFile(zip_file, "w", compression) as f:
-        for file in TQDM(files_to_zip, desc=f"Zipping {directory} to {zip_file}...", unit="file", disable=not progress):
-            f.write(file, file.relative_to(directory))
-
-    return zip_file  # return path to zip file
-
-
-def unzip_file(file, path=None, exclude=(".DS_Store", "__MACOSX"), exist_ok=False, progress=True):
-    """
-    Unzips a *.zip file to the specified path, excluding files containing strings in the exclude list.
-
-    If the zipfile does not contain a single top-level directory, the function will create a new
-    directory with the same name as the zipfile (without the extension) to extract its contents.
-    If a path is not provided, the function will use the parent directory of the zipfile as the default path.
-
-    Args:
-        file (str): The path to the zipfile to be extracted.
-        path (str, optional): The path to extract the zipfile to. Defaults to None.
-        exclude (tuple, optional): A tuple of filename strings to be excluded. Defaults to ('.DS_Store', '__MACOSX').
-        exist_ok (bool, optional): Whether to overwrite existing contents if they exist. Defaults to False.
-        progress (bool, optional): Whether to display a progress bar. Defaults to True.
-
-    Raises:
-        BadZipFile: If the provided file does not exist or is not a valid zipfile.
-
-    Returns:
-        (Path): The path to the directory where the zipfile was extracted.
-
-    Example:
-        ```python
-        from ultralytics.utils.downloads import unzip_file
-
-        dir = unzip_file('path/to/file.zip')
-        ```
-    """
-    from zipfile import BadZipFile, ZipFile, is_zipfile
-
-    if not (Path(file).exists() and is_zipfile(file)):
-        raise BadZipFile(f"File '{file}' does not exist or is a bad zip file.")
-    if path is None:
-        path = Path(file).parent  # default path
-
-    # Unzip the file contents
-    with ZipFile(file) as zipObj:
-        files = [f for f in zipObj.namelist() if all(x not in f for x in exclude)]
-        top_level_dirs = {Path(f).parts[0] for f in files}
-
-        # Decide to unzip directly or unzip into a directory
-        unzip_as_dir = len(top_level_dirs) == 1  # (len(files) > 1 and not files[0].endswith("/"))
-        if unzip_as_dir:
-            # Zip has 1 top-level directory
-            extract_path = path  # i.e. ../datasets
-            path = Path(path) / list(top_level_dirs)[0]  # i.e. extract coco8/ dir to ../datasets/
-        else:
-            # Zip has multiple files at top level
-            path = extract_path = Path(path) / Path(file).stem  # i.e. extract multiple files to ../datasets/coco8/
-
-        # Check if destination directory already exists and contains files
-        if path.exists() and any(path.iterdir()) and not exist_ok:
-            # If it exists and is not empty, return the path without unzipping
-            LOGGER.warning(f"WARNING ⚠️ Skipping {file} unzip as destination directory {path} is not empty.")
-            return path
-
-        for f in TQDM(files, desc=f"Unzipping {file} to {Path(path).resolve()}...", unit="file", disable=not progress):
-            # Ensure the file is within the extract_path to avoid path traversal security vulnerability
-            if ".." in Path(f).parts:
-                LOGGER.warning(f"Potentially insecure file path: {f}, skipping extraction.")
-                continue
-            zipObj.extract(f, extract_path)
-
-    return path  # return unzip dir
-
-
-def check_disk_space(url="https://ultralytics.com/assets/coco8.zip", path=Path.cwd(), sf=1.5, hard=True):
-    """
-    Check if there is sufficient disk space to download and store a file.
-
-    Args:
-        url (str, optional): The URL to the file. Defaults to 'https://ultralytics.com/assets/coco8.zip'.
-        path (str | Path, optional): The path or drive to check the available free space on.
-        sf (float, optional): Safety factor, the multiplier for the required free space. Defaults to 2.0.
-        hard (bool, optional): Whether to throw an error or not on insufficient disk space. Defaults to True.
-
-    Returns:
-        (bool): True if there is sufficient disk space, False otherwise.
-    """
-    try:
-        r = requests.head(url)  # response
-        assert r.status_code < 400, f"URL error for {url}: {r.status_code} {r.reason}"  # check response
-    except Exception:
-        return True  # requests issue, default to True
-
-    # Check file size
-    gib = 1 << 30  # bytes per GiB
-    data = int(r.headers.get("Content-Length", 0)) / gib  # file size (GB)
-    total, used, free = (x / gib for x in shutil.disk_usage(path))  # bytes
-
-    if data * sf < free:
-        return True  # sufficient space
-
-    # Insufficient space
-    text = (
-        f"WARNING ⚠️ Insufficient free disk space {free:.1f} GB < {data * sf:.3f} GB required, "
-        f"Please free {data * sf - free:.1f} GB additional disk space and try again."
-    )
-    if hard:
-        raise MemoryError(text)
-    LOGGER.warning(text)
-    return False
-
-
-def get_google_drive_file_info(link):
-    """
-    Retrieves the direct download link and filename for a shareable Google Drive file link.
-
-    Args:
-        link (str): The shareable link of the Google Drive file.
-
-    Returns:
-        (str): Direct download URL for the Google Drive file.
-        (str): Original filename of the Google Drive file. If filename extraction fails, returns None.
-
-    Example:
-        ```python
-        from ultralytics.utils.downloads import get_google_drive_file_info
-
-        link = "https://drive.google.com/file/d/1cqT-cJgANNrhIHCrEufUYhQ4RqiWG_lJ/view?usp=drive_link"
-        url, filename = get_google_drive_file_info(link)
-        ```
-    """
-    file_id = link.split("/d/")[1].split("/view")[0]
-    drive_url = f"https://drive.google.com/uc?export=download&id={file_id}"
-    filename = None
-
-    # Start session
-    with requests.Session() as session:
-        response = session.get(drive_url, stream=True)
-        if "quota exceeded" in str(response.content.lower()):
-            raise ConnectionError(
-                emojis(
-                    f"❌  Google Drive file download quota exceeded. "
-                    f"Please try again later or download this file manually at {link}."
-                )
-            )
-        for k, v in response.cookies.items():
-            if k.startswith("download_warning"):
-                drive_url += f"&confirm={v}"  # v is token
-        cd = response.headers.get("content-disposition")
-        if cd:
-            filename = re.findall('filename="(.+)"', cd)[0]
-    return drive_url, filename
-
-
-def safe_download(
-    url,
-    file=None,
-    dir=None,
-    unzip=True,
-    delete=False,
-    curl=False,
-    retry=3,
-    min_bytes=1e0,
-    exist_ok=False,
-    progress=True,
-):
-    """
-    Downloads files from a URL, with options for retrying, unzipping, and deleting the downloaded file.
-
-    Args:
-        url (str): The URL of the file to be downloaded.
-        file (str, optional): The filename of the downloaded file.
-            If not provided, the file will be saved with the same name as the URL.
-        dir (str, optional): The directory to save the downloaded file.
-            If not provided, the file will be saved in the current working directory.
-        unzip (bool, optional): Whether to unzip the downloaded file. Default: True.
-        delete (bool, optional): Whether to delete the downloaded file after unzipping. Default: False.
-        curl (bool, optional): Whether to use curl command line tool for downloading. Default: False.
-        retry (int, optional): The number of times to retry the download in case of failure. Default: 3.
-        min_bytes (float, optional): The minimum number of bytes that the downloaded file should have, to be considered
-            a successful download. Default: 1E0.
-        exist_ok (bool, optional): Whether to overwrite existing contents during unzipping. Defaults to False.
-        progress (bool, optional): Whether to display a progress bar during the download. Default: True.
-
-    Example:
-        ```python
-        from ultralytics.utils.downloads import safe_download
-
-        link = "https://ultralytics.com/assets/bus.jpg"
-        path = safe_download(link)
-        ```
-    """
-    gdrive = url.startswith("https://drive.google.com/")  # check if the URL is a Google Drive link
-    if gdrive:
-        url, file = get_google_drive_file_info(url)
-
-    f = Path(dir or ".") / (file or url2file(url))  # URL converted to filename
-    if "://" not in str(url) and Path(url).is_file():  # URL exists ('://' check required in Windows Python<3.10)
-        f = Path(url)  # filename
-    elif not f.is_file():  # URL and file do not exist
-        uri = (url if gdrive else clean_url(url)).replace(  # cleaned and aliased url
-            "https://github.com/ultralytics/assets/releases/download/v0.0.0/",
-            "https://ultralytics.com/assets/",  # assets alias
-        )
-        desc = f"Downloading {uri} to '{f}'"
-        LOGGER.info(f"{desc}...")
-        f.parent.mkdir(parents=True, exist_ok=True)  # make directory if missing
-        check_disk_space(url, path=f.parent)
-        for i in range(retry + 1):
-            try:
-                if curl or i > 0:  # curl download with retry, continue
-                    s = "sS" * (not progress)  # silent
-                    r = subprocess.run(["curl", "-#", f"-{s}L", url, "-o", f, "--retry", "3", "-C", "-"]).returncode
-                    assert r == 0, f"Curl return value {r}"
-                else:  # urllib download
-                    method = "torch"
-                    if method == "torch":
-                        torch.hub.download_url_to_file(url, f, progress=progress)
-                    else:
-                        with request.urlopen(url) as response, TQDM(
-                            total=int(response.getheader("Content-Length", 0)),
-                            desc=desc,
-                            disable=not progress,
-                            unit="B",
-                            unit_scale=True,
-                            unit_divisor=1024,
-                        ) as pbar:
-                            with open(f, "wb") as f_opened:
-                                for data in response:
-                                    f_opened.write(data)
-                                    pbar.update(len(data))
-
-                if f.exists():
-                    if f.stat().st_size > min_bytes:
-                        break  # success
-                    f.unlink()  # remove partial downloads
-            except Exception as e:
-                if i == 0 and not is_online():
-                    raise ConnectionError(emojis(f"❌  Download failure for {uri}. Environment is not online.")) from e
-                elif i >= retry:
-                    raise ConnectionError(emojis(f"❌  Download failure for {uri}. Retry limit reached.")) from e
-                LOGGER.warning(f"⚠️ Download failure, retrying {i + 1}/{retry} {uri}...")
-
-    if unzip and f.exists() and f.suffix in {"", ".zip", ".tar", ".gz"}:
-        from zipfile import is_zipfile
-
-        unzip_dir = (dir or f.parent).resolve()  # unzip to dir if provided else unzip in place
-        if is_zipfile(f):
-            unzip_dir = unzip_file(file=f, path=unzip_dir, exist_ok=exist_ok, progress=progress)  # unzip
-        elif f.suffix in {".tar", ".gz"}:
-            LOGGER.info(f"Unzipping {f} to {unzip_dir}...")
-            subprocess.run(["tar", "xf" if f.suffix == ".tar" else "xfz", f, "--directory", unzip_dir], check=True)
-        if delete:
-            f.unlink()  # remove zip
-        return unzip_dir
-
-
-def get_github_assets(repo="ultralytics/assets", version="latest", retry=False):
-    """
-    Retrieve the specified version's tag and assets from a GitHub repository. If the version is not specified, the
-    function fetches the latest release assets.
-
-    Args:
-        repo (str, optional): The GitHub repository in the format 'owner/repo'. Defaults to 'ultralytics/assets'.
-        version (str, optional): The release version to fetch assets from. Defaults to 'latest'.
-        retry (bool, optional): Flag to retry the request in case of a failure. Defaults to False.
-
-    Returns:
-        (tuple): A tuple containing the release tag and a list of asset names.
-
-    Example:
-        ```python
-        tag, assets = get_github_assets(repo='ultralytics/assets', version='latest')
-        ```
-    """
-
-    if version != "latest":
-        version = f"tags/{version}"  # i.e. tags/v6.2
-    url = f"https://api.github.com/repos/{repo}/releases/{version}"
-    r = requests.get(url)  # github api
-    if r.status_code != 200 and r.reason != "rate limit exceeded" and retry:  # failed and not 403 rate limit exceeded
-        r = requests.get(url)  # try again
-    if r.status_code != 200:
-        LOGGER.warning(f"⚠️ GitHub assets check failure for {url}: {r.status_code} {r.reason}")
-        return "", []
-    data = r.json()
-    return data["tag_name"], [x["name"] for x in data["assets"]]  # tag, assets i.e. ['yolov8n.pt', 'yolov8s.pt', ...]
-
-
-def attempt_download_asset(file, repo="ultralytics/assets", release="v8.2.0", **kwargs):
-    """
-    Attempt to download a file from GitHub release assets if it is not found locally. The function checks for the file
-    locally first, then tries to download it from the specified GitHub repository release.
-
-    Args:
-        file (str | Path): The filename or file path to be downloaded.
-        repo (str, optional): The GitHub repository in the format 'owner/repo'. Defaults to 'ultralytics/assets'.
-        release (str, optional): The specific release version to be downloaded. Defaults to 'v8.2.0'.
-        **kwargs (any): Additional keyword arguments for the download process.
-
-    Returns:
-        (str): The path to the downloaded file.
-
-    Example:
-        ```python
-        file_path = attempt_download_asset('yolov8n.pt', repo='ultralytics/assets', release='latest')
-        ```
-    """
-    from ultralytics.utils import SETTINGS  # scoped for circular import
-
-    # YOLOv3/5u updates
-    file = str(file)
-    file = checks.check_yolov5u_filename(file)
-    file = Path(file.strip().replace("'", ""))
-    if file.exists():
-        return str(file)
-    elif (SETTINGS["weights_dir"] / file).exists():
-        return str(SETTINGS["weights_dir"] / file)
-    else:
-        # URL specified
-        name = Path(parse.unquote(str(file))).name  # decode '%2F' to '/' etc.
-        download_url = f"https://github.com/{repo}/releases/download"
-        if str(file).startswith(("http:/", "https:/")):  # download
-            url = str(file).replace(":/", "://")  # Pathlib turns :// -> :/
-            file = url2file(name)  # parse authentication https://url.com/file.txt?auth...
-            if Path(file).is_file():
-                LOGGER.info(f"Found {clean_url(url)} locally at {file}")  # file already exists
-            else:
-                safe_download(url=url, file=file, min_bytes=1e5, **kwargs)
-
-        elif repo == GITHUB_ASSETS_REPO and name in GITHUB_ASSETS_NAMES:
-            safe_download(url=f"{download_url}/{release}/{name}", file=file, min_bytes=1e5, **kwargs)
-
-        else:
-            tag, assets = get_github_assets(repo, release)
-            if not assets:
-                tag, assets = get_github_assets(repo)  # latest release
-            if name in assets:
-                safe_download(url=f"{download_url}/{tag}/{name}", file=file, min_bytes=1e5, **kwargs)
-
-        return str(file)
-
-
-def download(url, dir=Path.cwd(), unzip=True, delete=False, curl=False, threads=1, retry=3, exist_ok=False):
-    """
-    Downloads files from specified URLs to a given directory. Supports concurrent downloads if multiple threads are
-    specified.
-
-    Args:
-        url (str | list): The URL or list of URLs of the files to be downloaded.
-        dir (Path, optional): The directory where the files will be saved. Defaults to the current working directory.
-        unzip (bool, optional): Flag to unzip the files after downloading. Defaults to True.
-        delete (bool, optional): Flag to delete the zip files after extraction. Defaults to False.
-        curl (bool, optional): Flag to use curl for downloading. Defaults to False.
-        threads (int, optional): Number of threads to use for concurrent downloads. Defaults to 1.
-        retry (int, optional): Number of retries in case of download failure. Defaults to 3.
-        exist_ok (bool, optional): Whether to overwrite existing contents during unzipping. Defaults to False.
-
-    Example:
-        ```python
-        download('https://ultralytics.com/assets/example.zip', dir='path/to/dir', unzip=True)
-        ```
-    """
-    dir = Path(dir)
-    dir.mkdir(parents=True, exist_ok=True)  # make directory
-    if threads > 1:
-        with ThreadPool(threads) as pool:
-            pool.map(
-                lambda x: safe_download(
-                    url=x[0],
-                    dir=x[1],
-                    unzip=unzip,
-                    delete=delete,
-                    curl=curl,
-                    retry=retry,
-                    exist_ok=exist_ok,
-                    progress=threads <= 1,
-                ),
-                zip(url, repeat(dir)),
-            )
-            pool.close()
-            pool.join()
-    else:
-        for u in [url] if isinstance(url, (str, Path)) else url:
-            safe_download(url=u, dir=dir, unzip=unzip, delete=delete, curl=curl, retry=retry, exist_ok=exist_ok)
->>>>>>> 9f22f451
+            safe_download(url=u, dir=dir, unzip=unzip, delete=delete, curl=curl, retry=retry, exist_ok=exist_ok)