<<<<<<< HEAD
# Ultralytics YOLO 🚀, AGPL-3.0 license

import torch
import torch.nn as nn
import torch.nn.functional as F

from ultralytics.utils.metrics import OKS_SIGMA
from ultralytics.utils.ops import crop_mask, xywh2xyxy, xyxy2xywh
from ultralytics.utils.tal import RotatedTaskAlignedAssigner, TaskAlignedAssigner, dist2bbox, dist2rbox, make_anchors

from .metrics import bbox_iou, probiou
from .tal import bbox2dist


class VarifocalLoss(nn.Module):
    """
    Varifocal loss by Zhang et al.

    https://arxiv.org/abs/2008.13367.
    """

    def __init__(self):
        """Initialize the VarifocalLoss class."""
        super().__init__()

    @staticmethod
    def forward(pred_score, gt_score, label, alpha=0.75, gamma=2.0):
        """Computes varfocal loss."""
        weight = alpha * pred_score.sigmoid().pow(gamma) * (1 - label) + gt_score * label
        with torch.cuda.amp.autocast(enabled=False):
            loss = (
                (F.binary_cross_entropy_with_logits(pred_score.float(), gt_score.float(), reduction="none") * weight)
                .mean(1)
                .sum()
            )
        return loss


class FocalLoss(nn.Module):
    """Wraps focal loss around existing loss_fcn(), i.e. criteria = FocalLoss(nn.BCEWithLogitsLoss(), gamma=1.5)."""

    def __init__(self):
        """Initializer for FocalLoss class with no parameters."""
        super().__init__()

    @staticmethod
    def forward(pred, label, gamma=1.5, alpha=0.25):
        """Calculates and updates confusion matrix for object detection/classification tasks."""
        loss = F.binary_cross_entropy_with_logits(pred, label, reduction="none")
        # p_t = torch.exp(-loss)
        # loss *= self.alpha * (1.000001 - p_t) ** self.gamma  # non-zero power for gradient stability

        # TF implementation https://github.com/tensorflow/addons/blob/v0.7.1/tensorflow_addons/losses/focal_loss.py
        pred_prob = pred.sigmoid()  # prob from logits
        p_t = label * pred_prob + (1 - label) * (1 - pred_prob)
        modulating_factor = (1.0 - p_t) ** gamma
        loss *= modulating_factor
        if alpha > 0:
            alpha_factor = label * alpha + (1 - label) * (1 - alpha)
            loss *= alpha_factor
        return loss.mean(1).sum()


class DFLoss(nn.Module):
    """Criterion class for computing DFL losses during training."""

    def __init__(self, reg_max=16) -> None:
        """Initialize the DFL module."""
        super().__init__()
        self.reg_max = reg_max

    def __call__(self, pred_dist, target):
        """
        Return sum of left and right DFL losses.

        Distribution Focal Loss (DFL) proposed in Generalized Focal Loss
        https://ieeexplore.ieee.org/document/9792391
        """
        target = target.clamp_(0, self.reg_max - 1 - 0.01)
        tl = target.long()  # target left
        tr = tl + 1  # target right
        wl = tr - target  # weight left
        wr = 1 - wl  # weight right
        return (
            F.cross_entropy(pred_dist, tl.view(-1), reduction="none").view(tl.shape) * wl
            + F.cross_entropy(pred_dist, tr.view(-1), reduction="none").view(tl.shape) * wr
        ).mean(-1, keepdim=True)


class BboxLoss(nn.Module):
    """Criterion class for computing training losses during training."""

    def __init__(self, reg_max=16):
        """Initialize the BboxLoss module with regularization maximum and DFL settings."""
        super().__init__()
        self.dfl_loss = DFLoss(reg_max) if reg_max > 1 else None

    def forward(self, pred_dist, pred_bboxes, anchor_points, target_bboxes, target_scores, target_scores_sum, fg_mask):
        """IoU loss."""
        weight = target_scores.sum(-1)[fg_mask].unsqueeze(-1)
        iou = bbox_iou(pred_bboxes[fg_mask], target_bboxes[fg_mask], xywh=False, CIoU=True)
        loss_iou = ((1.0 - iou) * weight).sum() / target_scores_sum

        # DFL loss
        if self.dfl_loss:
            target_ltrb = bbox2dist(anchor_points, target_bboxes, self.dfl_loss.reg_max - 1)
            loss_dfl = self.dfl_loss(pred_dist[fg_mask].view(-1, self.dfl_loss.reg_max), target_ltrb[fg_mask]) * weight
            loss_dfl = loss_dfl.sum() / target_scores_sum
        else:
            loss_dfl = torch.tensor(0.0).to(pred_dist.device)

        return loss_iou, loss_dfl


class RotatedBboxLoss(BboxLoss):
    """Criterion class for computing training losses during training."""

    def __init__(self, reg_max):
        """Initialize the BboxLoss module with regularization maximum and DFL settings."""
        super().__init__(reg_max)

    def forward(self, pred_dist, pred_bboxes, anchor_points, target_bboxes, target_scores, target_scores_sum, fg_mask):
        """IoU loss."""
        weight = target_scores.sum(-1)[fg_mask].unsqueeze(-1)
        iou = probiou(pred_bboxes[fg_mask], target_bboxes[fg_mask])
        loss_iou = ((1.0 - iou) * weight).sum() / target_scores_sum

        # DFL loss
        if self.dfl_loss:
            target_ltrb = bbox2dist(anchor_points, xywh2xyxy(target_bboxes[..., :4]), self.dfl_loss.reg_max - 1)
            loss_dfl = self.dfl_loss(pred_dist[fg_mask].view(-1, self.dfl_loss.reg_max), target_ltrb[fg_mask]) * weight
            loss_dfl = loss_dfl.sum() / target_scores_sum
        else:
            loss_dfl = torch.tensor(0.0).to(pred_dist.device)

        return loss_iou, loss_dfl


class KeypointLoss(nn.Module):
    """Criterion class for computing training losses."""

    def __init__(self, sigmas) -> None:
        """Initialize the KeypointLoss class."""
        super().__init__()
        self.sigmas = sigmas

    def forward(self, pred_kpts, gt_kpts, kpt_mask, area):
        """Calculates keypoint loss factor and Euclidean distance loss for predicted and actual keypoints."""
        d = (pred_kpts[..., 0] - gt_kpts[..., 0]).pow(2) + (pred_kpts[..., 1] - gt_kpts[..., 1]).pow(2)
        kpt_loss_factor = kpt_mask.shape[1] / (torch.sum(kpt_mask != 0, dim=1) + 1e-9)
        # e = d / (2 * (area * self.sigmas) ** 2 + 1e-9)  # from formula
        e = d / ((2 * self.sigmas).pow(2) * (area + 1e-9) * 2)  # from cocoeval
        return (kpt_loss_factor.view(-1, 1) * ((1 - torch.exp(-e)) * kpt_mask)).mean()


class v8DetectionLoss:
    """Criterion class for computing training losses."""

    def __init__(self, model, tal_topk=10):  # model must be de-paralleled
        """Initializes v8DetectionLoss with the model, defining model-related properties and BCE loss function."""
        device = next(model.parameters()).device  # get model device
        h = model.args  # hyperparameters

        m = model.model[-1]  # Detect() module
        self.bce = nn.BCEWithLogitsLoss(reduction="none")
        self.hyp = h
        self.stride = m.stride  # model strides
        self.nc = m.nc  # number of classes
        self.no = m.nc + m.reg_max * 4
        self.reg_max = m.reg_max
        self.device = device

        self.use_dfl = m.reg_max > 1

        self.assigner = TaskAlignedAssigner(topk=tal_topk, num_classes=self.nc, alpha=0.5, beta=6.0)
        self.bbox_loss = BboxLoss(m.reg_max).to(device)
        self.proj = torch.arange(m.reg_max, dtype=torch.float, device=device)

    def preprocess(self, targets, batch_size, scale_tensor):
        """Preprocesses the target counts and matches with the input batch size to output a tensor."""
        nl, ne = targets.shape
        if nl == 0:
            out = torch.zeros(batch_size, 0, ne - 1, device=self.device)
        else:
            i = targets[:, 0]  # image index
            _, counts = i.unique(return_counts=True)
            counts = counts.to(dtype=torch.int32)
            out = torch.zeros(batch_size, counts.max(), ne - 1, device=self.device)
            for j in range(batch_size):
                matches = i == j
                n = matches.sum()
                if n:
                    out[j, :n] = targets[matches, 1:]
            out[..., 1:5] = xywh2xyxy(out[..., 1:5].mul_(scale_tensor))
        return out

    def bbox_decode(self, anchor_points, pred_dist):
        """Decode predicted object bounding box coordinates from anchor points and distribution."""
        if self.use_dfl:
            b, a, c = pred_dist.shape  # batch, anchors, channels
            pred_dist = pred_dist.view(b, a, 4, c // 4).softmax(3).matmul(self.proj.type(pred_dist.dtype))
            # pred_dist = pred_dist.view(b, a, c // 4, 4).transpose(2,3).softmax(3).matmul(self.proj.type(pred_dist.dtype))
            # pred_dist = (pred_dist.view(b, a, c // 4, 4).softmax(2) * self.proj.type(pred_dist.dtype).view(1, 1, -1, 1)).sum(2)
        return dist2bbox(pred_dist, anchor_points, xywh=False)

    def __call__(self, preds, batch):
        """Calculate the sum of the loss for box, cls and dfl multiplied by batch size."""
        loss = torch.zeros(3, device=self.device)  # box, cls, dfl
        feats = preds[1] if isinstance(preds, tuple) else preds
        pred_distri, pred_scores = torch.cat([xi.view(feats[0].shape[0], self.no, -1) for xi in feats], 2).split(
            (self.reg_max * 4, self.nc), 1
        )

        pred_scores = pred_scores.permute(0, 2, 1).contiguous()
        pred_distri = pred_distri.permute(0, 2, 1).contiguous()

        dtype = pred_scores.dtype
        batch_size = pred_scores.shape[0]
        imgsz = torch.tensor(feats[0].shape[2:], device=self.device, dtype=dtype) * self.stride[0]  # image size (h,w)
        anchor_points, stride_tensor = make_anchors(feats, self.stride, 0.5)

        # Targets
        targets = torch.cat((batch["batch_idx"].view(-1, 1), batch["cls"].view(-1, 1), batch["bboxes"]), 1)
        targets = self.preprocess(targets.to(self.device), batch_size, scale_tensor=imgsz[[1, 0, 1, 0]])
        gt_labels, gt_bboxes = targets.split((1, 4), 2)  # cls, xyxy
        mask_gt = gt_bboxes.sum(2, keepdim=True).gt_(0.0)

        # Pboxes
        pred_bboxes = self.bbox_decode(anchor_points, pred_distri)  # xyxy, (b, h*w, 4)

        _, target_bboxes, target_scores, fg_mask, _ = self.assigner(
            pred_scores.detach().sigmoid(),
            (pred_bboxes.detach() * stride_tensor).type(gt_bboxes.dtype),
            anchor_points * stride_tensor,
            gt_labels,
            gt_bboxes,
            mask_gt,
        )

        target_scores_sum = max(target_scores.sum(), 1)

        # Cls loss
        # loss[1] = self.varifocal_loss(pred_scores, target_scores, target_labels) / target_scores_sum  # VFL way
        loss[1] = self.bce(pred_scores, target_scores.to(dtype)).sum() / target_scores_sum  # BCE

        # Bbox loss
        if fg_mask.sum():
            target_bboxes /= stride_tensor
            loss[0], loss[2] = self.bbox_loss(
                pred_distri, pred_bboxes, anchor_points, target_bboxes, target_scores, target_scores_sum, fg_mask
            )

        loss[0] *= self.hyp.box  # box gain
        loss[1] *= self.hyp.cls  # cls gain
        loss[2] *= self.hyp.dfl  # dfl gain

        return loss.sum() * batch_size, loss.detach()  # loss(box, cls, dfl)


class v8SegmentationLoss(v8DetectionLoss):
    """Criterion class for computing training losses."""

    def __init__(self, model):  # model must be de-paralleled
        """Initializes the v8SegmentationLoss class, taking a de-paralleled model as argument."""
        super().__init__(model)
        self.overlap = model.args.overlap_mask

    def __call__(self, preds, batch):
        """Calculate and return the loss for the YOLO model."""
        loss = torch.zeros(4, device=self.device)  # box, cls, dfl
        feats, pred_masks, proto = preds if len(preds) == 3 else preds[1]
        batch_size, _, mask_h, mask_w = proto.shape  # batch size, number of masks, mask height, mask width
        pred_distri, pred_scores = torch.cat([xi.view(feats[0].shape[0], self.no, -1) for xi in feats], 2).split(
            (self.reg_max * 4, self.nc), 1
        )

        # B, grids, ..
        pred_scores = pred_scores.permute(0, 2, 1).contiguous()
        pred_distri = pred_distri.permute(0, 2, 1).contiguous()
        pred_masks = pred_masks.permute(0, 2, 1).contiguous()

        dtype = pred_scores.dtype
        imgsz = torch.tensor(feats[0].shape[2:], device=self.device, dtype=dtype) * self.stride[0]  # image size (h,w)
        anchor_points, stride_tensor = make_anchors(feats, self.stride, 0.5)

        # Targets
        try:
            batch_idx = batch["batch_idx"].view(-1, 1)
            targets = torch.cat((batch_idx, batch["cls"].view(-1, 1), batch["bboxes"]), 1)
            targets = self.preprocess(targets.to(self.device), batch_size, scale_tensor=imgsz[[1, 0, 1, 0]])
            gt_labels, gt_bboxes = targets.split((1, 4), 2)  # cls, xyxy
            mask_gt = gt_bboxes.sum(2, keepdim=True).gt_(0.0)
        except RuntimeError as e:
            raise TypeError(
                "ERROR ❌ segment dataset incorrectly formatted or not a segment dataset.\n"
                "This error can occur when incorrectly training a 'segment' model on a 'detect' dataset, "
                "i.e. 'yolo train model=yolov8n-seg.pt data=coco8.yaml'.\nVerify your dataset is a "
                "correctly formatted 'segment' dataset using 'data=coco8-seg.yaml' "
                "as an example.\nSee https://docs.ultralytics.com/datasets/segment/ for help."
            ) from e

        # Pboxes
        pred_bboxes = self.bbox_decode(anchor_points, pred_distri)  # xyxy, (b, h*w, 4)

        _, target_bboxes, target_scores, fg_mask, target_gt_idx = self.assigner(
            pred_scores.detach().sigmoid(),
            (pred_bboxes.detach() * stride_tensor).type(gt_bboxes.dtype),
            anchor_points * stride_tensor,
            gt_labels,
            gt_bboxes,
            mask_gt,
        )

        target_scores_sum = max(target_scores.sum(), 1)

        # Cls loss
        # loss[1] = self.varifocal_loss(pred_scores, target_scores, target_labels) / target_scores_sum  # VFL way
        loss[2] = self.bce(pred_scores, target_scores.to(dtype)).sum() / target_scores_sum  # BCE

        if fg_mask.sum():
            # Bbox loss
            loss[0], loss[3] = self.bbox_loss(
                pred_distri,
                pred_bboxes,
                anchor_points,
                target_bboxes / stride_tensor,
                target_scores,
                target_scores_sum,
                fg_mask,
            )
            # Masks loss
            masks = batch["masks"].to(self.device).float()
            if tuple(masks.shape[-2:]) != (mask_h, mask_w):  # downsample
                masks = F.interpolate(masks[None], (mask_h, mask_w), mode="nearest")[0]

            loss[1] = self.calculate_segmentation_loss(
                fg_mask, masks, target_gt_idx, target_bboxes, batch_idx, proto, pred_masks, imgsz, self.overlap
            )

        # WARNING: lines below prevent Multi-GPU DDP 'unused gradient' PyTorch errors, do not remove
        else:
            loss[1] += (proto * 0).sum() + (pred_masks * 0).sum()  # inf sums may lead to nan loss

        loss[0] *= self.hyp.box  # box gain
        loss[1] *= self.hyp.box  # seg gain
        loss[2] *= self.hyp.cls  # cls gain
        loss[3] *= self.hyp.dfl  # dfl gain

        return loss.sum() * batch_size, loss.detach()  # loss(box, cls, dfl)

    @staticmethod
    def single_mask_loss(
        gt_mask: torch.Tensor, pred: torch.Tensor, proto: torch.Tensor, xyxy: torch.Tensor, area: torch.Tensor
    ) -> torch.Tensor:
        """
        Compute the instance segmentation loss for a single image.

        Args:
            gt_mask (torch.Tensor): Ground truth mask of shape (n, H, W), where n is the number of objects.
            pred (torch.Tensor): Predicted mask coefficients of shape (n, 32).
            proto (torch.Tensor): Prototype masks of shape (32, H, W).
            xyxy (torch.Tensor): Ground truth bounding boxes in xyxy format, normalized to [0, 1], of shape (n, 4).
            area (torch.Tensor): Area of each ground truth bounding box of shape (n,).

        Returns:
            (torch.Tensor): The calculated mask loss for a single image.

        Notes:
            The function uses the equation pred_mask = torch.einsum('in,nhw->ihw', pred, proto) to produce the
            predicted masks from the prototype masks and predicted mask coefficients.
        """
        pred_mask = torch.einsum("in,nhw->ihw", pred, proto)  # (n, 32) @ (32, 80, 80) -> (n, 80, 80)
        loss = F.binary_cross_entropy_with_logits(pred_mask, gt_mask, reduction="none")
        return (crop_mask(loss, xyxy).mean(dim=(1, 2)) / area).sum()

    def calculate_segmentation_loss(
        self,
        fg_mask: torch.Tensor,
        masks: torch.Tensor,
        target_gt_idx: torch.Tensor,
        target_bboxes: torch.Tensor,
        batch_idx: torch.Tensor,
        proto: torch.Tensor,
        pred_masks: torch.Tensor,
        imgsz: torch.Tensor,
        overlap: bool,
    ) -> torch.Tensor:
        """
        Calculate the loss for instance segmentation.

        Args:
            fg_mask (torch.Tensor): A binary tensor of shape (BS, N_anchors) indicating which anchors are positive.
            masks (torch.Tensor): Ground truth masks of shape (BS, H, W) if `overlap` is False, otherwise (BS, ?, H, W).
            target_gt_idx (torch.Tensor): Indexes of ground truth objects for each anchor of shape (BS, N_anchors).
            target_bboxes (torch.Tensor): Ground truth bounding boxes for each anchor of shape (BS, N_anchors, 4).
            batch_idx (torch.Tensor): Batch indices of shape (N_labels_in_batch, 1).
            proto (torch.Tensor): Prototype masks of shape (BS, 32, H, W).
            pred_masks (torch.Tensor): Predicted masks for each anchor of shape (BS, N_anchors, 32).
            imgsz (torch.Tensor): Size of the input image as a tensor of shape (2), i.e., (H, W).
            overlap (bool): Whether the masks in `masks` tensor overlap.

        Returns:
            (torch.Tensor): The calculated loss for instance segmentation.

        Notes:
            The batch loss can be computed for improved speed at higher memory usage.
            For example, pred_mask can be computed as follows:
                pred_mask = torch.einsum('in,nhw->ihw', pred, proto)  # (i, 32) @ (32, 160, 160) -> (i, 160, 160)
        """
        _, _, mask_h, mask_w = proto.shape
        loss = 0

        # Normalize to 0-1
        target_bboxes_normalized = target_bboxes / imgsz[[1, 0, 1, 0]]

        # Areas of target bboxes
        marea = xyxy2xywh(target_bboxes_normalized)[..., 2:].prod(2)

        # Normalize to mask size
        mxyxy = target_bboxes_normalized * torch.tensor([mask_w, mask_h, mask_w, mask_h], device=proto.device)

        for i, single_i in enumerate(zip(fg_mask, target_gt_idx, pred_masks, proto, mxyxy, marea, masks)):
            fg_mask_i, target_gt_idx_i, pred_masks_i, proto_i, mxyxy_i, marea_i, masks_i = single_i
            if fg_mask_i.any():
                mask_idx = target_gt_idx_i[fg_mask_i]
                if overlap:
                    gt_mask = masks_i == (mask_idx + 1).view(-1, 1, 1)
                    gt_mask = gt_mask.float()
                else:
                    gt_mask = masks[batch_idx.view(-1) == i][mask_idx]

                loss += self.single_mask_loss(
                    gt_mask, pred_masks_i[fg_mask_i], proto_i, mxyxy_i[fg_mask_i], marea_i[fg_mask_i]
                )

            # WARNING: lines below prevents Multi-GPU DDP 'unused gradient' PyTorch errors, do not remove
            else:
                loss += (proto * 0).sum() + (pred_masks * 0).sum()  # inf sums may lead to nan loss

        return loss / fg_mask.sum()


class v8PoseLoss(v8DetectionLoss):
    """Criterion class for computing training losses."""

    def __init__(self, model):  # model must be de-paralleled
        """Initializes v8PoseLoss with model, sets keypoint variables and declares a keypoint loss instance."""
        super().__init__(model)
        self.kpt_shape = model.model[-1].kpt_shape
        self.bce_pose = nn.BCEWithLogitsLoss()
        is_pose = self.kpt_shape == [17, 3]
        nkpt = self.kpt_shape[0]  # number of keypoints
        sigmas = torch.from_numpy(OKS_SIGMA).to(self.device) if is_pose else torch.ones(nkpt, device=self.device) / nkpt
        self.keypoint_loss = KeypointLoss(sigmas=sigmas)

    def __call__(self, preds, batch):
        """Calculate the total loss and detach it."""
        loss = torch.zeros(5, device=self.device)  # box, cls, dfl, kpt_location, kpt_visibility
        feats, pred_kpts = preds if isinstance(preds[0], list) else preds[1]
        pred_distri, pred_scores = torch.cat([xi.view(feats[0].shape[0], self.no, -1) for xi in feats], 2).split(
            (self.reg_max * 4, self.nc), 1
        )

        # B, grids, ..
        pred_scores = pred_scores.permute(0, 2, 1).contiguous()
        pred_distri = pred_distri.permute(0, 2, 1).contiguous()
        pred_kpts = pred_kpts.permute(0, 2, 1).contiguous()

        dtype = pred_scores.dtype
        imgsz = torch.tensor(feats[0].shape[2:], device=self.device, dtype=dtype) * self.stride[0]  # image size (h,w)
        anchor_points, stride_tensor = make_anchors(feats, self.stride, 0.5)

        # Targets
        batch_size = pred_scores.shape[0]
        batch_idx = batch["batch_idx"].view(-1, 1)
        targets = torch.cat((batch_idx, batch["cls"].view(-1, 1), batch["bboxes"]), 1)
        targets = self.preprocess(targets.to(self.device), batch_size, scale_tensor=imgsz[[1, 0, 1, 0]])
        gt_labels, gt_bboxes = targets.split((1, 4), 2)  # cls, xyxy
        mask_gt = gt_bboxes.sum(2, keepdim=True).gt_(0.0)

        # Pboxes
        pred_bboxes = self.bbox_decode(anchor_points, pred_distri)  # xyxy, (b, h*w, 4)
        pred_kpts = self.kpts_decode(anchor_points, pred_kpts.view(batch_size, -1, *self.kpt_shape))  # (b, h*w, 17, 3)

        _, target_bboxes, target_scores, fg_mask, target_gt_idx = self.assigner(
            pred_scores.detach().sigmoid(),
            (pred_bboxes.detach() * stride_tensor).type(gt_bboxes.dtype),
            anchor_points * stride_tensor,
            gt_labels,
            gt_bboxes,
            mask_gt,
        )

        target_scores_sum = max(target_scores.sum(), 1)

        # Cls loss
        # loss[1] = self.varifocal_loss(pred_scores, target_scores, target_labels) / target_scores_sum  # VFL way
        loss[3] = self.bce(pred_scores, target_scores.to(dtype)).sum() / target_scores_sum  # BCE

        # Bbox loss
        if fg_mask.sum():
            target_bboxes /= stride_tensor
            loss[0], loss[4] = self.bbox_loss(
                pred_distri, pred_bboxes, anchor_points, target_bboxes, target_scores, target_scores_sum, fg_mask
            )
            keypoints = batch["keypoints"].to(self.device).float().clone()
            keypoints[..., 0] *= imgsz[1]
            keypoints[..., 1] *= imgsz[0]

            loss[1], loss[2] = self.calculate_keypoints_loss(
                fg_mask, target_gt_idx, keypoints, batch_idx, stride_tensor, target_bboxes, pred_kpts
            )

        loss[0] *= self.hyp.box  # box gain
        loss[1] *= self.hyp.pose  # pose gain
        loss[2] *= self.hyp.kobj  # kobj gain
        loss[3] *= self.hyp.cls  # cls gain
        loss[4] *= self.hyp.dfl  # dfl gain

        return loss.sum() * batch_size, loss.detach()  # loss(box, cls, dfl)

    @staticmethod
    def kpts_decode(anchor_points, pred_kpts):
        """Decodes predicted keypoints to image coordinates."""
        y = pred_kpts.clone()
        y[..., :2] *= 2.0
        y[..., 0] += anchor_points[:, [0]] - 0.5
        y[..., 1] += anchor_points[:, [1]] - 0.5
        return y

    def calculate_keypoints_loss(
        self, masks, target_gt_idx, keypoints, batch_idx, stride_tensor, target_bboxes, pred_kpts
    ):
        """
        Calculate the keypoints loss for the model.

        This function calculates the keypoints loss and keypoints object loss for a given batch. The keypoints loss is
        based on the difference between the predicted keypoints and ground truth keypoints. The keypoints object loss is
        a binary classification loss that classifies whether a keypoint is present or not.

        Args:
            masks (torch.Tensor): Binary mask tensor indicating object presence, shape (BS, N_anchors).
            target_gt_idx (torch.Tensor): Index tensor mapping anchors to ground truth objects, shape (BS, N_anchors).
            keypoints (torch.Tensor): Ground truth keypoints, shape (N_kpts_in_batch, N_kpts_per_object, kpts_dim).
            batch_idx (torch.Tensor): Batch index tensor for keypoints, shape (N_kpts_in_batch, 1).
            stride_tensor (torch.Tensor): Stride tensor for anchors, shape (N_anchors, 1).
            target_bboxes (torch.Tensor): Ground truth boxes in (x1, y1, x2, y2) format, shape (BS, N_anchors, 4).
            pred_kpts (torch.Tensor): Predicted keypoints, shape (BS, N_anchors, N_kpts_per_object, kpts_dim).

        Returns:
            (tuple): Returns a tuple containing:
                - kpts_loss (torch.Tensor): The keypoints loss.
                - kpts_obj_loss (torch.Tensor): The keypoints object loss.
        """
        batch_idx = batch_idx.flatten()
        batch_size = len(masks)

        # Find the maximum number of keypoints in a single image
        max_kpts = torch.unique(batch_idx, return_counts=True)[1].max()

        # Create a tensor to hold batched keypoints
        batched_keypoints = torch.zeros(
            (batch_size, max_kpts, keypoints.shape[1], keypoints.shape[2]), device=keypoints.device
        )

        # TODO: any idea how to vectorize this?
        # Fill batched_keypoints with keypoints based on batch_idx
        for i in range(batch_size):
            keypoints_i = keypoints[batch_idx == i]
            batched_keypoints[i, : keypoints_i.shape[0]] = keypoints_i

        # Expand dimensions of target_gt_idx to match the shape of batched_keypoints
        target_gt_idx_expanded = target_gt_idx.unsqueeze(-1).unsqueeze(-1)

        # Use target_gt_idx_expanded to select keypoints from batched_keypoints
        selected_keypoints = batched_keypoints.gather(
            1, target_gt_idx_expanded.expand(-1, -1, keypoints.shape[1], keypoints.shape[2])
        )

        # Divide coordinates by stride
        selected_keypoints /= stride_tensor.view(1, -1, 1, 1)

        kpts_loss = 0
        kpts_obj_loss = 0

        if masks.any():
            gt_kpt = selected_keypoints[masks]
            area = xyxy2xywh(target_bboxes[masks])[:, 2:].prod(1, keepdim=True)
            pred_kpt = pred_kpts[masks]
            kpt_mask = gt_kpt[..., 2] != 0 if gt_kpt.shape[-1] == 3 else torch.full_like(gt_kpt[..., 0], True)
            kpts_loss = self.keypoint_loss(pred_kpt, gt_kpt, kpt_mask, area)  # pose loss

            if pred_kpt.shape[-1] == 3:
                kpts_obj_loss = self.bce_pose(pred_kpt[..., 2], kpt_mask.float())  # keypoint obj loss

        return kpts_loss, kpts_obj_loss


class v8ClassificationLoss:
    """Criterion class for computing training losses."""

    def __call__(self, preds, batch):
        """Compute the classification loss between predictions and true labels."""
        loss = F.cross_entropy(preds, batch["cls"], reduction="mean")
        loss_items = loss.detach()
        return loss, loss_items


class v8OBBLoss(v8DetectionLoss):
    def __init__(self, model):
        """
        Initializes v8OBBLoss with model, assigner, and rotated bbox loss.

        Note model must be de-paralleled.
        """
        super().__init__(model)
        self.assigner = RotatedTaskAlignedAssigner(topk=10, num_classes=self.nc, alpha=0.5, beta=6.0)
        self.bbox_loss = RotatedBboxLoss(self.reg_max).to(self.device)

    def preprocess(self, targets, batch_size, scale_tensor):
        """Preprocesses the target counts and matches with the input batch size to output a tensor."""
        if targets.shape[0] == 0:
            out = torch.zeros(batch_size, 0, 6, device=self.device)
        else:
            i = targets[:, 0]  # image index
            _, counts = i.unique(return_counts=True)
            counts = counts.to(dtype=torch.int32)
            out = torch.zeros(batch_size, counts.max(), 6, device=self.device)
            for j in range(batch_size):
                matches = i == j
                n = matches.sum()
                if n:
                    bboxes = targets[matches, 2:]
                    bboxes[..., :4].mul_(scale_tensor)
                    out[j, :n] = torch.cat([targets[matches, 1:2], bboxes], dim=-1)
        return out

    def __call__(self, preds, batch):
        """Calculate and return the loss for the YOLO model."""
        loss = torch.zeros(3, device=self.device)  # box, cls, dfl
        feats, pred_angle = preds if isinstance(preds[0], list) else preds[1]
        batch_size = pred_angle.shape[0]  # batch size, number of masks, mask height, mask width
        pred_distri, pred_scores = torch.cat([xi.view(feats[0].shape[0], self.no, -1) for xi in feats], 2).split(
            (self.reg_max * 4, self.nc), 1
        )

        # b, grids, ..
        pred_scores = pred_scores.permute(0, 2, 1).contiguous()
        pred_distri = pred_distri.permute(0, 2, 1).contiguous()
        pred_angle = pred_angle.permute(0, 2, 1).contiguous()

        dtype = pred_scores.dtype
        imgsz = torch.tensor(feats[0].shape[2:], device=self.device, dtype=dtype) * self.stride[0]  # image size (h,w)
        anchor_points, stride_tensor = make_anchors(feats, self.stride, 0.5)

        # targets
        try:
            batch_idx = batch["batch_idx"].view(-1, 1)
            targets = torch.cat((batch_idx, batch["cls"].view(-1, 1), batch["bboxes"].view(-1, 5)), 1)
            rw, rh = targets[:, 4] * imgsz[0].item(), targets[:, 5] * imgsz[1].item()
            targets = targets[(rw >= 2) & (rh >= 2)]  # filter rboxes of tiny size to stabilize training
            targets = self.preprocess(targets.to(self.device), batch_size, scale_tensor=imgsz[[1, 0, 1, 0]])
            gt_labels, gt_bboxes = targets.split((1, 5), 2)  # cls, xywhr
            mask_gt = gt_bboxes.sum(2, keepdim=True).gt_(0.0)
        except RuntimeError as e:
            raise TypeError(
                "ERROR ❌ OBB dataset incorrectly formatted or not a OBB dataset.\n"
                "This error can occur when incorrectly training a 'OBB' model on a 'detect' dataset, "
                "i.e. 'yolo train model=yolov8n-obb.pt data=dota8.yaml'.\nVerify your dataset is a "
                "correctly formatted 'OBB' dataset using 'data=dota8.yaml' "
                "as an example.\nSee https://docs.ultralytics.com/datasets/obb/ for help."
            ) from e

        # Pboxes
        pred_bboxes = self.bbox_decode(anchor_points, pred_distri, pred_angle)  # xyxy, (b, h*w, 4)

        bboxes_for_assigner = pred_bboxes.clone().detach()
        # Only the first four elements need to be scaled
        bboxes_for_assigner[..., :4] *= stride_tensor
        _, target_bboxes, target_scores, fg_mask, _ = self.assigner(
            pred_scores.detach().sigmoid(),
            bboxes_for_assigner.type(gt_bboxes.dtype),
            anchor_points * stride_tensor,
            gt_labels,
            gt_bboxes,
            mask_gt,
        )

        target_scores_sum = max(target_scores.sum(), 1)

        # Cls loss
        # loss[1] = self.varifocal_loss(pred_scores, target_scores, target_labels) / target_scores_sum  # VFL way
        loss[1] = self.bce(pred_scores, target_scores.to(dtype)).sum() / target_scores_sum  # BCE

        # Bbox loss
        if fg_mask.sum():
            target_bboxes[..., :4] /= stride_tensor
            loss[0], loss[2] = self.bbox_loss(
                pred_distri, pred_bboxes, anchor_points, target_bboxes, target_scores, target_scores_sum, fg_mask
            )
        else:
            loss[0] += (pred_angle * 0).sum()

        loss[0] *= self.hyp.box  # box gain
        loss[1] *= self.hyp.cls  # cls gain
        loss[2] *= self.hyp.dfl  # dfl gain

        return loss.sum() * batch_size, loss.detach()  # loss(box, cls, dfl)

    def bbox_decode(self, anchor_points, pred_dist, pred_angle):
        """
        Decode predicted object bounding box coordinates from anchor points and distribution.

        Args:
            anchor_points (torch.Tensor): Anchor points, (h*w, 2).
            pred_dist (torch.Tensor): Predicted rotated distance, (bs, h*w, 4).
            pred_angle (torch.Tensor): Predicted angle, (bs, h*w, 1).

        Returns:
            (torch.Tensor): Predicted rotated bounding boxes with angles, (bs, h*w, 5).
        """
        if self.use_dfl:
            b, a, c = pred_dist.shape  # batch, anchors, channels
            pred_dist = pred_dist.view(b, a, 4, c // 4).softmax(3).matmul(self.proj.type(pred_dist.dtype))
        return torch.cat((dist2rbox(pred_dist, pred_angle, anchor_points), pred_angle), dim=-1)


class E2EDetectLoss:
    """Criterion class for computing training losses."""

    def __init__(self, model):
        """Initialize E2EDetectLoss with one-to-many and one-to-one detection losses using the provided model."""
        self.one2many = v8DetectionLoss(model, tal_topk=10)
        self.one2one = v8DetectionLoss(model, tal_topk=1)

    def __call__(self, preds, batch):
        """Calculate the sum of the loss for box, cls and dfl multiplied by batch size."""
        preds = preds[1] if isinstance(preds, tuple) else preds
        one2many = preds["one2many"]
        loss_one2many = self.one2many(one2many, batch)
        one2one = preds["one2one"]
        loss_one2one = self.one2one(one2one, batch)
        return loss_one2many[0] + loss_one2one[0], loss_one2many[1] + loss_one2one[1]
=======
# Ultralytics YOLO 🚀, AGPL-3.0 license

import torch
import torch.nn as nn
import torch.nn.functional as F

from ultralytics.utils.metrics import OKS_SIGMA
from ultralytics.utils.ops import crop_mask, xywh2xyxy, xyxy2xywh
from ultralytics.utils.tal import RotatedTaskAlignedAssigner, TaskAlignedAssigner, dist2bbox, dist2rbox, make_anchors
from ultralytics.utils.torch_utils import autocast

from .metrics import bbox_iou, probiou
from .tal import bbox2dist


class VarifocalLoss(nn.Module):
    """
    Varifocal loss by Zhang et al.

    https://arxiv.org/abs/2008.13367.
    """

    def __init__(self):
        """Initialize the VarifocalLoss class."""
        super().__init__()

    @staticmethod
    def forward(pred_score, gt_score, label, alpha=0.75, gamma=2.0):
        """Computes varfocal loss."""
        weight = alpha * pred_score.sigmoid().pow(gamma) * (1 - label) + gt_score * label
        with autocast(enabled=False):
            loss = (
                (F.binary_cross_entropy_with_logits(pred_score.float(), gt_score.float(), reduction="none") * weight)
                .mean(1)
                .sum()
            )
        return loss


class FocalLoss(nn.Module):
    """Wraps focal loss around existing loss_fcn(), i.e. criteria = FocalLoss(nn.BCEWithLogitsLoss(), gamma=1.5)."""

    def __init__(self):
        """Initializer for FocalLoss class with no parameters."""
        super().__init__()

    @staticmethod
    def forward(pred, label, gamma=1.5, alpha=0.25):
        """Calculates and updates confusion matrix for object detection/classification tasks."""
        loss = F.binary_cross_entropy_with_logits(pred, label, reduction="none")
        # p_t = torch.exp(-loss)
        # loss *= self.alpha * (1.000001 - p_t) ** self.gamma  # non-zero power for gradient stability

        # TF implementation https://github.com/tensorflow/addons/blob/v0.7.1/tensorflow_addons/losses/focal_loss.py
        pred_prob = pred.sigmoid()  # prob from logits
        p_t = label * pred_prob + (1 - label) * (1 - pred_prob)
        modulating_factor = (1.0 - p_t) ** gamma
        loss *= modulating_factor
        if alpha > 0:
            alpha_factor = label * alpha + (1 - label) * (1 - alpha)
            loss *= alpha_factor
        return loss.mean(1).sum()


class DFLoss(nn.Module):
    """Criterion class for computing DFL losses during training."""

    def __init__(self, reg_max=16) -> None:
        """Initialize the DFL module."""
        super().__init__()
        self.reg_max = reg_max

    def __call__(self, pred_dist, target):
        """
        Return sum of left and right DFL losses.

        Distribution Focal Loss (DFL) proposed in Generalized Focal Loss
        https://ieeexplore.ieee.org/document/9792391
        """
        target = target.clamp_(0, self.reg_max - 1 - 0.01)
        tl = target.long()  # target left
        tr = tl + 1  # target right
        wl = tr - target  # weight left
        wr = 1 - wl  # weight right
        return (
            F.cross_entropy(pred_dist, tl.view(-1), reduction="none").view(tl.shape) * wl
            + F.cross_entropy(pred_dist, tr.view(-1), reduction="none").view(tl.shape) * wr
        ).mean(-1, keepdim=True)


class BboxLoss(nn.Module):
    """Criterion class for computing training losses during training."""

    def __init__(self, reg_max=16):
        """Initialize the BboxLoss module with regularization maximum and DFL settings."""
        super().__init__()
        self.dfl_loss = DFLoss(reg_max) if reg_max > 1 else None

    def forward(self, pred_dist, pred_bboxes, anchor_points, target_bboxes, target_scores, target_scores_sum, fg_mask):
        """IoU loss."""
        weight = target_scores.sum(-1)[fg_mask].unsqueeze(-1)
        iou = bbox_iou(pred_bboxes[fg_mask], target_bboxes[fg_mask], xywh=False, CIoU=True)
        loss_iou = ((1.0 - iou) * weight).sum() / target_scores_sum

        # DFL loss
        if self.dfl_loss:
            target_ltrb = bbox2dist(anchor_points, target_bboxes, self.dfl_loss.reg_max - 1)
            loss_dfl = self.dfl_loss(pred_dist[fg_mask].view(-1, self.dfl_loss.reg_max), target_ltrb[fg_mask]) * weight
            loss_dfl = loss_dfl.sum() / target_scores_sum
        else:
            loss_dfl = torch.tensor(0.0).to(pred_dist.device)

        return loss_iou, loss_dfl


class RotatedBboxLoss(BboxLoss):
    """Criterion class for computing training losses during training."""

    def __init__(self, reg_max):
        """Initialize the BboxLoss module with regularization maximum and DFL settings."""
        super().__init__(reg_max)

    def forward(self, pred_dist, pred_bboxes, anchor_points, target_bboxes, target_scores, target_scores_sum, fg_mask):
        """IoU loss."""
        weight = target_scores.sum(-1)[fg_mask].unsqueeze(-1)
        iou = probiou(pred_bboxes[fg_mask], target_bboxes[fg_mask])
        loss_iou = ((1.0 - iou) * weight).sum() / target_scores_sum

        # DFL loss
        if self.dfl_loss:
            target_ltrb = bbox2dist(anchor_points, xywh2xyxy(target_bboxes[..., :4]), self.dfl_loss.reg_max - 1)
            loss_dfl = self.dfl_loss(pred_dist[fg_mask].view(-1, self.dfl_loss.reg_max), target_ltrb[fg_mask]) * weight
            loss_dfl = loss_dfl.sum() / target_scores_sum
        else:
            loss_dfl = torch.tensor(0.0).to(pred_dist.device)

        return loss_iou, loss_dfl


class KeypointLoss(nn.Module):
    """Criterion class for computing training losses."""

    def __init__(self, sigmas) -> None:
        """Initialize the KeypointLoss class."""
        super().__init__()
        self.sigmas = sigmas

    def forward(self, pred_kpts, gt_kpts, kpt_mask, area):
        """Calculates keypoint loss factor and Euclidean distance loss for predicted and actual keypoints."""
        d = (pred_kpts[..., 0] - gt_kpts[..., 0]).pow(2) + (pred_kpts[..., 1] - gt_kpts[..., 1]).pow(2)
        kpt_loss_factor = kpt_mask.shape[1] / (torch.sum(kpt_mask != 0, dim=1) + 1e-9)
        # e = d / (2 * (area * self.sigmas) ** 2 + 1e-9)  # from formula
        e = d / ((2 * self.sigmas).pow(2) * (area + 1e-9) * 2)  # from cocoeval
        return (kpt_loss_factor.view(-1, 1) * ((1 - torch.exp(-e)) * kpt_mask)).mean()


class v8DetectionLoss:
    """Criterion class for computing training losses."""

    def __init__(self, model, tal_topk=10):  # model must be de-paralleled
        """Initializes v8DetectionLoss with the model, defining model-related properties and BCE loss function."""
        device = next(model.parameters()).device  # get model device
        h = model.args  # hyperparameters

        m = model.model[-1]  # Detect() module
        self.bce = nn.BCEWithLogitsLoss(reduction="none")
        self.hyp = h
        self.stride = m.stride  # model strides
        self.nc = m.nc  # number of classes
        self.no = m.nc + m.reg_max * 4
        self.reg_max = m.reg_max
        self.device = device

        self.use_dfl = m.reg_max > 1

        self.assigner = TaskAlignedAssigner(topk=tal_topk, num_classes=self.nc, alpha=0.5, beta=6.0)
        self.bbox_loss = BboxLoss(m.reg_max).to(device)
        self.proj = torch.arange(m.reg_max, dtype=torch.float, device=device)

    def preprocess(self, targets, batch_size, scale_tensor):
        """Preprocesses the target counts and matches with the input batch size to output a tensor."""
        nl, ne = targets.shape
        if nl == 0:
            out = torch.zeros(batch_size, 0, ne - 1, device=self.device)
        else:
            i = targets[:, 0]  # image index
            _, counts = i.unique(return_counts=True)
            counts = counts.to(dtype=torch.int32)
            out = torch.zeros(batch_size, counts.max(), ne - 1, device=self.device)
            for j in range(batch_size):
                matches = i == j
                n = matches.sum()
                if n:
                    out[j, :n] = targets[matches, 1:]
            out[..., 1:5] = xywh2xyxy(out[..., 1:5].mul_(scale_tensor))
        return out

    def bbox_decode(self, anchor_points, pred_dist):
        """Decode predicted object bounding box coordinates from anchor points and distribution."""
        if self.use_dfl:
            b, a, c = pred_dist.shape  # batch, anchors, channels
            pred_dist = pred_dist.view(b, a, 4, c // 4).softmax(3).matmul(self.proj.type(pred_dist.dtype))
            # pred_dist = pred_dist.view(b, a, c // 4, 4).transpose(2,3).softmax(3).matmul(self.proj.type(pred_dist.dtype))
            # pred_dist = (pred_dist.view(b, a, c // 4, 4).softmax(2) * self.proj.type(pred_dist.dtype).view(1, 1, -1, 1)).sum(2)
        return dist2bbox(pred_dist, anchor_points, xywh=False)

    def __call__(self, preds, batch):
        """Calculate the sum of the loss for box, cls and dfl multiplied by batch size."""
        loss = torch.zeros(3, device=self.device)  # box, cls, dfl
        feats = preds[1] if isinstance(preds, tuple) else preds
        pred_distri, pred_scores = torch.cat([xi.view(feats[0].shape[0], self.no, -1) for xi in feats], 2).split(
            (self.reg_max * 4, self.nc), 1
        )

        pred_scores = pred_scores.permute(0, 2, 1).contiguous()
        pred_distri = pred_distri.permute(0, 2, 1).contiguous()

        dtype = pred_scores.dtype
        batch_size = pred_scores.shape[0]
        imgsz = torch.tensor(feats[0].shape[2:], device=self.device, dtype=dtype) * self.stride[0]  # image size (h,w)
        anchor_points, stride_tensor = make_anchors(feats, self.stride, 0.5)

        # Targets
        targets = torch.cat((batch["batch_idx"].view(-1, 1), batch["cls"].view(-1, 1), batch["bboxes"]), 1)
        targets = self.preprocess(targets.to(self.device), batch_size, scale_tensor=imgsz[[1, 0, 1, 0]])
        gt_labels, gt_bboxes = targets.split((1, 4), 2)  # cls, xyxy
        mask_gt = gt_bboxes.sum(2, keepdim=True).gt_(0.0)

        # Pboxes
        pred_bboxes = self.bbox_decode(anchor_points, pred_distri)  # xyxy, (b, h*w, 4)

        _, target_bboxes, target_scores, fg_mask, _ = self.assigner(
            pred_scores.detach().sigmoid(),
            (pred_bboxes.detach() * stride_tensor).type(gt_bboxes.dtype),
            anchor_points * stride_tensor,
            gt_labels,
            gt_bboxes,
            mask_gt,
        )

        target_scores_sum = max(target_scores.sum(), 1)

        # Cls loss
        # loss[1] = self.varifocal_loss(pred_scores, target_scores, target_labels) / target_scores_sum  # VFL way
        loss[1] = self.bce(pred_scores, target_scores.to(dtype)).sum() / target_scores_sum  # BCE

        # Bbox loss
        if fg_mask.sum():
            target_bboxes /= stride_tensor
            loss[0], loss[2] = self.bbox_loss(
                pred_distri, pred_bboxes, anchor_points, target_bboxes, target_scores, target_scores_sum, fg_mask
            )

        loss[0] *= self.hyp.box  # box gain
        loss[1] *= self.hyp.cls  # cls gain
        loss[2] *= self.hyp.dfl  # dfl gain

        return loss.sum() * batch_size, loss.detach()  # loss(box, cls, dfl)


class v8SegmentationLoss(v8DetectionLoss):
    """Criterion class for computing training losses."""

    def __init__(self, model):  # model must be de-paralleled
        """Initializes the v8SegmentationLoss class, taking a de-paralleled model as argument."""
        super().__init__(model)
        self.overlap = model.args.overlap_mask

    def __call__(self, preds, batch):
        """Calculate and return the loss for the YOLO model."""
        loss = torch.zeros(4, device=self.device)  # box, cls, dfl
        feats, pred_masks, proto = preds if len(preds) == 3 else preds[1]
        batch_size, _, mask_h, mask_w = proto.shape  # batch size, number of masks, mask height, mask width
        pred_distri, pred_scores = torch.cat([xi.view(feats[0].shape[0], self.no, -1) for xi in feats], 2).split(
            (self.reg_max * 4, self.nc), 1
        )

        # B, grids, ..
        pred_scores = pred_scores.permute(0, 2, 1).contiguous()
        pred_distri = pred_distri.permute(0, 2, 1).contiguous()
        pred_masks = pred_masks.permute(0, 2, 1).contiguous()

        dtype = pred_scores.dtype
        imgsz = torch.tensor(feats[0].shape[2:], device=self.device, dtype=dtype) * self.stride[0]  # image size (h,w)
        anchor_points, stride_tensor = make_anchors(feats, self.stride, 0.5)

        # Targets
        try:
            batch_idx = batch["batch_idx"].view(-1, 1)
            targets = torch.cat((batch_idx, batch["cls"].view(-1, 1), batch["bboxes"]), 1)
            targets = self.preprocess(targets.to(self.device), batch_size, scale_tensor=imgsz[[1, 0, 1, 0]])
            gt_labels, gt_bboxes = targets.split((1, 4), 2)  # cls, xyxy
            mask_gt = gt_bboxes.sum(2, keepdim=True).gt_(0.0)
        except RuntimeError as e:
            raise TypeError(
                "ERROR ❌ segment dataset incorrectly formatted or not a segment dataset.\n"
                "This error can occur when incorrectly training a 'segment' model on a 'detect' dataset, "
                "i.e. 'yolo train model=yolov8n-seg.pt data=coco8.yaml'.\nVerify your dataset is a "
                "correctly formatted 'segment' dataset using 'data=coco8-seg.yaml' "
                "as an example.\nSee https://docs.ultralytics.com/datasets/segment/ for help."
            ) from e

        # Pboxes
        pred_bboxes = self.bbox_decode(anchor_points, pred_distri)  # xyxy, (b, h*w, 4)

        _, target_bboxes, target_scores, fg_mask, target_gt_idx = self.assigner(
            pred_scores.detach().sigmoid(),
            (pred_bboxes.detach() * stride_tensor).type(gt_bboxes.dtype),
            anchor_points * stride_tensor,
            gt_labels,
            gt_bboxes,
            mask_gt,
        )

        target_scores_sum = max(target_scores.sum(), 1)

        # Cls loss
        # loss[1] = self.varifocal_loss(pred_scores, target_scores, target_labels) / target_scores_sum  # VFL way
        loss[2] = self.bce(pred_scores, target_scores.to(dtype)).sum() / target_scores_sum  # BCE

        if fg_mask.sum():
            # Bbox loss
            loss[0], loss[3] = self.bbox_loss(
                pred_distri,
                pred_bboxes,
                anchor_points,
                target_bboxes / stride_tensor,
                target_scores,
                target_scores_sum,
                fg_mask,
            )
            # Masks loss
            masks = batch["masks"].to(self.device).float()
            if tuple(masks.shape[-2:]) != (mask_h, mask_w):  # downsample
                masks = F.interpolate(masks[None], (mask_h, mask_w), mode="nearest")[0]

            loss[1] = self.calculate_segmentation_loss(
                fg_mask, masks, target_gt_idx, target_bboxes, batch_idx, proto, pred_masks, imgsz, self.overlap
            )

        # WARNING: lines below prevent Multi-GPU DDP 'unused gradient' PyTorch errors, do not remove
        else:
            loss[1] += (proto * 0).sum() + (pred_masks * 0).sum()  # inf sums may lead to nan loss

        loss[0] *= self.hyp.box  # box gain
        loss[1] *= self.hyp.box  # seg gain
        loss[2] *= self.hyp.cls  # cls gain
        loss[3] *= self.hyp.dfl  # dfl gain

        return loss.sum() * batch_size, loss.detach()  # loss(box, cls, dfl)

    @staticmethod
    def single_mask_loss(
        gt_mask: torch.Tensor, pred: torch.Tensor, proto: torch.Tensor, xyxy: torch.Tensor, area: torch.Tensor
    ) -> torch.Tensor:
        """
        Compute the instance segmentation loss for a single image.

        Args:
            gt_mask (torch.Tensor): Ground truth mask of shape (n, H, W), where n is the number of objects.
            pred (torch.Tensor): Predicted mask coefficients of shape (n, 32).
            proto (torch.Tensor): Prototype masks of shape (32, H, W).
            xyxy (torch.Tensor): Ground truth bounding boxes in xyxy format, normalized to [0, 1], of shape (n, 4).
            area (torch.Tensor): Area of each ground truth bounding box of shape (n,).

        Returns:
            (torch.Tensor): The calculated mask loss for a single image.

        Notes:
            The function uses the equation pred_mask = torch.einsum('in,nhw->ihw', pred, proto) to produce the
            predicted masks from the prototype masks and predicted mask coefficients.
        """
        pred_mask = torch.einsum("in,nhw->ihw", pred, proto)  # (n, 32) @ (32, 80, 80) -> (n, 80, 80)
        loss = F.binary_cross_entropy_with_logits(pred_mask, gt_mask, reduction="none")
        return (crop_mask(loss, xyxy).mean(dim=(1, 2)) / area).sum()

    def calculate_segmentation_loss(
        self,
        fg_mask: torch.Tensor,
        masks: torch.Tensor,
        target_gt_idx: torch.Tensor,
        target_bboxes: torch.Tensor,
        batch_idx: torch.Tensor,
        proto: torch.Tensor,
        pred_masks: torch.Tensor,
        imgsz: torch.Tensor,
        overlap: bool,
    ) -> torch.Tensor:
        """
        Calculate the loss for instance segmentation.

        Args:
            fg_mask (torch.Tensor): A binary tensor of shape (BS, N_anchors) indicating which anchors are positive.
            masks (torch.Tensor): Ground truth masks of shape (BS, H, W) if `overlap` is False, otherwise (BS, ?, H, W).
            target_gt_idx (torch.Tensor): Indexes of ground truth objects for each anchor of shape (BS, N_anchors).
            target_bboxes (torch.Tensor): Ground truth bounding boxes for each anchor of shape (BS, N_anchors, 4).
            batch_idx (torch.Tensor): Batch indices of shape (N_labels_in_batch, 1).
            proto (torch.Tensor): Prototype masks of shape (BS, 32, H, W).
            pred_masks (torch.Tensor): Predicted masks for each anchor of shape (BS, N_anchors, 32).
            imgsz (torch.Tensor): Size of the input image as a tensor of shape (2), i.e., (H, W).
            overlap (bool): Whether the masks in `masks` tensor overlap.

        Returns:
            (torch.Tensor): The calculated loss for instance segmentation.

        Notes:
            The batch loss can be computed for improved speed at higher memory usage.
            For example, pred_mask can be computed as follows:
                pred_mask = torch.einsum('in,nhw->ihw', pred, proto)  # (i, 32) @ (32, 160, 160) -> (i, 160, 160)
        """
        _, _, mask_h, mask_w = proto.shape
        loss = 0

        # Normalize to 0-1
        target_bboxes_normalized = target_bboxes / imgsz[[1, 0, 1, 0]]

        # Areas of target bboxes
        marea = xyxy2xywh(target_bboxes_normalized)[..., 2:].prod(2)

        # Normalize to mask size
        mxyxy = target_bboxes_normalized * torch.tensor([mask_w, mask_h, mask_w, mask_h], device=proto.device)

        for i, single_i in enumerate(zip(fg_mask, target_gt_idx, pred_masks, proto, mxyxy, marea, masks)):
            fg_mask_i, target_gt_idx_i, pred_masks_i, proto_i, mxyxy_i, marea_i, masks_i = single_i
            if fg_mask_i.any():
                mask_idx = target_gt_idx_i[fg_mask_i]
                if overlap:
                    gt_mask = masks_i == (mask_idx + 1).view(-1, 1, 1)
                    gt_mask = gt_mask.float()
                else:
                    gt_mask = masks[batch_idx.view(-1) == i][mask_idx]

                loss += self.single_mask_loss(
                    gt_mask, pred_masks_i[fg_mask_i], proto_i, mxyxy_i[fg_mask_i], marea_i[fg_mask_i]
                )

            # WARNING: lines below prevents Multi-GPU DDP 'unused gradient' PyTorch errors, do not remove
            else:
                loss += (proto * 0).sum() + (pred_masks * 0).sum()  # inf sums may lead to nan loss

        return loss / fg_mask.sum()


class v8PoseLoss(v8DetectionLoss):
    """Criterion class for computing training losses."""

    def __init__(self, model):  # model must be de-paralleled
        """Initializes v8PoseLoss with model, sets keypoint variables and declares a keypoint loss instance."""
        super().__init__(model)
        self.kpt_shape = model.model[-1].kpt_shape
        self.bce_pose = nn.BCEWithLogitsLoss()
        is_pose = self.kpt_shape == [17, 3]
        nkpt = self.kpt_shape[0]  # number of keypoints
        sigmas = torch.from_numpy(OKS_SIGMA).to(self.device) if is_pose else torch.ones(nkpt, device=self.device) / nkpt
        self.keypoint_loss = KeypointLoss(sigmas=sigmas)

    def __call__(self, preds, batch):
        """Calculate the total loss and detach it."""
        loss = torch.zeros(5, device=self.device)  # box, cls, dfl, kpt_location, kpt_visibility
        feats, pred_kpts = preds if isinstance(preds[0], list) else preds[1]
        pred_distri, pred_scores = torch.cat([xi.view(feats[0].shape[0], self.no, -1) for xi in feats], 2).split(
            (self.reg_max * 4, self.nc), 1
        )

        # B, grids, ..
        pred_scores = pred_scores.permute(0, 2, 1).contiguous()
        pred_distri = pred_distri.permute(0, 2, 1).contiguous()
        pred_kpts = pred_kpts.permute(0, 2, 1).contiguous()

        dtype = pred_scores.dtype
        imgsz = torch.tensor(feats[0].shape[2:], device=self.device, dtype=dtype) * self.stride[0]  # image size (h,w)
        anchor_points, stride_tensor = make_anchors(feats, self.stride, 0.5)

        # Targets
        batch_size = pred_scores.shape[0]
        batch_idx = batch["batch_idx"].view(-1, 1)
        targets = torch.cat((batch_idx, batch["cls"].view(-1, 1), batch["bboxes"]), 1)
        targets = self.preprocess(targets.to(self.device), batch_size, scale_tensor=imgsz[[1, 0, 1, 0]])
        gt_labels, gt_bboxes = targets.split((1, 4), 2)  # cls, xyxy
        mask_gt = gt_bboxes.sum(2, keepdim=True).gt_(0.0)

        # Pboxes
        pred_bboxes = self.bbox_decode(anchor_points, pred_distri)  # xyxy, (b, h*w, 4)
        pred_kpts = self.kpts_decode(anchor_points, pred_kpts.view(batch_size, -1, *self.kpt_shape))  # (b, h*w, 17, 3)

        _, target_bboxes, target_scores, fg_mask, target_gt_idx = self.assigner(
            pred_scores.detach().sigmoid(),
            (pred_bboxes.detach() * stride_tensor).type(gt_bboxes.dtype),
            anchor_points * stride_tensor,
            gt_labels,
            gt_bboxes,
            mask_gt,
        )

        target_scores_sum = max(target_scores.sum(), 1)

        # Cls loss
        # loss[1] = self.varifocal_loss(pred_scores, target_scores, target_labels) / target_scores_sum  # VFL way
        loss[3] = self.bce(pred_scores, target_scores.to(dtype)).sum() / target_scores_sum  # BCE

        # Bbox loss
        if fg_mask.sum():
            target_bboxes /= stride_tensor
            loss[0], loss[4] = self.bbox_loss(
                pred_distri, pred_bboxes, anchor_points, target_bboxes, target_scores, target_scores_sum, fg_mask
            )
            keypoints = batch["keypoints"].to(self.device).float().clone()
            keypoints[..., 0] *= imgsz[1]
            keypoints[..., 1] *= imgsz[0]

            loss[1], loss[2] = self.calculate_keypoints_loss(
                fg_mask, target_gt_idx, keypoints, batch_idx, stride_tensor, target_bboxes, pred_kpts
            )

        loss[0] *= self.hyp.box  # box gain
        loss[1] *= self.hyp.pose  # pose gain
        loss[2] *= self.hyp.kobj  # kobj gain
        loss[3] *= self.hyp.cls  # cls gain
        loss[4] *= self.hyp.dfl  # dfl gain

        return loss.sum() * batch_size, loss.detach()  # loss(box, cls, dfl)

    @staticmethod
    def kpts_decode(anchor_points, pred_kpts):
        """Decodes predicted keypoints to image coordinates."""
        y = pred_kpts.clone()
        y[..., :2] *= 2.0
        y[..., 0] += anchor_points[:, [0]] - 0.5
        y[..., 1] += anchor_points[:, [1]] - 0.5
        return y

    def calculate_keypoints_loss(
        self, masks, target_gt_idx, keypoints, batch_idx, stride_tensor, target_bboxes, pred_kpts
    ):
        """
        Calculate the keypoints loss for the model.

        This function calculates the keypoints loss and keypoints object loss for a given batch. The keypoints loss is
        based on the difference between the predicted keypoints and ground truth keypoints. The keypoints object loss is
        a binary classification loss that classifies whether a keypoint is present or not.

        Args:
            masks (torch.Tensor): Binary mask tensor indicating object presence, shape (BS, N_anchors).
            target_gt_idx (torch.Tensor): Index tensor mapping anchors to ground truth objects, shape (BS, N_anchors).
            keypoints (torch.Tensor): Ground truth keypoints, shape (N_kpts_in_batch, N_kpts_per_object, kpts_dim).
            batch_idx (torch.Tensor): Batch index tensor for keypoints, shape (N_kpts_in_batch, 1).
            stride_tensor (torch.Tensor): Stride tensor for anchors, shape (N_anchors, 1).
            target_bboxes (torch.Tensor): Ground truth boxes in (x1, y1, x2, y2) format, shape (BS, N_anchors, 4).
            pred_kpts (torch.Tensor): Predicted keypoints, shape (BS, N_anchors, N_kpts_per_object, kpts_dim).

        Returns:
            (tuple): Returns a tuple containing:
                - kpts_loss (torch.Tensor): The keypoints loss.
                - kpts_obj_loss (torch.Tensor): The keypoints object loss.
        """
        batch_idx = batch_idx.flatten()
        batch_size = len(masks)

        # Find the maximum number of keypoints in a single image
        max_kpts = torch.unique(batch_idx, return_counts=True)[1].max()

        # Create a tensor to hold batched keypoints
        batched_keypoints = torch.zeros(
            (batch_size, max_kpts, keypoints.shape[1], keypoints.shape[2]), device=keypoints.device
        )

        # TODO: any idea how to vectorize this?
        # Fill batched_keypoints with keypoints based on batch_idx
        for i in range(batch_size):
            keypoints_i = keypoints[batch_idx == i]
            batched_keypoints[i, : keypoints_i.shape[0]] = keypoints_i

        # Expand dimensions of target_gt_idx to match the shape of batched_keypoints
        target_gt_idx_expanded = target_gt_idx.unsqueeze(-1).unsqueeze(-1)

        # Use target_gt_idx_expanded to select keypoints from batched_keypoints
        selected_keypoints = batched_keypoints.gather(
            1, target_gt_idx_expanded.expand(-1, -1, keypoints.shape[1], keypoints.shape[2])
        )

        # Divide coordinates by stride
        selected_keypoints /= stride_tensor.view(1, -1, 1, 1)

        kpts_loss = 0
        kpts_obj_loss = 0

        if masks.any():
            gt_kpt = selected_keypoints[masks]
            area = xyxy2xywh(target_bboxes[masks])[:, 2:].prod(1, keepdim=True)
            pred_kpt = pred_kpts[masks]
            kpt_mask = gt_kpt[..., 2] != 0 if gt_kpt.shape[-1] == 3 else torch.full_like(gt_kpt[..., 0], True)
            kpts_loss = self.keypoint_loss(pred_kpt, gt_kpt, kpt_mask, area)  # pose loss

            if pred_kpt.shape[-1] == 3:
                kpts_obj_loss = self.bce_pose(pred_kpt[..., 2], kpt_mask.float())  # keypoint obj loss

        return kpts_loss, kpts_obj_loss


class v8ClassificationLoss:
    """Criterion class for computing training losses."""

    def __call__(self, preds, batch):
        """Compute the classification loss between predictions and true labels."""
        loss = F.cross_entropy(preds, batch["cls"], reduction="mean")
        loss_items = loss.detach()
        return loss, loss_items


class v8OBBLoss(v8DetectionLoss):
    """Calculates losses for object detection, classification, and box distribution in rotated YOLO models."""

    def __init__(self, model):
        """Initializes v8OBBLoss with model, assigner, and rotated bbox loss; note model must be de-paralleled."""
        super().__init__(model)
        self.assigner = RotatedTaskAlignedAssigner(topk=10, num_classes=self.nc, alpha=0.5, beta=6.0)
        self.bbox_loss = RotatedBboxLoss(self.reg_max).to(self.device)

    def preprocess(self, targets, batch_size, scale_tensor):
        """Preprocesses the target counts and matches with the input batch size to output a tensor."""
        if targets.shape[0] == 0:
            out = torch.zeros(batch_size, 0, 6, device=self.device)
        else:
            i = targets[:, 0]  # image index
            _, counts = i.unique(return_counts=True)
            counts = counts.to(dtype=torch.int32)
            out = torch.zeros(batch_size, counts.max(), 6, device=self.device)
            for j in range(batch_size):
                matches = i == j
                n = matches.sum()
                if n:
                    bboxes = targets[matches, 2:]
                    bboxes[..., :4].mul_(scale_tensor)
                    out[j, :n] = torch.cat([targets[matches, 1:2], bboxes], dim=-1)
        return out

    def __call__(self, preds, batch):
        """Calculate and return the loss for the YOLO model."""
        loss = torch.zeros(3, device=self.device)  # box, cls, dfl
        feats, pred_angle = preds if isinstance(preds[0], list) else preds[1]
        batch_size = pred_angle.shape[0]  # batch size, number of masks, mask height, mask width
        pred_distri, pred_scores = torch.cat([xi.view(feats[0].shape[0], self.no, -1) for xi in feats], 2).split(
            (self.reg_max * 4, self.nc), 1
        )

        # b, grids, ..
        pred_scores = pred_scores.permute(0, 2, 1).contiguous()
        pred_distri = pred_distri.permute(0, 2, 1).contiguous()
        pred_angle = pred_angle.permute(0, 2, 1).contiguous()

        dtype = pred_scores.dtype
        imgsz = torch.tensor(feats[0].shape[2:], device=self.device, dtype=dtype) * self.stride[0]  # image size (h,w)
        anchor_points, stride_tensor = make_anchors(feats, self.stride, 0.5)

        # targets
        try:
            batch_idx = batch["batch_idx"].view(-1, 1)
            targets = torch.cat((batch_idx, batch["cls"].view(-1, 1), batch["bboxes"].view(-1, 5)), 1)
            rw, rh = targets[:, 4] * imgsz[0].item(), targets[:, 5] * imgsz[1].item()
            targets = targets[(rw >= 2) & (rh >= 2)]  # filter rboxes of tiny size to stabilize training
            targets = self.preprocess(targets.to(self.device), batch_size, scale_tensor=imgsz[[1, 0, 1, 0]])
            gt_labels, gt_bboxes = targets.split((1, 5), 2)  # cls, xywhr
            mask_gt = gt_bboxes.sum(2, keepdim=True).gt_(0.0)
        except RuntimeError as e:
            raise TypeError(
                "ERROR ❌ OBB dataset incorrectly formatted or not a OBB dataset.\n"
                "This error can occur when incorrectly training a 'OBB' model on a 'detect' dataset, "
                "i.e. 'yolo train model=yolov8n-obb.pt data=dota8.yaml'.\nVerify your dataset is a "
                "correctly formatted 'OBB' dataset using 'data=dota8.yaml' "
                "as an example.\nSee https://docs.ultralytics.com/datasets/obb/ for help."
            ) from e

        # Pboxes
        pred_bboxes = self.bbox_decode(anchor_points, pred_distri, pred_angle)  # xyxy, (b, h*w, 4)

        bboxes_for_assigner = pred_bboxes.clone().detach()
        # Only the first four elements need to be scaled
        bboxes_for_assigner[..., :4] *= stride_tensor
        _, target_bboxes, target_scores, fg_mask, _ = self.assigner(
            pred_scores.detach().sigmoid(),
            bboxes_for_assigner.type(gt_bboxes.dtype),
            anchor_points * stride_tensor,
            gt_labels,
            gt_bboxes,
            mask_gt,
        )

        target_scores_sum = max(target_scores.sum(), 1)

        # Cls loss
        # loss[1] = self.varifocal_loss(pred_scores, target_scores, target_labels) / target_scores_sum  # VFL way
        loss[1] = self.bce(pred_scores, target_scores.to(dtype)).sum() / target_scores_sum  # BCE

        # Bbox loss
        if fg_mask.sum():
            target_bboxes[..., :4] /= stride_tensor
            loss[0], loss[2] = self.bbox_loss(
                pred_distri, pred_bboxes, anchor_points, target_bboxes, target_scores, target_scores_sum, fg_mask
            )
        else:
            loss[0] += (pred_angle * 0).sum()

        loss[0] *= self.hyp.box  # box gain
        loss[1] *= self.hyp.cls  # cls gain
        loss[2] *= self.hyp.dfl  # dfl gain

        return loss.sum() * batch_size, loss.detach()  # loss(box, cls, dfl)

    def bbox_decode(self, anchor_points, pred_dist, pred_angle):
        """
        Decode predicted object bounding box coordinates from anchor points and distribution.

        Args:
            anchor_points (torch.Tensor): Anchor points, (h*w, 2).
            pred_dist (torch.Tensor): Predicted rotated distance, (bs, h*w, 4).
            pred_angle (torch.Tensor): Predicted angle, (bs, h*w, 1).

        Returns:
            (torch.Tensor): Predicted rotated bounding boxes with angles, (bs, h*w, 5).
        """
        if self.use_dfl:
            b, a, c = pred_dist.shape  # batch, anchors, channels
            pred_dist = pred_dist.view(b, a, 4, c // 4).softmax(3).matmul(self.proj.type(pred_dist.dtype))
        return torch.cat((dist2rbox(pred_dist, pred_angle, anchor_points), pred_angle), dim=-1)


class E2EDetectLoss:
    """Criterion class for computing training losses."""

    def __init__(self, model):
        """Initialize E2EDetectLoss with one-to-many and one-to-one detection losses using the provided model."""
        self.one2many = v8DetectionLoss(model, tal_topk=10)
        self.one2one = v8DetectionLoss(model, tal_topk=1)

    def __call__(self, preds, batch):
        """Calculate the sum of the loss for box, cls and dfl multiplied by batch size."""
        preds = preds[1] if isinstance(preds, tuple) else preds
        one2many = preds["one2many"]
        loss_one2many = self.one2many(one2many, batch)
        one2one = preds["one2one"]
        loss_one2one = self.one2one(one2one, batch)
        return loss_one2many[0] + loss_one2one[0], loss_one2many[1] + loss_one2one[1]
>>>>>>> 9f22f451
<|MERGE_RESOLUTION|>--- conflicted
+++ resolved
@@ -1,4 +1,3 @@
-<<<<<<< HEAD
 # Ultralytics YOLO 🚀, AGPL-3.0 license
 
 import torch
@@ -8,6 +7,7 @@
 from ultralytics.utils.metrics import OKS_SIGMA
 from ultralytics.utils.ops import crop_mask, xywh2xyxy, xyxy2xywh
 from ultralytics.utils.tal import RotatedTaskAlignedAssigner, TaskAlignedAssigner, dist2bbox, dist2rbox, make_anchors
+from ultralytics.utils.torch_utils import autocast
 
 from .metrics import bbox_iou, probiou
 from .tal import bbox2dist
@@ -28,7 +28,7 @@
     def forward(pred_score, gt_score, label, alpha=0.75, gamma=2.0):
         """Computes varfocal loss."""
         weight = alpha * pred_score.sigmoid().pow(gamma) * (1 - label) + gt_score * label
-        with torch.cuda.amp.autocast(enabled=False):
+        with autocast(enabled=False):
             loss = (
                 (F.binary_cross_entropy_with_logits(pred_score.float(), gt_score.float(), reduction="none") * weight)
                 .mean(1)
@@ -608,12 +608,10 @@
 
 
 class v8OBBLoss(v8DetectionLoss):
+    """Calculates losses for object detection, classification, and box distribution in rotated YOLO models."""
+
     def __init__(self, model):
-        """
-        Initializes v8OBBLoss with model, assigner, and rotated bbox loss.
-
-        Note model must be de-paralleled.
-        """
+        """Initializes v8OBBLoss with model, assigner, and rotated bbox loss; note model must be de-paralleled."""
         super().__init__(model)
         self.assigner = RotatedTaskAlignedAssigner(topk=10, num_classes=self.nc, alpha=0.5, beta=6.0)
         self.bbox_loss = RotatedBboxLoss(self.reg_max).to(self.device)
@@ -741,748 +739,4 @@
         loss_one2many = self.one2many(one2many, batch)
         one2one = preds["one2one"]
         loss_one2one = self.one2one(one2one, batch)
-        return loss_one2many[0] + loss_one2one[0], loss_one2many[1] + loss_one2one[1]
-=======
-# Ultralytics YOLO 🚀, AGPL-3.0 license
-
-import torch
-import torch.nn as nn
-import torch.nn.functional as F
-
-from ultralytics.utils.metrics import OKS_SIGMA
-from ultralytics.utils.ops import crop_mask, xywh2xyxy, xyxy2xywh
-from ultralytics.utils.tal import RotatedTaskAlignedAssigner, TaskAlignedAssigner, dist2bbox, dist2rbox, make_anchors
-from ultralytics.utils.torch_utils import autocast
-
-from .metrics import bbox_iou, probiou
-from .tal import bbox2dist
-
-
-class VarifocalLoss(nn.Module):
-    """
-    Varifocal loss by Zhang et al.
-
-    https://arxiv.org/abs/2008.13367.
-    """
-
-    def __init__(self):
-        """Initialize the VarifocalLoss class."""
-        super().__init__()
-
-    @staticmethod
-    def forward(pred_score, gt_score, label, alpha=0.75, gamma=2.0):
-        """Computes varfocal loss."""
-        weight = alpha * pred_score.sigmoid().pow(gamma) * (1 - label) + gt_score * label
-        with autocast(enabled=False):
-            loss = (
-                (F.binary_cross_entropy_with_logits(pred_score.float(), gt_score.float(), reduction="none") * weight)
-                .mean(1)
-                .sum()
-            )
-        return loss
-
-
-class FocalLoss(nn.Module):
-    """Wraps focal loss around existing loss_fcn(), i.e. criteria = FocalLoss(nn.BCEWithLogitsLoss(), gamma=1.5)."""
-
-    def __init__(self):
-        """Initializer for FocalLoss class with no parameters."""
-        super().__init__()
-
-    @staticmethod
-    def forward(pred, label, gamma=1.5, alpha=0.25):
-        """Calculates and updates confusion matrix for object detection/classification tasks."""
-        loss = F.binary_cross_entropy_with_logits(pred, label, reduction="none")
-        # p_t = torch.exp(-loss)
-        # loss *= self.alpha * (1.000001 - p_t) ** self.gamma  # non-zero power for gradient stability
-
-        # TF implementation https://github.com/tensorflow/addons/blob/v0.7.1/tensorflow_addons/losses/focal_loss.py
-        pred_prob = pred.sigmoid()  # prob from logits
-        p_t = label * pred_prob + (1 - label) * (1 - pred_prob)
-        modulating_factor = (1.0 - p_t) ** gamma
-        loss *= modulating_factor
-        if alpha > 0:
-            alpha_factor = label * alpha + (1 - label) * (1 - alpha)
-            loss *= alpha_factor
-        return loss.mean(1).sum()
-
-
-class DFLoss(nn.Module):
-    """Criterion class for computing DFL losses during training."""
-
-    def __init__(self, reg_max=16) -> None:
-        """Initialize the DFL module."""
-        super().__init__()
-        self.reg_max = reg_max
-
-    def __call__(self, pred_dist, target):
-        """
-        Return sum of left and right DFL losses.
-
-        Distribution Focal Loss (DFL) proposed in Generalized Focal Loss
-        https://ieeexplore.ieee.org/document/9792391
-        """
-        target = target.clamp_(0, self.reg_max - 1 - 0.01)
-        tl = target.long()  # target left
-        tr = tl + 1  # target right
-        wl = tr - target  # weight left
-        wr = 1 - wl  # weight right
-        return (
-            F.cross_entropy(pred_dist, tl.view(-1), reduction="none").view(tl.shape) * wl
-            + F.cross_entropy(pred_dist, tr.view(-1), reduction="none").view(tl.shape) * wr
-        ).mean(-1, keepdim=True)
-
-
-class BboxLoss(nn.Module):
-    """Criterion class for computing training losses during training."""
-
-    def __init__(self, reg_max=16):
-        """Initialize the BboxLoss module with regularization maximum and DFL settings."""
-        super().__init__()
-        self.dfl_loss = DFLoss(reg_max) if reg_max > 1 else None
-
-    def forward(self, pred_dist, pred_bboxes, anchor_points, target_bboxes, target_scores, target_scores_sum, fg_mask):
-        """IoU loss."""
-        weight = target_scores.sum(-1)[fg_mask].unsqueeze(-1)
-        iou = bbox_iou(pred_bboxes[fg_mask], target_bboxes[fg_mask], xywh=False, CIoU=True)
-        loss_iou = ((1.0 - iou) * weight).sum() / target_scores_sum
-
-        # DFL loss
-        if self.dfl_loss:
-            target_ltrb = bbox2dist(anchor_points, target_bboxes, self.dfl_loss.reg_max - 1)
-            loss_dfl = self.dfl_loss(pred_dist[fg_mask].view(-1, self.dfl_loss.reg_max), target_ltrb[fg_mask]) * weight
-            loss_dfl = loss_dfl.sum() / target_scores_sum
-        else:
-            loss_dfl = torch.tensor(0.0).to(pred_dist.device)
-
-        return loss_iou, loss_dfl
-
-
-class RotatedBboxLoss(BboxLoss):
-    """Criterion class for computing training losses during training."""
-
-    def __init__(self, reg_max):
-        """Initialize the BboxLoss module with regularization maximum and DFL settings."""
-        super().__init__(reg_max)
-
-    def forward(self, pred_dist, pred_bboxes, anchor_points, target_bboxes, target_scores, target_scores_sum, fg_mask):
-        """IoU loss."""
-        weight = target_scores.sum(-1)[fg_mask].unsqueeze(-1)
-        iou = probiou(pred_bboxes[fg_mask], target_bboxes[fg_mask])
-        loss_iou = ((1.0 - iou) * weight).sum() / target_scores_sum
-
-        # DFL loss
-        if self.dfl_loss:
-            target_ltrb = bbox2dist(anchor_points, xywh2xyxy(target_bboxes[..., :4]), self.dfl_loss.reg_max - 1)
-            loss_dfl = self.dfl_loss(pred_dist[fg_mask].view(-1, self.dfl_loss.reg_max), target_ltrb[fg_mask]) * weight
-            loss_dfl = loss_dfl.sum() / target_scores_sum
-        else:
-            loss_dfl = torch.tensor(0.0).to(pred_dist.device)
-
-        return loss_iou, loss_dfl
-
-
-class KeypointLoss(nn.Module):
-    """Criterion class for computing training losses."""
-
-    def __init__(self, sigmas) -> None:
-        """Initialize the KeypointLoss class."""
-        super().__init__()
-        self.sigmas = sigmas
-
-    def forward(self, pred_kpts, gt_kpts, kpt_mask, area):
-        """Calculates keypoint loss factor and Euclidean distance loss for predicted and actual keypoints."""
-        d = (pred_kpts[..., 0] - gt_kpts[..., 0]).pow(2) + (pred_kpts[..., 1] - gt_kpts[..., 1]).pow(2)
-        kpt_loss_factor = kpt_mask.shape[1] / (torch.sum(kpt_mask != 0, dim=1) + 1e-9)
-        # e = d / (2 * (area * self.sigmas) ** 2 + 1e-9)  # from formula
-        e = d / ((2 * self.sigmas).pow(2) * (area + 1e-9) * 2)  # from cocoeval
-        return (kpt_loss_factor.view(-1, 1) * ((1 - torch.exp(-e)) * kpt_mask)).mean()
-
-
-class v8DetectionLoss:
-    """Criterion class for computing training losses."""
-
-    def __init__(self, model, tal_topk=10):  # model must be de-paralleled
-        """Initializes v8DetectionLoss with the model, defining model-related properties and BCE loss function."""
-        device = next(model.parameters()).device  # get model device
-        h = model.args  # hyperparameters
-
-        m = model.model[-1]  # Detect() module
-        self.bce = nn.BCEWithLogitsLoss(reduction="none")
-        self.hyp = h
-        self.stride = m.stride  # model strides
-        self.nc = m.nc  # number of classes
-        self.no = m.nc + m.reg_max * 4
-        self.reg_max = m.reg_max
-        self.device = device
-
-        self.use_dfl = m.reg_max > 1
-
-        self.assigner = TaskAlignedAssigner(topk=tal_topk, num_classes=self.nc, alpha=0.5, beta=6.0)
-        self.bbox_loss = BboxLoss(m.reg_max).to(device)
-        self.proj = torch.arange(m.reg_max, dtype=torch.float, device=device)
-
-    def preprocess(self, targets, batch_size, scale_tensor):
-        """Preprocesses the target counts and matches with the input batch size to output a tensor."""
-        nl, ne = targets.shape
-        if nl == 0:
-            out = torch.zeros(batch_size, 0, ne - 1, device=self.device)
-        else:
-            i = targets[:, 0]  # image index
-            _, counts = i.unique(return_counts=True)
-            counts = counts.to(dtype=torch.int32)
-            out = torch.zeros(batch_size, counts.max(), ne - 1, device=self.device)
-            for j in range(batch_size):
-                matches = i == j
-                n = matches.sum()
-                if n:
-                    out[j, :n] = targets[matches, 1:]
-            out[..., 1:5] = xywh2xyxy(out[..., 1:5].mul_(scale_tensor))
-        return out
-
-    def bbox_decode(self, anchor_points, pred_dist):
-        """Decode predicted object bounding box coordinates from anchor points and distribution."""
-        if self.use_dfl:
-            b, a, c = pred_dist.shape  # batch, anchors, channels
-            pred_dist = pred_dist.view(b, a, 4, c // 4).softmax(3).matmul(self.proj.type(pred_dist.dtype))
-            # pred_dist = pred_dist.view(b, a, c // 4, 4).transpose(2,3).softmax(3).matmul(self.proj.type(pred_dist.dtype))
-            # pred_dist = (pred_dist.view(b, a, c // 4, 4).softmax(2) * self.proj.type(pred_dist.dtype).view(1, 1, -1, 1)).sum(2)
-        return dist2bbox(pred_dist, anchor_points, xywh=False)
-
-    def __call__(self, preds, batch):
-        """Calculate the sum of the loss for box, cls and dfl multiplied by batch size."""
-        loss = torch.zeros(3, device=self.device)  # box, cls, dfl
-        feats = preds[1] if isinstance(preds, tuple) else preds
-        pred_distri, pred_scores = torch.cat([xi.view(feats[0].shape[0], self.no, -1) for xi in feats], 2).split(
-            (self.reg_max * 4, self.nc), 1
-        )
-
-        pred_scores = pred_scores.permute(0, 2, 1).contiguous()
-        pred_distri = pred_distri.permute(0, 2, 1).contiguous()
-
-        dtype = pred_scores.dtype
-        batch_size = pred_scores.shape[0]
-        imgsz = torch.tensor(feats[0].shape[2:], device=self.device, dtype=dtype) * self.stride[0]  # image size (h,w)
-        anchor_points, stride_tensor = make_anchors(feats, self.stride, 0.5)
-
-        # Targets
-        targets = torch.cat((batch["batch_idx"].view(-1, 1), batch["cls"].view(-1, 1), batch["bboxes"]), 1)
-        targets = self.preprocess(targets.to(self.device), batch_size, scale_tensor=imgsz[[1, 0, 1, 0]])
-        gt_labels, gt_bboxes = targets.split((1, 4), 2)  # cls, xyxy
-        mask_gt = gt_bboxes.sum(2, keepdim=True).gt_(0.0)
-
-        # Pboxes
-        pred_bboxes = self.bbox_decode(anchor_points, pred_distri)  # xyxy, (b, h*w, 4)
-
-        _, target_bboxes, target_scores, fg_mask, _ = self.assigner(
-            pred_scores.detach().sigmoid(),
-            (pred_bboxes.detach() * stride_tensor).type(gt_bboxes.dtype),
-            anchor_points * stride_tensor,
-            gt_labels,
-            gt_bboxes,
-            mask_gt,
-        )
-
-        target_scores_sum = max(target_scores.sum(), 1)
-
-        # Cls loss
-        # loss[1] = self.varifocal_loss(pred_scores, target_scores, target_labels) / target_scores_sum  # VFL way
-        loss[1] = self.bce(pred_scores, target_scores.to(dtype)).sum() / target_scores_sum  # BCE
-
-        # Bbox loss
-        if fg_mask.sum():
-            target_bboxes /= stride_tensor
-            loss[0], loss[2] = self.bbox_loss(
-                pred_distri, pred_bboxes, anchor_points, target_bboxes, target_scores, target_scores_sum, fg_mask
-            )
-
-        loss[0] *= self.hyp.box  # box gain
-        loss[1] *= self.hyp.cls  # cls gain
-        loss[2] *= self.hyp.dfl  # dfl gain
-
-        return loss.sum() * batch_size, loss.detach()  # loss(box, cls, dfl)
-
-
-class v8SegmentationLoss(v8DetectionLoss):
-    """Criterion class for computing training losses."""
-
-    def __init__(self, model):  # model must be de-paralleled
-        """Initializes the v8SegmentationLoss class, taking a de-paralleled model as argument."""
-        super().__init__(model)
-        self.overlap = model.args.overlap_mask
-
-    def __call__(self, preds, batch):
-        """Calculate and return the loss for the YOLO model."""
-        loss = torch.zeros(4, device=self.device)  # box, cls, dfl
-        feats, pred_masks, proto = preds if len(preds) == 3 else preds[1]
-        batch_size, _, mask_h, mask_w = proto.shape  # batch size, number of masks, mask height, mask width
-        pred_distri, pred_scores = torch.cat([xi.view(feats[0].shape[0], self.no, -1) for xi in feats], 2).split(
-            (self.reg_max * 4, self.nc), 1
-        )
-
-        # B, grids, ..
-        pred_scores = pred_scores.permute(0, 2, 1).contiguous()
-        pred_distri = pred_distri.permute(0, 2, 1).contiguous()
-        pred_masks = pred_masks.permute(0, 2, 1).contiguous()
-
-        dtype = pred_scores.dtype
-        imgsz = torch.tensor(feats[0].shape[2:], device=self.device, dtype=dtype) * self.stride[0]  # image size (h,w)
-        anchor_points, stride_tensor = make_anchors(feats, self.stride, 0.5)
-
-        # Targets
-        try:
-            batch_idx = batch["batch_idx"].view(-1, 1)
-            targets = torch.cat((batch_idx, batch["cls"].view(-1, 1), batch["bboxes"]), 1)
-            targets = self.preprocess(targets.to(self.device), batch_size, scale_tensor=imgsz[[1, 0, 1, 0]])
-            gt_labels, gt_bboxes = targets.split((1, 4), 2)  # cls, xyxy
-            mask_gt = gt_bboxes.sum(2, keepdim=True).gt_(0.0)
-        except RuntimeError as e:
-            raise TypeError(
-                "ERROR ❌ segment dataset incorrectly formatted or not a segment dataset.\n"
-                "This error can occur when incorrectly training a 'segment' model on a 'detect' dataset, "
-                "i.e. 'yolo train model=yolov8n-seg.pt data=coco8.yaml'.\nVerify your dataset is a "
-                "correctly formatted 'segment' dataset using 'data=coco8-seg.yaml' "
-                "as an example.\nSee https://docs.ultralytics.com/datasets/segment/ for help."
-            ) from e
-
-        # Pboxes
-        pred_bboxes = self.bbox_decode(anchor_points, pred_distri)  # xyxy, (b, h*w, 4)
-
-        _, target_bboxes, target_scores, fg_mask, target_gt_idx = self.assigner(
-            pred_scores.detach().sigmoid(),
-            (pred_bboxes.detach() * stride_tensor).type(gt_bboxes.dtype),
-            anchor_points * stride_tensor,
-            gt_labels,
-            gt_bboxes,
-            mask_gt,
-        )
-
-        target_scores_sum = max(target_scores.sum(), 1)
-
-        # Cls loss
-        # loss[1] = self.varifocal_loss(pred_scores, target_scores, target_labels) / target_scores_sum  # VFL way
-        loss[2] = self.bce(pred_scores, target_scores.to(dtype)).sum() / target_scores_sum  # BCE
-
-        if fg_mask.sum():
-            # Bbox loss
-            loss[0], loss[3] = self.bbox_loss(
-                pred_distri,
-                pred_bboxes,
-                anchor_points,
-                target_bboxes / stride_tensor,
-                target_scores,
-                target_scores_sum,
-                fg_mask,
-            )
-            # Masks loss
-            masks = batch["masks"].to(self.device).float()
-            if tuple(masks.shape[-2:]) != (mask_h, mask_w):  # downsample
-                masks = F.interpolate(masks[None], (mask_h, mask_w), mode="nearest")[0]
-
-            loss[1] = self.calculate_segmentation_loss(
-                fg_mask, masks, target_gt_idx, target_bboxes, batch_idx, proto, pred_masks, imgsz, self.overlap
-            )
-
-        # WARNING: lines below prevent Multi-GPU DDP 'unused gradient' PyTorch errors, do not remove
-        else:
-            loss[1] += (proto * 0).sum() + (pred_masks * 0).sum()  # inf sums may lead to nan loss
-
-        loss[0] *= self.hyp.box  # box gain
-        loss[1] *= self.hyp.box  # seg gain
-        loss[2] *= self.hyp.cls  # cls gain
-        loss[3] *= self.hyp.dfl  # dfl gain
-
-        return loss.sum() * batch_size, loss.detach()  # loss(box, cls, dfl)
-
-    @staticmethod
-    def single_mask_loss(
-        gt_mask: torch.Tensor, pred: torch.Tensor, proto: torch.Tensor, xyxy: torch.Tensor, area: torch.Tensor
-    ) -> torch.Tensor:
-        """
-        Compute the instance segmentation loss for a single image.
-
-        Args:
-            gt_mask (torch.Tensor): Ground truth mask of shape (n, H, W), where n is the number of objects.
-            pred (torch.Tensor): Predicted mask coefficients of shape (n, 32).
-            proto (torch.Tensor): Prototype masks of shape (32, H, W).
-            xyxy (torch.Tensor): Ground truth bounding boxes in xyxy format, normalized to [0, 1], of shape (n, 4).
-            area (torch.Tensor): Area of each ground truth bounding box of shape (n,).
-
-        Returns:
-            (torch.Tensor): The calculated mask loss for a single image.
-
-        Notes:
-            The function uses the equation pred_mask = torch.einsum('in,nhw->ihw', pred, proto) to produce the
-            predicted masks from the prototype masks and predicted mask coefficients.
-        """
-        pred_mask = torch.einsum("in,nhw->ihw", pred, proto)  # (n, 32) @ (32, 80, 80) -> (n, 80, 80)
-        loss = F.binary_cross_entropy_with_logits(pred_mask, gt_mask, reduction="none")
-        return (crop_mask(loss, xyxy).mean(dim=(1, 2)) / area).sum()
-
-    def calculate_segmentation_loss(
-        self,
-        fg_mask: torch.Tensor,
-        masks: torch.Tensor,
-        target_gt_idx: torch.Tensor,
-        target_bboxes: torch.Tensor,
-        batch_idx: torch.Tensor,
-        proto: torch.Tensor,
-        pred_masks: torch.Tensor,
-        imgsz: torch.Tensor,
-        overlap: bool,
-    ) -> torch.Tensor:
-        """
-        Calculate the loss for instance segmentation.
-
-        Args:
-            fg_mask (torch.Tensor): A binary tensor of shape (BS, N_anchors) indicating which anchors are positive.
-            masks (torch.Tensor): Ground truth masks of shape (BS, H, W) if `overlap` is False, otherwise (BS, ?, H, W).
-            target_gt_idx (torch.Tensor): Indexes of ground truth objects for each anchor of shape (BS, N_anchors).
-            target_bboxes (torch.Tensor): Ground truth bounding boxes for each anchor of shape (BS, N_anchors, 4).
-            batch_idx (torch.Tensor): Batch indices of shape (N_labels_in_batch, 1).
-            proto (torch.Tensor): Prototype masks of shape (BS, 32, H, W).
-            pred_masks (torch.Tensor): Predicted masks for each anchor of shape (BS, N_anchors, 32).
-            imgsz (torch.Tensor): Size of the input image as a tensor of shape (2), i.e., (H, W).
-            overlap (bool): Whether the masks in `masks` tensor overlap.
-
-        Returns:
-            (torch.Tensor): The calculated loss for instance segmentation.
-
-        Notes:
-            The batch loss can be computed for improved speed at higher memory usage.
-            For example, pred_mask can be computed as follows:
-                pred_mask = torch.einsum('in,nhw->ihw', pred, proto)  # (i, 32) @ (32, 160, 160) -> (i, 160, 160)
-        """
-        _, _, mask_h, mask_w = proto.shape
-        loss = 0
-
-        # Normalize to 0-1
-        target_bboxes_normalized = target_bboxes / imgsz[[1, 0, 1, 0]]
-
-        # Areas of target bboxes
-        marea = xyxy2xywh(target_bboxes_normalized)[..., 2:].prod(2)
-
-        # Normalize to mask size
-        mxyxy = target_bboxes_normalized * torch.tensor([mask_w, mask_h, mask_w, mask_h], device=proto.device)
-
-        for i, single_i in enumerate(zip(fg_mask, target_gt_idx, pred_masks, proto, mxyxy, marea, masks)):
-            fg_mask_i, target_gt_idx_i, pred_masks_i, proto_i, mxyxy_i, marea_i, masks_i = single_i
-            if fg_mask_i.any():
-                mask_idx = target_gt_idx_i[fg_mask_i]
-                if overlap:
-                    gt_mask = masks_i == (mask_idx + 1).view(-1, 1, 1)
-                    gt_mask = gt_mask.float()
-                else:
-                    gt_mask = masks[batch_idx.view(-1) == i][mask_idx]
-
-                loss += self.single_mask_loss(
-                    gt_mask, pred_masks_i[fg_mask_i], proto_i, mxyxy_i[fg_mask_i], marea_i[fg_mask_i]
-                )
-
-            # WARNING: lines below prevents Multi-GPU DDP 'unused gradient' PyTorch errors, do not remove
-            else:
-                loss += (proto * 0).sum() + (pred_masks * 0).sum()  # inf sums may lead to nan loss
-
-        return loss / fg_mask.sum()
-
-
-class v8PoseLoss(v8DetectionLoss):
-    """Criterion class for computing training losses."""
-
-    def __init__(self, model):  # model must be de-paralleled
-        """Initializes v8PoseLoss with model, sets keypoint variables and declares a keypoint loss instance."""
-        super().__init__(model)
-        self.kpt_shape = model.model[-1].kpt_shape
-        self.bce_pose = nn.BCEWithLogitsLoss()
-        is_pose = self.kpt_shape == [17, 3]
-        nkpt = self.kpt_shape[0]  # number of keypoints
-        sigmas = torch.from_numpy(OKS_SIGMA).to(self.device) if is_pose else torch.ones(nkpt, device=self.device) / nkpt
-        self.keypoint_loss = KeypointLoss(sigmas=sigmas)
-
-    def __call__(self, preds, batch):
-        """Calculate the total loss and detach it."""
-        loss = torch.zeros(5, device=self.device)  # box, cls, dfl, kpt_location, kpt_visibility
-        feats, pred_kpts = preds if isinstance(preds[0], list) else preds[1]
-        pred_distri, pred_scores = torch.cat([xi.view(feats[0].shape[0], self.no, -1) for xi in feats], 2).split(
-            (self.reg_max * 4, self.nc), 1
-        )
-
-        # B, grids, ..
-        pred_scores = pred_scores.permute(0, 2, 1).contiguous()
-        pred_distri = pred_distri.permute(0, 2, 1).contiguous()
-        pred_kpts = pred_kpts.permute(0, 2, 1).contiguous()
-
-        dtype = pred_scores.dtype
-        imgsz = torch.tensor(feats[0].shape[2:], device=self.device, dtype=dtype) * self.stride[0]  # image size (h,w)
-        anchor_points, stride_tensor = make_anchors(feats, self.stride, 0.5)
-
-        # Targets
-        batch_size = pred_scores.shape[0]
-        batch_idx = batch["batch_idx"].view(-1, 1)
-        targets = torch.cat((batch_idx, batch["cls"].view(-1, 1), batch["bboxes"]), 1)
-        targets = self.preprocess(targets.to(self.device), batch_size, scale_tensor=imgsz[[1, 0, 1, 0]])
-        gt_labels, gt_bboxes = targets.split((1, 4), 2)  # cls, xyxy
-        mask_gt = gt_bboxes.sum(2, keepdim=True).gt_(0.0)
-
-        # Pboxes
-        pred_bboxes = self.bbox_decode(anchor_points, pred_distri)  # xyxy, (b, h*w, 4)
-        pred_kpts = self.kpts_decode(anchor_points, pred_kpts.view(batch_size, -1, *self.kpt_shape))  # (b, h*w, 17, 3)
-
-        _, target_bboxes, target_scores, fg_mask, target_gt_idx = self.assigner(
-            pred_scores.detach().sigmoid(),
-            (pred_bboxes.detach() * stride_tensor).type(gt_bboxes.dtype),
-            anchor_points * stride_tensor,
-            gt_labels,
-            gt_bboxes,
-            mask_gt,
-        )
-
-        target_scores_sum = max(target_scores.sum(), 1)
-
-        # Cls loss
-        # loss[1] = self.varifocal_loss(pred_scores, target_scores, target_labels) / target_scores_sum  # VFL way
-        loss[3] = self.bce(pred_scores, target_scores.to(dtype)).sum() / target_scores_sum  # BCE
-
-        # Bbox loss
-        if fg_mask.sum():
-            target_bboxes /= stride_tensor
-            loss[0], loss[4] = self.bbox_loss(
-                pred_distri, pred_bboxes, anchor_points, target_bboxes, target_scores, target_scores_sum, fg_mask
-            )
-            keypoints = batch["keypoints"].to(self.device).float().clone()
-            keypoints[..., 0] *= imgsz[1]
-            keypoints[..., 1] *= imgsz[0]
-
-            loss[1], loss[2] = self.calculate_keypoints_loss(
-                fg_mask, target_gt_idx, keypoints, batch_idx, stride_tensor, target_bboxes, pred_kpts
-            )
-
-        loss[0] *= self.hyp.box  # box gain
-        loss[1] *= self.hyp.pose  # pose gain
-        loss[2] *= self.hyp.kobj  # kobj gain
-        loss[3] *= self.hyp.cls  # cls gain
-        loss[4] *= self.hyp.dfl  # dfl gain
-
-        return loss.sum() * batch_size, loss.detach()  # loss(box, cls, dfl)
-
-    @staticmethod
-    def kpts_decode(anchor_points, pred_kpts):
-        """Decodes predicted keypoints to image coordinates."""
-        y = pred_kpts.clone()
-        y[..., :2] *= 2.0
-        y[..., 0] += anchor_points[:, [0]] - 0.5
-        y[..., 1] += anchor_points[:, [1]] - 0.5
-        return y
-
-    def calculate_keypoints_loss(
-        self, masks, target_gt_idx, keypoints, batch_idx, stride_tensor, target_bboxes, pred_kpts
-    ):
-        """
-        Calculate the keypoints loss for the model.
-
-        This function calculates the keypoints loss and keypoints object loss for a given batch. The keypoints loss is
-        based on the difference between the predicted keypoints and ground truth keypoints. The keypoints object loss is
-        a binary classification loss that classifies whether a keypoint is present or not.
-
-        Args:
-            masks (torch.Tensor): Binary mask tensor indicating object presence, shape (BS, N_anchors).
-            target_gt_idx (torch.Tensor): Index tensor mapping anchors to ground truth objects, shape (BS, N_anchors).
-            keypoints (torch.Tensor): Ground truth keypoints, shape (N_kpts_in_batch, N_kpts_per_object, kpts_dim).
-            batch_idx (torch.Tensor): Batch index tensor for keypoints, shape (N_kpts_in_batch, 1).
-            stride_tensor (torch.Tensor): Stride tensor for anchors, shape (N_anchors, 1).
-            target_bboxes (torch.Tensor): Ground truth boxes in (x1, y1, x2, y2) format, shape (BS, N_anchors, 4).
-            pred_kpts (torch.Tensor): Predicted keypoints, shape (BS, N_anchors, N_kpts_per_object, kpts_dim).
-
-        Returns:
-            (tuple): Returns a tuple containing:
-                - kpts_loss (torch.Tensor): The keypoints loss.
-                - kpts_obj_loss (torch.Tensor): The keypoints object loss.
-        """
-        batch_idx = batch_idx.flatten()
-        batch_size = len(masks)
-
-        # Find the maximum number of keypoints in a single image
-        max_kpts = torch.unique(batch_idx, return_counts=True)[1].max()
-
-        # Create a tensor to hold batched keypoints
-        batched_keypoints = torch.zeros(
-            (batch_size, max_kpts, keypoints.shape[1], keypoints.shape[2]), device=keypoints.device
-        )
-
-        # TODO: any idea how to vectorize this?
-        # Fill batched_keypoints with keypoints based on batch_idx
-        for i in range(batch_size):
-            keypoints_i = keypoints[batch_idx == i]
-            batched_keypoints[i, : keypoints_i.shape[0]] = keypoints_i
-
-        # Expand dimensions of target_gt_idx to match the shape of batched_keypoints
-        target_gt_idx_expanded = target_gt_idx.unsqueeze(-1).unsqueeze(-1)
-
-        # Use target_gt_idx_expanded to select keypoints from batched_keypoints
-        selected_keypoints = batched_keypoints.gather(
-            1, target_gt_idx_expanded.expand(-1, -1, keypoints.shape[1], keypoints.shape[2])
-        )
-
-        # Divide coordinates by stride
-        selected_keypoints /= stride_tensor.view(1, -1, 1, 1)
-
-        kpts_loss = 0
-        kpts_obj_loss = 0
-
-        if masks.any():
-            gt_kpt = selected_keypoints[masks]
-            area = xyxy2xywh(target_bboxes[masks])[:, 2:].prod(1, keepdim=True)
-            pred_kpt = pred_kpts[masks]
-            kpt_mask = gt_kpt[..., 2] != 0 if gt_kpt.shape[-1] == 3 else torch.full_like(gt_kpt[..., 0], True)
-            kpts_loss = self.keypoint_loss(pred_kpt, gt_kpt, kpt_mask, area)  # pose loss
-
-            if pred_kpt.shape[-1] == 3:
-                kpts_obj_loss = self.bce_pose(pred_kpt[..., 2], kpt_mask.float())  # keypoint obj loss
-
-        return kpts_loss, kpts_obj_loss
-
-
-class v8ClassificationLoss:
-    """Criterion class for computing training losses."""
-
-    def __call__(self, preds, batch):
-        """Compute the classification loss between predictions and true labels."""
-        loss = F.cross_entropy(preds, batch["cls"], reduction="mean")
-        loss_items = loss.detach()
-        return loss, loss_items
-
-
-class v8OBBLoss(v8DetectionLoss):
-    """Calculates losses for object detection, classification, and box distribution in rotated YOLO models."""
-
-    def __init__(self, model):
-        """Initializes v8OBBLoss with model, assigner, and rotated bbox loss; note model must be de-paralleled."""
-        super().__init__(model)
-        self.assigner = RotatedTaskAlignedAssigner(topk=10, num_classes=self.nc, alpha=0.5, beta=6.0)
-        self.bbox_loss = RotatedBboxLoss(self.reg_max).to(self.device)
-
-    def preprocess(self, targets, batch_size, scale_tensor):
-        """Preprocesses the target counts and matches with the input batch size to output a tensor."""
-        if targets.shape[0] == 0:
-            out = torch.zeros(batch_size, 0, 6, device=self.device)
-        else:
-            i = targets[:, 0]  # image index
-            _, counts = i.unique(return_counts=True)
-            counts = counts.to(dtype=torch.int32)
-            out = torch.zeros(batch_size, counts.max(), 6, device=self.device)
-            for j in range(batch_size):
-                matches = i == j
-                n = matches.sum()
-                if n:
-                    bboxes = targets[matches, 2:]
-                    bboxes[..., :4].mul_(scale_tensor)
-                    out[j, :n] = torch.cat([targets[matches, 1:2], bboxes], dim=-1)
-        return out
-
-    def __call__(self, preds, batch):
-        """Calculate and return the loss for the YOLO model."""
-        loss = torch.zeros(3, device=self.device)  # box, cls, dfl
-        feats, pred_angle = preds if isinstance(preds[0], list) else preds[1]
-        batch_size = pred_angle.shape[0]  # batch size, number of masks, mask height, mask width
-        pred_distri, pred_scores = torch.cat([xi.view(feats[0].shape[0], self.no, -1) for xi in feats], 2).split(
-            (self.reg_max * 4, self.nc), 1
-        )
-
-        # b, grids, ..
-        pred_scores = pred_scores.permute(0, 2, 1).contiguous()
-        pred_distri = pred_distri.permute(0, 2, 1).contiguous()
-        pred_angle = pred_angle.permute(0, 2, 1).contiguous()
-
-        dtype = pred_scores.dtype
-        imgsz = torch.tensor(feats[0].shape[2:], device=self.device, dtype=dtype) * self.stride[0]  # image size (h,w)
-        anchor_points, stride_tensor = make_anchors(feats, self.stride, 0.5)
-
-        # targets
-        try:
-            batch_idx = batch["batch_idx"].view(-1, 1)
-            targets = torch.cat((batch_idx, batch["cls"].view(-1, 1), batch["bboxes"].view(-1, 5)), 1)
-            rw, rh = targets[:, 4] * imgsz[0].item(), targets[:, 5] * imgsz[1].item()
-            targets = targets[(rw >= 2) & (rh >= 2)]  # filter rboxes of tiny size to stabilize training
-            targets = self.preprocess(targets.to(self.device), batch_size, scale_tensor=imgsz[[1, 0, 1, 0]])
-            gt_labels, gt_bboxes = targets.split((1, 5), 2)  # cls, xywhr
-            mask_gt = gt_bboxes.sum(2, keepdim=True).gt_(0.0)
-        except RuntimeError as e:
-            raise TypeError(
-                "ERROR ❌ OBB dataset incorrectly formatted or not a OBB dataset.\n"
-                "This error can occur when incorrectly training a 'OBB' model on a 'detect' dataset, "
-                "i.e. 'yolo train model=yolov8n-obb.pt data=dota8.yaml'.\nVerify your dataset is a "
-                "correctly formatted 'OBB' dataset using 'data=dota8.yaml' "
-                "as an example.\nSee https://docs.ultralytics.com/datasets/obb/ for help."
-            ) from e
-
-        # Pboxes
-        pred_bboxes = self.bbox_decode(anchor_points, pred_distri, pred_angle)  # xyxy, (b, h*w, 4)
-
-        bboxes_for_assigner = pred_bboxes.clone().detach()
-        # Only the first four elements need to be scaled
-        bboxes_for_assigner[..., :4] *= stride_tensor
-        _, target_bboxes, target_scores, fg_mask, _ = self.assigner(
-            pred_scores.detach().sigmoid(),
-            bboxes_for_assigner.type(gt_bboxes.dtype),
-            anchor_points * stride_tensor,
-            gt_labels,
-            gt_bboxes,
-            mask_gt,
-        )
-
-        target_scores_sum = max(target_scores.sum(), 1)
-
-        # Cls loss
-        # loss[1] = self.varifocal_loss(pred_scores, target_scores, target_labels) / target_scores_sum  # VFL way
-        loss[1] = self.bce(pred_scores, target_scores.to(dtype)).sum() / target_scores_sum  # BCE
-
-        # Bbox loss
-        if fg_mask.sum():
-            target_bboxes[..., :4] /= stride_tensor
-            loss[0], loss[2] = self.bbox_loss(
-                pred_distri, pred_bboxes, anchor_points, target_bboxes, target_scores, target_scores_sum, fg_mask
-            )
-        else:
-            loss[0] += (pred_angle * 0).sum()
-
-        loss[0] *= self.hyp.box  # box gain
-        loss[1] *= self.hyp.cls  # cls gain
-        loss[2] *= self.hyp.dfl  # dfl gain
-
-        return loss.sum() * batch_size, loss.detach()  # loss(box, cls, dfl)
-
-    def bbox_decode(self, anchor_points, pred_dist, pred_angle):
-        """
-        Decode predicted object bounding box coordinates from anchor points and distribution.
-
-        Args:
-            anchor_points (torch.Tensor): Anchor points, (h*w, 2).
-            pred_dist (torch.Tensor): Predicted rotated distance, (bs, h*w, 4).
-            pred_angle (torch.Tensor): Predicted angle, (bs, h*w, 1).
-
-        Returns:
-            (torch.Tensor): Predicted rotated bounding boxes with angles, (bs, h*w, 5).
-        """
-        if self.use_dfl:
-            b, a, c = pred_dist.shape  # batch, anchors, channels
-            pred_dist = pred_dist.view(b, a, 4, c // 4).softmax(3).matmul(self.proj.type(pred_dist.dtype))
-        return torch.cat((dist2rbox(pred_dist, pred_angle, anchor_points), pred_angle), dim=-1)
-
-
-class E2EDetectLoss:
-    """Criterion class for computing training losses."""
-
-    def __init__(self, model):
-        """Initialize E2EDetectLoss with one-to-many and one-to-one detection losses using the provided model."""
-        self.one2many = v8DetectionLoss(model, tal_topk=10)
-        self.one2one = v8DetectionLoss(model, tal_topk=1)
-
-    def __call__(self, preds, batch):
-        """Calculate the sum of the loss for box, cls and dfl multiplied by batch size."""
-        preds = preds[1] if isinstance(preds, tuple) else preds
-        one2many = preds["one2many"]
-        loss_one2many = self.one2many(one2many, batch)
-        one2one = preds["one2one"]
-        loss_one2one = self.one2one(one2one, batch)
-        return loss_one2many[0] + loss_one2one[0], loss_one2many[1] + loss_one2one[1]
->>>>>>> 9f22f451
+        return loss_one2many[0] + loss_one2one[0], loss_one2many[1] + loss_one2one[1]