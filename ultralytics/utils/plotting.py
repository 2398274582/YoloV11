--- conflicted
+++ resolved
@@ -690,12 +690,6 @@
         Draw specific keypoints for gym steps counting.
 
         Args:
-<<<<<<< HEAD
-            keypoints (list): list of keypoints data to be plotted
-            indices (list): keypoints ids list to be plotted
-            shape (tuple): imgsz for model inference
-            radius (int): Keypoint radius value
-=======
             keypoints (list): Keypoints data to be plotted.
             indices (list, optional): Keypoint indices to be plotted. Defaults to [2, 5, 7].
             shape (tuple, optional): Image size for model inference. Defaults to (640, 640).
@@ -708,7 +702,6 @@
         Note:
             Keypoint format: [x, y] or [x, y, confidence].
             Modifies self.im in-place.
->>>>>>> 225e6e2b
         """
         if indices is None:
             indices = [2, 5, 7]
@@ -831,23 +824,9 @@
             line_color (RGB): Distance line color.
             centroid_color (RGB): Bounding box centroid color.
         """
-<<<<<<< HEAD
-        (text_width_m, text_height_m), _ = cv2.getTextSize(f"Distance M: {distance_m:.2f}m", 0, self.sf, self.tf)
-        cv2.rectangle(self.im, (15, 25), (15 + text_width_m + 10, 25 + text_height_m + 20), line_color, -1)
-        cv2.putText(
-            self.im,
-            f"Distance M: {distance_m:.2f}m",
-            (20, 50),
-            0,
-            self.sf,
-            centroid_color,
-            self.tf,
-            cv2.LINE_AA,
-=======
         # Get the text size
         (text_width_m, text_height_m), _ = cv2.getTextSize(
             f"Pixels Distance: {pixels_distance:.2f}", 0, self.sf, self.tf
->>>>>>> 225e6e2b
         )
 
         # Define corners with 10-pixel margin and draw rectangle
