# Ultralytics YOLO 🚀, AGPL-3.0 license

import contextlib
import math
import warnings
from pathlib import Path

import cv2
import matplotlib.pyplot as plt
import numpy as np
import torch
from PIL import Image, ImageDraw, ImageFont
from PIL import __version__ as pil_version

from ultralytics.utils import LOGGER, TryExcept, ops, plt_settings, threaded

from .checks import check_font, check_version, is_ascii
from .files import increment_path


class Colors:
    """
    Ultralytics default color palette https://ultralytics.com/.

    This class provides methods to work with the Ultralytics color palette, including converting hex color codes to
    RGB values.

    Attributes:
        palette (list of tuple): List of RGB color values.
        n (int): The number of colors in the palette.
        pose_palette (np.array): A specific color palette array with dtype np.uint8.
    """

    def __init__(self):
        """Initialize colors as hex = matplotlib.colors.TABLEAU_COLORS.values()."""
        hexs = ('FF3838', 'FF9D97', 'FF701F', 'FFB21D', 'CFD231', '48F90A', '92CC17', '3DDB86', '1A9334', '00D4BB',
                '2C99A8', '00C2FF', '344593', '6473FF', '0018EC', '8438FF', '520085', 'CB38FF', 'FF95C8', 'FF37C7')
        self.palette = [self.hex2rgb(f'#{c}') for c in hexs]
        self.n = len(self.palette)
        self.pose_palette = np.array([[255, 128, 0], [255, 153, 51], [255, 178, 102], [230, 230, 0], [255, 153, 255],
                                      [153, 204, 255], [255, 102, 255], [255, 51, 255], [102, 178, 255], [51, 153, 255],
                                      [255, 153, 153], [255, 102, 102], [255, 51, 51], [153, 255, 153], [102, 255, 102],
                                      [51, 255, 51], [0, 255, 0], [0, 0, 255], [255, 0, 0], [255, 255, 255]],
                                     dtype=np.uint8)

    def __call__(self, i, bgr=False):
        """Converts hex color codes to RGB values."""
        c = self.palette[int(i) % self.n]
        return (c[2], c[1], c[0]) if bgr else c

    @staticmethod
    def hex2rgb(h):
        """Converts hex color codes to RGB values (i.e. default PIL order)."""
        return tuple(int(h[1 + i:1 + i + 2], 16) for i in (0, 2, 4))


colors = Colors()  # create instance for 'from utils.plots import colors'


class Annotator:
    """
    Ultralytics Annotator for train/val mosaics and JPGs and predictions annotations.

    Attributes:
        im (Image.Image or numpy array): The image to annotate.
        pil (bool): Whether to use PIL or cv2 for drawing annotations.
        font (ImageFont.truetype or ImageFont.load_default): Font used for text annotations.
        lw (float): Line width for drawing.
        skeleton (List[List[int]]): Skeleton structure for keypoints.
        limb_color (List[int]): Color palette for limbs.
        kpt_color (List[int]): Color palette for keypoints.
    """

    def __init__(self, im, line_width=None, font_size=None, font='Arial.ttf', pil=False, example='abc'):
        """Initialize the Annotator class with image and line width along with color palette for keypoints and limbs."""
        assert im.data.contiguous, 'Image not contiguous. Apply np.ascontiguousarray(im) to Annotator() input images.'
        non_ascii = not is_ascii(example)  # non-latin labels, i.e. asian, arabic, cyrillic
        self.pil = pil or non_ascii
        if self.pil:  # use PIL
            self.im = im if isinstance(im, Image.Image) else Image.fromarray(im)
            self.draw = ImageDraw.Draw(self.im)
            try:
                font = check_font('Arial.Unicode.ttf' if non_ascii else font)
                size = font_size or max(round(sum(self.im.size) / 2 * 0.035), 12)
                self.font = ImageFont.truetype(str(font), size)
            except Exception:
                self.font = ImageFont.load_default()
            # Deprecation fix for w, h = getsize(string) -> _, _, w, h = getbox(string)
            if check_version(pil_version, '9.2.0'):
                self.font.getsize = lambda x: self.font.getbbox(x)[2:4]  # text width, height
        else:  # use cv2
            self.im = im
        self.lw = line_width or max(round(sum(im.shape) / 2 * 0.003), 2)  # line width
        # Pose
        self.skeleton = [[16, 14], [14, 12], [17, 15], [15, 13], [12, 13], [6, 12], [7, 13], [6, 7], [6, 8], [7, 9],
                         [8, 10], [9, 11], [2, 3], [1, 2], [1, 3], [2, 4], [3, 5], [4, 6], [5, 7]]

        self.limb_color = colors.pose_palette[[9, 9, 9, 9, 7, 7, 7, 0, 0, 0, 0, 0, 16, 16, 16, 16, 16, 16, 16]]
        self.kpt_color = colors.pose_palette[[16, 16, 16, 16, 16, 0, 0, 0, 0, 0, 0, 9, 9, 9, 9, 9, 9]]

    def box_label(self, box, label='', color=(128, 128, 128), txt_color=(255, 255, 255)):
        """Add one xyxy box to image with label."""
        if isinstance(box, torch.Tensor):
            box = box.tolist()
        if self.pil or not is_ascii(label):
            self.draw.rectangle(box, width=self.lw, outline=color)  # box
            if label:
                w, h = self.font.getsize(label)  # text width, height
                outside = box[1] - h >= 0  # label fits outside box
                self.draw.rectangle(
                    (box[0], box[1] - h if outside else box[1], box[0] + w + 1,
                     box[1] + 1 if outside else box[1] + h + 1),
                    fill=color,
                )
                # self.draw.text((box[0], box[1]), label, fill=txt_color, font=self.font, anchor='ls')  # for PIL>8.0
                self.draw.text((box[0], box[1] - h if outside else box[1]), label, fill=txt_color, font=self.font)
        else:  # cv2
            p1, p2 = (int(box[0]), int(box[1])), (int(box[2]), int(box[3]))
            cv2.rectangle(self.im, p1, p2, color, thickness=self.lw, lineType=cv2.LINE_AA)
            if label:
                tf = max(self.lw - 1, 1)  # font thickness
                w, h = cv2.getTextSize(label, 0, fontScale=self.lw / 3, thickness=tf)[0]  # text width, height
                outside = p1[1] - h >= 3
                p2 = p1[0] + w, p1[1] - h - 3 if outside else p1[1] + h + 3
                cv2.rectangle(self.im, p1, p2, color, -1, cv2.LINE_AA)  # filled
                cv2.putText(self.im,
                            label, (p1[0], p1[1] - 2 if outside else p1[1] + h + 2),
                            0,
                            self.lw / 3,
                            txt_color,
                            thickness=tf,
                            lineType=cv2.LINE_AA)

    def masks(self, masks, colors, im_gpu, alpha=0.5, retina_masks=False):
        """
        Plot masks on image.

        Args:
            masks (tensor): Predicted masks on cuda, shape: [n, h, w]
            colors (List[List[Int]]): Colors for predicted masks, [[r, g, b] * n]
            im_gpu (tensor): Image is in cuda, shape: [3, h, w], range: [0, 1]
            alpha (float): Mask transparency: 0.0 fully transparent, 1.0 opaque
            retina_masks (bool): Whether to use high resolution masks or not. Defaults to False.
        """
        if self.pil:
            # Convert to numpy first
            self.im = np.asarray(self.im).copy()
        if len(masks) == 0:
            self.im[:] = im_gpu.permute(1, 2, 0).contiguous().cpu().numpy() * 255
        if im_gpu.device != masks.device:
            im_gpu = im_gpu.to(masks.device)
        colors = torch.tensor(colors, device=masks.device, dtype=torch.float32) / 255.0  # shape(n,3)
        colors = colors[:, None, None]  # shape(n,1,1,3)
        masks = masks.unsqueeze(3)  # shape(n,h,w,1)
        masks_color = masks * (colors * alpha)  # shape(n,h,w,3)

        inv_alph_masks = (1 - masks * alpha).cumprod(0)  # shape(n,h,w,1)
        mcs = masks_color.max(dim=0).values  # shape(n,h,w,3)

        im_gpu = im_gpu.flip(dims=[0])  # flip channel
        im_gpu = im_gpu.permute(1, 2, 0).contiguous()  # shape(h,w,3)
        im_gpu = im_gpu * inv_alph_masks[-1] + mcs
        im_mask = (im_gpu * 255)
        im_mask_np = im_mask.byte().cpu().numpy()
        self.im[:] = im_mask_np if retina_masks else ops.scale_image(im_mask_np, self.im.shape)
        if self.pil:
            # Convert im back to PIL and update draw
            self.fromarray(self.im)

    def kpts(self, kpts, shape=(640, 640), radius=5, kpt_line=True):
        """
        Plot keypoints on the image.

        Args:
            kpts (tensor): Predicted keypoints with shape [17, 3]. Each keypoint has (x, y, confidence).
            shape (tuple): Image shape as a tuple (h, w), where h is the height and w is the width.
            radius (int, optional): Radius of the drawn keypoints. Default is 5.
            kpt_line (bool, optional): If True, the function will draw lines connecting keypoints
                                       for human pose. Default is True.

        Note: `kpt_line=True` currently only supports human pose plotting.
        """
        if self.pil:
            # Convert to numpy first
            self.im = np.asarray(self.im).copy()
        nkpt, ndim = kpts.shape
        is_pose = nkpt == 17 and ndim == 3
        kpt_line &= is_pose  # `kpt_line=True` for now only supports human pose plotting
        for i, k in enumerate(kpts):
            color_k = [int(x) for x in self.kpt_color[i]] if is_pose else colors(i)
            x_coord, y_coord = k[0], k[1]
            if x_coord % shape[1] != 0 and y_coord % shape[0] != 0:
                if len(k) == 3:
                    conf = k[2]
                    if conf < 0.5:
                        continue
                cv2.circle(self.im, (int(x_coord), int(y_coord)), radius, color_k, -1, lineType=cv2.LINE_AA)

        if kpt_line:
            ndim = kpts.shape[-1]
            for i, sk in enumerate(self.skeleton):
                pos1 = (int(kpts[(sk[0] - 1), 0]), int(kpts[(sk[0] - 1), 1]))
                pos2 = (int(kpts[(sk[1] - 1), 0]), int(kpts[(sk[1] - 1), 1]))
                if ndim == 3:
                    conf1 = kpts[(sk[0] - 1), 2]
                    conf2 = kpts[(sk[1] - 1), 2]
                    if conf1 < 0.5 or conf2 < 0.5:
                        continue
                if pos1[0] % shape[1] == 0 or pos1[1] % shape[0] == 0 or pos1[0] < 0 or pos1[1] < 0:
                    continue
                if pos2[0] % shape[1] == 0 or pos2[1] % shape[0] == 0 or pos2[0] < 0 or pos2[1] < 0:
                    continue
                cv2.line(self.im, pos1, pos2, [int(x) for x in self.limb_color[i]], thickness=2, lineType=cv2.LINE_AA)
        if self.pil:
            # Convert im back to PIL and update draw
            self.fromarray(self.im)

    def rectangle(self, xy, fill=None, outline=None, width=1):
        """Add rectangle to image (PIL-only)."""
        self.draw.rectangle(xy, fill, outline, width)

    def text(self, xy, text, txt_color=(255, 255, 255), anchor='top', box_style=False):
        """Adds text to an image using PIL or cv2."""
        if anchor == 'bottom':  # start y from font bottom
            w, h = self.font.getsize(text)  # text width, height
            xy[1] += 1 - h
        if self.pil:
            if box_style:
                w, h = self.font.getsize(text)
                self.draw.rectangle((xy[0], xy[1], xy[0] + w + 1, xy[1] + h + 1), fill=txt_color)
                # Using `txt_color` for background and draw fg with white color
                txt_color = (255, 255, 255)
            if '\n' in text:
                lines = text.split('\n')
                _, h = self.font.getsize(text)
                for line in lines:
                    self.draw.text(xy, line, fill=txt_color, font=self.font)
                    xy[1] += h
            else:
                self.draw.text(xy, text, fill=txt_color, font=self.font)
        else:
            if box_style:
                tf = max(self.lw - 1, 1)  # font thickness
                w, h = cv2.getTextSize(text, 0, fontScale=self.lw / 3, thickness=tf)[0]  # text width, height
                outside = xy[1] - h >= 3
                p2 = xy[0] + w, xy[1] - h - 3 if outside else xy[1] + h + 3
                cv2.rectangle(self.im, xy, p2, txt_color, -1, cv2.LINE_AA)  # filled
                # Using `txt_color` for background and draw fg with white color
                txt_color = (255, 255, 255)
            tf = max(self.lw - 1, 1)  # font thickness
            cv2.putText(self.im, text, xy, 0, self.lw / 3, txt_color, thickness=tf, lineType=cv2.LINE_AA)

    def fromarray(self, im):
        """Update self.im from a numpy array."""
        self.im = im if isinstance(im, Image.Image) else Image.fromarray(im)
        self.draw = ImageDraw.Draw(self.im)

    def result(self):
        """Return annotated image as array."""
        return np.asarray(self.im)


@TryExcept()  # known issue https://github.com/ultralytics/yolov5/issues/5395
@plt_settings()
def plot_labels(boxes, cls, names=(), save_dir=Path(''), on_plot=None):
    """Plot training labels including class histograms and box statistics."""
    import pandas as pd
    import seaborn as sn

    # Filter matplotlib>=3.7.2 warning and Seaborn use_inf and is_categorical FutureWarnings
    warnings.filterwarnings('ignore', category=UserWarning, message='The figure layout has changed to tight')
    warnings.filterwarnings('ignore', category=FutureWarning)

    # Plot dataset labels
    LOGGER.info(f"Plotting labels to {save_dir / 'labels.jpg'}... ")
    nc = int(cls.max() + 1)  # number of classes
    boxes = boxes[:1000000]  # limit to 1M boxes
    x = pd.DataFrame(boxes, columns=['x', 'y', 'width', 'height'])

    # Seaborn correlogram
    sn.pairplot(x, corner=True, diag_kind='auto', kind='hist', diag_kws=dict(bins=50), plot_kws=dict(pmax=0.9))
    plt.savefig(save_dir / 'labels_correlogram.jpg', dpi=200)
    plt.close()

    # Matplotlib labels
    ax = plt.subplots(2, 2, figsize=(8, 8), tight_layout=True)[1].ravel()
    y = ax[0].hist(cls, bins=np.linspace(0, nc, nc + 1) - 0.5, rwidth=0.8)
    for i in range(nc):
        y[2].patches[i].set_color([x / 255 for x in colors(i)])
    ax[0].set_ylabel('instances')
    if 0 < len(names) < 30:
        ax[0].set_xticks(range(len(names)))
        ax[0].set_xticklabels(list(names.values()), rotation=90, fontsize=10)
    else:
        ax[0].set_xlabel('classes')
    sn.histplot(x, x='x', y='y', ax=ax[2], bins=50, pmax=0.9)
    sn.histplot(x, x='width', y='height', ax=ax[3], bins=50, pmax=0.9)

    # Rectangles
    boxes[:, 0:2] = 0.5  # center
    boxes = ops.xywh2xyxy(boxes) * 1000
    img = Image.fromarray(np.ones((1000, 1000, 3), dtype=np.uint8) * 255)
    for cls, box in zip(cls[:500], boxes[:500]):
        ImageDraw.Draw(img).rectangle(box, width=1, outline=colors(cls))  # plot
    ax[1].imshow(img)
    ax[1].axis('off')

    for a in [0, 1, 2, 3]:
        for s in ['top', 'right', 'left', 'bottom']:
            ax[a].spines[s].set_visible(False)

    fname = save_dir / 'labels.jpg'
    plt.savefig(fname, dpi=200)
    plt.close()
    if on_plot:
        on_plot(fname)


def save_one_box(xyxy, im, file=Path('im.jpg'), gain=1.02, pad=10, square=False, BGR=False, save=True):
    """Save image crop as {file} with crop size multiple {gain} and {pad} pixels. Save and/or return crop.

    This function takes a bounding box and an image, and then saves a cropped portion of the image according
    to the bounding box. Optionally, the crop can be squared, and the function allows for gain and padding
    adjustments to the bounding box.

    Args:
        xyxy (torch.Tensor or list): A tensor or list representing the bounding box in xyxy format.
        im (numpy.ndarray): The input image.
        file (Path, optional): The path where the cropped image will be saved. Defaults to 'im.jpg'.
        gain (float, optional): A multiplicative factor to increase the size of the bounding box. Defaults to 1.02.
        pad (int, optional): The number of pixels to add to the width and height of the bounding box. Defaults to 10.
        square (bool, optional): If True, the bounding box will be transformed into a square. Defaults to False.
        BGR (bool, optional): If True, the image will be saved in BGR format, otherwise in RGB. Defaults to False.
        save (bool, optional): If True, the cropped image will be saved to disk. Defaults to True.

    Returns:
        (numpy.ndarray): The cropped image.

    Example:
        ```python
        from ultralytics.utils.plotting import save_one_box

        xyxy = [50, 50, 150, 150]
        im = cv2.imread('image.jpg')
        cropped_im = save_one_box(xyxy, im, file='cropped.jpg', square=True)
        ```
    """

    if not isinstance(xyxy, torch.Tensor):  # may be list
        xyxy = torch.stack(xyxy)
    b = ops.xyxy2xywh(xyxy.view(-1, 4))  # boxes
    if square:
        b[:, 2:] = b[:, 2:].max(1)[0].unsqueeze(1)  # attempt rectangle to square
    b[:, 2:] = b[:, 2:] * gain + pad  # box wh * gain + pad
    xyxy = ops.xywh2xyxy(b).long()
    ops.clip_boxes(xyxy, im.shape)
    crop = im[int(xyxy[0, 1]):int(xyxy[0, 3]), int(xyxy[0, 0]):int(xyxy[0, 2]), ::(1 if BGR else -1)]
    if save:
        file.parent.mkdir(parents=True, exist_ok=True)  # make directory
        f = str(increment_path(file).with_suffix('.jpg'))
        # cv2.imwrite(f, crop)  # save BGR, https://github.com/ultralytics/yolov5/issues/7007 chroma subsampling issue
        Image.fromarray(crop[..., ::-1]).save(f, quality=95, subsampling=0)  # save RGB
    return crop


@threaded
def plot_images(images,
                batch_idx,
                cls,
                bboxes=np.zeros(0, dtype=np.float32),
                masks=np.zeros(0, dtype=np.uint8),
                kpts=np.zeros((0, 51), dtype=np.float32),
                paths=None,
                fname='images.jpg',
                names=None,
                on_plot=None):
    """Plot image grid with labels."""
    if isinstance(images, torch.Tensor):
        images = images.cpu().float().numpy()
    if isinstance(cls, torch.Tensor):
        cls = cls.cpu().numpy()
    if isinstance(bboxes, torch.Tensor):
        bboxes = bboxes.cpu().numpy()
    if isinstance(masks, torch.Tensor):
        masks = masks.cpu().numpy().astype(int)
    if isinstance(kpts, torch.Tensor):
        kpts = kpts.cpu().numpy()
    if isinstance(batch_idx, torch.Tensor):
        batch_idx = batch_idx.cpu().numpy()

    max_size = 1920  # max image size
    max_subplots = 16  # max image subplots, i.e. 4x4
    bs, _, h, w = images.shape  # batch size, _, height, width
    bs = min(bs, max_subplots)  # limit plot images
    ns = np.ceil(bs ** 0.5)  # number of subplots (square)
    if np.max(images[0]) <= 1:
        images *= 255  # de-normalise (optional)

    # Build Image
    mosaic = np.full((int(ns * h), int(ns * w), 3), 255, dtype=np.uint8)  # init
    for i, im in enumerate(images):
        if i == max_subplots:  # if last batch has fewer images than we expect
            break
        x, y = int(w * (i // ns)), int(h * (i % ns))  # block origin
        im = im.transpose(1, 2, 0)
        mosaic[y:y + h, x:x + w, :] = im

    # Resize (optional)
    scale = max_size / ns / max(h, w)
    if scale < 1:
        h = math.ceil(scale * h)
        w = math.ceil(scale * w)
        mosaic = cv2.resize(mosaic, tuple(int(x * ns) for x in (w, h)))

    # Annotate
    fs = int((h + w) * ns * 0.01)  # font size
    annotator = Annotator(mosaic, line_width=round(fs / 10), font_size=fs, pil=True, example=names)
    for i in range(i + 1):
        x, y = int(w * (i // ns)), int(h * (i % ns))  # block origin
        annotator.rectangle([x, y, x + w, y + h], None, (255, 255, 255), width=2)  # borders
        if paths:
            annotator.text((x + 5, y + 5), text=Path(paths[i]).name[:40], txt_color=(220, 220, 220))  # filenames
        if len(cls) > 0:
            idx = batch_idx == i
            classes = cls[idx].astype('int')

            if len(bboxes):
                boxes = ops.xywh2xyxy(bboxes[idx, :4]).T
                labels = bboxes.shape[1] == 4  # labels if no conf column
                conf = None if labels else bboxes[idx, 4]  # check for confidence presence (label vs pred)

                if boxes.shape[1]:
                    if boxes.max() <= 1.01:  # if normalized with tolerance 0.01
                        boxes[[0, 2]] *= w  # scale to pixels
                        boxes[[1, 3]] *= h
                    elif scale < 1:  # absolute coords need scale if image scales
                        boxes *= scale
                boxes[[0, 2]] += x
                boxes[[1, 3]] += y
                for j, box in enumerate(boxes.T.tolist()):
                    c = classes[j]
                    color = colors(c)
                    c = names.get(c, c) if names else c
                    if labels or conf[j] > 0.25:  # 0.25 conf thresh
                        label = f'{c}' if labels else f'{c} {conf[j]:.1f}'
                        annotator.box_label(box, label, color=color)
            elif len(classes):
                for c in classes:
                    color = colors(c)
                    c = names.get(c, c) if names else c
                    annotator.text((x, y), f'{c}', txt_color=color, box_style=True)

            # Plot keypoints
            if len(kpts):
                kpts_ = kpts[idx].copy()
                if len(kpts_):
                    if kpts_[..., 0].max() <= 1.01 or kpts_[..., 1].max() <= 1.01:  # if normalized with tolerance .01
                        kpts_[..., 0] *= w  # scale to pixels
                        kpts_[..., 1] *= h
                    elif scale < 1:  # absolute coords need scale if image scales
                        kpts_ *= scale
                kpts_[..., 0] += x
                kpts_[..., 1] += y
                for j in range(len(kpts_)):
                    if labels or conf[j] > 0.25:  # 0.25 conf thresh
                        annotator.kpts(kpts_[j])

            # Plot masks
            if len(masks):
                if idx.shape[0] == masks.shape[0]:  # overlap_masks=False
                    image_masks = masks[idx]
                else:  # overlap_masks=True
                    image_masks = masks[[i]]  # (1, 640, 640)
                    nl = idx.sum()
                    index = np.arange(nl).reshape((nl, 1, 1)) + 1
                    image_masks = np.repeat(image_masks, nl, axis=0)
                    image_masks = np.where(image_masks == index, 1.0, 0.0)

                im = np.asarray(annotator.im).copy()
                for j, box in enumerate(boxes.T.tolist()):
                    if labels or conf[j] > 0.25:  # 0.25 conf thresh
                        color = colors(classes[j])
                        mh, mw = image_masks[j].shape
                        if mh != h or mw != w:
                            mask = image_masks[j].astype(np.uint8)
                            mask = cv2.resize(mask, (w, h))
                            mask = mask.astype(bool)
                        else:
                            mask = image_masks[j].astype(bool)
                        with contextlib.suppress(Exception):
                            im[y:y + h, x:x + w, :][mask] = im[y:y + h, x:x + w, :][mask] * 0.4 + np.array(color) * 0.6
                annotator.fromarray(im)
    annotator.im.save(fname)  # save
    if on_plot:
        on_plot(fname)


@plt_settings()
def plot_results(file='path/to/results.csv', dir='', segment=False, pose=False, classify=False, on_plot=None):
    """
    Plot training results from a results CSV file. The function supports various types of data including segmentation,
    pose estimation, and classification. Plots are saved as 'results.png' in the directory where the CSV is located.

    Args:
        file (str, optional): Path to the CSV file containing the training results. Defaults to 'path/to/results.csv'.
        dir (str, optional): Directory where the CSV file is located if 'file' is not provided. Defaults to ''.
        segment (bool, optional): Flag to indicate if the data is for segmentation. Defaults to False.
        pose (bool, optional): Flag to indicate if the data is for pose estimation. Defaults to False.
        classify (bool, optional): Flag to indicate if the data is for classification. Defaults to False.
        on_plot (callable, optional): Callback function to be executed after plotting. Takes filename as an argument.
            Defaults to None.

    Example:
        ```python
        from ultralytics.utils.plotting import plot_results

        plot_results('path/to/results.csv', segment=True)
        ```
    """
    import pandas as pd
    from scipy.ndimage import gaussian_filter1d
    save_dir = Path(file).parent if file else Path(dir)
    if classify:
        fig, ax = plt.subplots(2, 2, figsize=(6, 6), tight_layout=True)
        index = [1, 4, 2, 3]
    elif segment:
        fig, ax = plt.subplots(2, 8, figsize=(18, 6), tight_layout=True)
        index = [1, 2, 3, 4, 5, 6, 9, 10, 13, 14, 15, 16, 7, 8, 11, 12]
    elif pose:
        fig, ax = plt.subplots(2, 9, figsize=(21, 6), tight_layout=True)
        index = [1, 2, 3, 4, 5, 6, 7, 10, 11, 14, 15, 16, 17, 18, 8, 9, 12, 13]
    else:
        fig, ax = plt.subplots(2, 5, figsize=(12, 6), tight_layout=True)
        index = [1, 2, 3, 4, 5, 8, 9, 10, 6, 7]
    ax = ax.ravel()
    files = list(save_dir.glob('results*.csv'))
    assert len(files), f'No results.csv files found in {save_dir.resolve()}, nothing to plot.'
    for f in files:
        try:
            data = pd.read_csv(f)
            s = [x.strip() for x in data.columns]
            x = data.values[:, 0]
            for i, j in enumerate(index):
                y = data.values[:, j].astype('float')
                # y[y == 0] = np.nan  # don't show zero values
                ax[i].plot(x, y, marker='.', label=f.stem, linewidth=2, markersize=8)  # actual results
                ax[i].plot(x, gaussian_filter1d(y, sigma=3), ':', label='smooth', linewidth=2)  # smoothing line
                ax[i].set_title(s[j], fontsize=12)
                # if j in [8, 9, 10]:  # share train and val loss y axes
                #     ax[i].get_shared_y_axes().join(ax[i], ax[i - 5])
        except Exception as e:
            LOGGER.warning(f'WARNING: Plotting error for {f}: {e}')
    ax[1].legend()
    fname = save_dir / 'results.png'
    fig.savefig(fname, dpi=200)
    plt.close()
    if on_plot:
        on_plot(fname)


def plt_color_scatter(v, f, bins=20, cmap='viridis', alpha=0.8, edgecolors='none'):
    """
    Plots a scatter plot with points colored based on a 2D histogram.

    Args:
        v (array-like): Values for the x-axis.
        f (array-like): Values for the y-axis.
        bins (int, optional): Number of bins for the histogram. Defaults to 20.
        cmap (str, optional): Colormap for the scatter plot. Defaults to 'viridis'.
        alpha (float, optional): Alpha for the scatter plot. Defaults to 0.8.
        edgecolors (str, optional): Edge colors for the scatter plot. Defaults to 'none'.

    Examples:
        >>> v = np.random.rand(100)
        >>> f = np.random.rand(100)
        >>> plt_color_scatter(v, f)
    """

    # Calculate 2D histogram and corresponding colors
    hist, xedges, yedges = np.histogram2d(v, f, bins=bins)
    colors = [
        hist[min(np.digitize(v[i], xedges, right=True) - 1, hist.shape[0] - 1),
             min(np.digitize(f[i], yedges, right=True) - 1, hist.shape[1] - 1)] for i in range(len(v))]

    # Scatter plot
    plt.scatter(v, f, c=colors, cmap=cmap, alpha=alpha, edgecolors=edgecolors)


def plot_tune_results(csv_file='tune_results.csv'):
    """
    Plot the evolution results stored in an 'tune_results.csv' file. The function generates a scatter plot for each key
    in the CSV, color-coded based on fitness scores. The best-performing configurations are highlighted on the plots.

    Args:
        csv_file (str, optional): Path to the CSV file containing the tuning results. Defaults to 'tune_results.csv'.

    Examples:
        >>> plot_tune_results('path/to/tune_results.csv')
    """

    import pandas as pd
    from scipy.ndimage import gaussian_filter1d

    # Scatter plots for each hyperparameter
    csv_file = Path(csv_file)
    data = pd.read_csv(csv_file)
    num_metrics_columns = 1
    keys = [x.strip() for x in data.columns][num_metrics_columns:]
    x = data.values
    fitness = x[:, 0]  # fitness
    j = np.argmax(fitness)  # max fitness index
    n = math.ceil(len(keys) ** 0.5)  # columns and rows in plot
    plt.figure(figsize=(10, 10), tight_layout=True)
    for i, k in enumerate(keys):
<<<<<<< HEAD
        v = x[:, i]
=======
        v = x[:, i + num_metrics_columns]
>>>>>>> 16ce193d
        mu = v[j]  # best single result
        plt.subplot(n, n, i + 1)
        plt_color_scatter(v, fitness, cmap='viridis', alpha=.8, edgecolors='none')
        plt.plot(mu, fitness.max(), 'k+', markersize=15)
        plt.title(f'{k} = {mu:.3g}', fontdict={'size': 9})  # limit to 40 characters
        plt.tick_params(axis='both', labelsize=8)  # Set axis label size to 8
        if i % n != 0:
            plt.yticks([])

    file = csv_file.with_name('tune_scatter_plots.png')  # filename
    plt.savefig(file, dpi=200)
    plt.close()
    LOGGER.info(f'Saved {file}')

    # Fitness vs iteration
    x = range(1, len(fitness) + 1)
    plt.figure(figsize=(10, 6), tight_layout=True)
    plt.plot(x, fitness, marker='o', linestyle='none', label='fitness')
    plt.plot(x, gaussian_filter1d(fitness, sigma=3), ':', label='smoothed', linewidth=2)  # smoothing line
    plt.title('Fitness vs Iteration')
    plt.xlabel('Iteration')
    plt.ylabel('Fitness')
    plt.grid(True)
    plt.legend()

    file = csv_file.with_name('tune_fitness.png')  # filename
    plt.savefig(file, dpi=200)
    plt.close()
    LOGGER.info(f'Saved {file}')


def output_to_target(output, max_det=300):
    """Convert model output to target format [batch_id, class_id, x, y, w, h, conf] for plotting."""
    targets = []
    for i, o in enumerate(output):
        box, conf, cls = o[:max_det, :6].cpu().split((4, 1, 1), 1)
        j = torch.full((conf.shape[0], 1), i)
        targets.append(torch.cat((j, cls, ops.xyxy2xywh(box), conf), 1))
    targets = torch.cat(targets, 0).numpy()
    return targets[:, 0], targets[:, 1], targets[:, 2:]


def feature_visualization(x, module_type, stage, n=32, save_dir=Path('runs/detect/exp')):
    """
    Visualize feature maps of a given model module during inference.

    Args:
        x (torch.Tensor): Features to be visualized.
        module_type (str): Module type.
        stage (int): Module stage within the model.
        n (int, optional): Maximum number of feature maps to plot. Defaults to 32.
        save_dir (Path, optional): Directory to save results. Defaults to Path('runs/detect/exp').
    """
    for m in ['Detect', 'Pose', 'Segment']:
        if m in module_type:
            return
    batch, channels, height, width = x.shape  # batch, channels, height, width
    if height > 1 and width > 1:
        f = save_dir / f"stage{stage}_{module_type.split('.')[-1]}_features.png"  # filename

        blocks = torch.chunk(x[0].cpu(), channels, dim=0)  # select batch index 0, block by channels
        n = min(n, channels)  # number of plots
        fig, ax = plt.subplots(math.ceil(n / 8), 8, tight_layout=True)  # 8 rows x n/8 cols
        ax = ax.ravel()
        plt.subplots_adjust(wspace=0.05, hspace=0.05)
        for i in range(n):
            ax[i].imshow(blocks[i].squeeze())  # cmap='gray'
            ax[i].axis('off')

        LOGGER.info(f'Saving {f}... ({n}/{channels})')
        plt.savefig(f, dpi=300, bbox_inches='tight')
        plt.close()
        np.save(str(f.with_suffix('.npy')), x[0].cpu().numpy())  # npy save<|MERGE_RESOLUTION|>--- conflicted
+++ resolved
@@ -612,11 +612,7 @@
     n = math.ceil(len(keys) ** 0.5)  # columns and rows in plot
     plt.figure(figsize=(10, 10), tight_layout=True)
     for i, k in enumerate(keys):
-<<<<<<< HEAD
-        v = x[:, i]
-=======
         v = x[:, i + num_metrics_columns]
->>>>>>> 16ce193d
         mu = v[j]  # best single result
         plt.subplot(n, n, i + 1)
         plt_color_scatter(v, fitness, cmap='viridis', alpha=.8, edgecolors='none')
