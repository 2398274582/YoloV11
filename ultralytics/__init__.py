# Ultralytics YOLO 🚀, AGPL-3.0 license

__version__ = '8.0.131'

from ultralytics.hub import start
from ultralytics.vit.mobilesam import MobileSAM
from ultralytics.vit.rtdetr import RTDETR
from ultralytics.vit.sam import SAM
from ultralytics.yolo.engine.model import YOLO
from ultralytics.yolo.fastsam import FastSAM
from ultralytics.yolo.nas import NAS
from ultralytics.yolo.utils.checks import check_yolo as checks
from ultralytics.yolo.utils.downloads import download

<<<<<<< HEAD
__all__ = '__version__', 'YOLO', 'NAS', 'MobileSAM', 'SAM', 'RTDETR', 'checks', 'start', 'download', 'FastSAM'  # allow simpler import
=======
__all__ = '__version__', 'YOLO', 'NAS', 'SAM', 'FastSAM', 'RTDETR', 'checks', 'download', 'start'  # allow simpler import
>>>>>>> d9db6cd4
<|MERGE_RESOLUTION|>--- conflicted
+++ resolved
@@ -12,8 +12,4 @@
 from ultralytics.yolo.utils.checks import check_yolo as checks
 from ultralytics.yolo.utils.downloads import download
 
-<<<<<<< HEAD
-__all__ = '__version__', 'YOLO', 'NAS', 'MobileSAM', 'SAM', 'RTDETR', 'checks', 'start', 'download', 'FastSAM'  # allow simpler import
-=======
-__all__ = '__version__', 'YOLO', 'NAS', 'SAM', 'FastSAM', 'RTDETR', 'checks', 'download', 'start'  # allow simpler import
->>>>>>> d9db6cd4
+__all__ = '__version__', 'YOLO', 'NAS', 'SAM', 'RTDETR', 'checks', 'start', 'download', 'FastSAM', 'start', 'MobileSAM'  # allow simpler import