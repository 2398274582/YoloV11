# Ultralytics YOLO 🚀, AGPL-3.0 license

__version__ = "8.2.11"

from ultralytics.data.explorer.explorer import Explorer
from ultralytics.models import RTDETR, SAM, YOLO, YOLOWorld
from ultralytics.models.fastsam import FastSAM
from ultralytics.models.nas import NAS
<<<<<<< HEAD
from ultralytics.utils import ASSETS
from ultralytics.utils import SETTINGS as settings
=======
from ultralytics.utils import ASSETS, SETTINGS
>>>>>>> fcfc44ea
from ultralytics.utils.checks import check_yolo as checks
from ultralytics.utils.downloads import download

settings = SETTINGS
__all__ = (
    "__version__",
    "ASSETS",
    "YOLO",
    "YOLOWorld",
    "NAS",
    "SAM",
    "FastSAM",
    "RTDETR",
    "checks",
    "download",
    "settings",
    "Explorer",
)<|MERGE_RESOLUTION|>--- conflicted
+++ resolved
@@ -6,12 +6,7 @@
 from ultralytics.models import RTDETR, SAM, YOLO, YOLOWorld
 from ultralytics.models.fastsam import FastSAM
 from ultralytics.models.nas import NAS
-<<<<<<< HEAD
-from ultralytics.utils import ASSETS
-from ultralytics.utils import SETTINGS as settings
-=======
 from ultralytics.utils import ASSETS, SETTINGS
->>>>>>> fcfc44ea
 from ultralytics.utils.checks import check_yolo as checks
 from ultralytics.utils.downloads import download
 
