# Ultralytics YOLO 🚀, AGPL-3.0 license

import glob
import math
import os
import random
from copy import deepcopy
from multiprocessing.pool import ThreadPool
from pathlib import Path
from typing import Optional

import cv2
import numpy as np
import psutil
from torch.utils.data import Dataset

from ultralytics.data.utils import FORMATS_HELP_MSG, HELP_URL, IMG_FORMATS
from ultralytics.utils import DEFAULT_CFG, LOCAL_RANK, LOGGER, NUM_THREADS, TQDM


class BaseDataset(Dataset):
    """
    Base dataset class for loading and processing image data.

    Args:
        img_path (str): Path to the folder containing images.
        imgsz (int, optional): Image size. Defaults to 640.
        cache (bool, optional): Cache images to RAM or disk during training. Defaults to False.
        augment (bool, optional): If True, data augmentation is applied. Defaults to True.
        hyp (dict, optional): Hyperparameters to apply data augmentation. Defaults to None.
        prefix (str, optional): Prefix to print in log messages. Defaults to ''.
        rect (bool, optional): If True, rectangular training is used. Defaults to False.
        batch_size (int, optional): Size of batches. Defaults to None.
        stride (int, optional): Stride. Defaults to 32.
        pad (float, optional): Padding. Defaults to 0.0.
        single_cls (bool, optional): If True, single class training is used. Defaults to False.
        classes (list): List of included classes. Default is None.
        fraction (float): Fraction of dataset to utilize. Default is 1.0 (use all data).

    Attributes:
        im_files (list): List of image file paths.
        labels (list): List of label data dictionaries.
        ni (int): Number of images in the dataset.
        ims (list): List of loaded images.
        npy_files (list): List of numpy file paths.
        transforms (callable): Image transformation function.
    """

    def __init__(
        self,
        img_path,
        imgsz=640,
        cache=False,
        augment=True,
        hyp=DEFAULT_CFG,
        prefix="",
        rect=False,
        batch_size=16,
        stride=32,
        pad=0.5,
        single_cls=False,
        classes=None,
        fraction=1.0,
    ):
        """Initialize BaseDataset with given configuration and options."""
        super().__init__()
        self.img_path = img_path
        self.imgsz = imgsz
        self.augment = augment
        self.single_cls = single_cls
        self.prefix = prefix
        self.fraction = fraction
        self.im_files = self.get_img_files(self.img_path)
        self.labels = self.get_labels()
        self.update_labels(include_class=classes)  # single_cls and include_class
        self.ni = len(self.labels)  # number of images
        self.rect = rect
        self.batch_size = batch_size
        self.stride = stride
        self.pad = pad
        if self.rect:
            assert self.batch_size is not None
            self.set_rectangle()

        # Buffer thread for mosaic images
        self.buffer = []  # buffer size = batch size
        self.max_buffer_length = min((self.ni, self.batch_size * 8, 1000)) if self.augment else 0

        # Cache images (options are cache = True, False, None, "ram", "disk")
        self.ims, self.im_hw0, self.im_hw = [None] * self.ni, [None] * self.ni, [None] * self.ni
        self.npy_files = [Path(f).with_suffix(".npy") for f in self.im_files]
        self.cache = cache.lower() if isinstance(cache, str) else "ram" if cache is True else None
        if self.cache == "ram" and self.check_cache_ram():
            if hyp.deterministic:
                LOGGER.warning(
                    "WARNING ⚠️ cache='ram' may produce non-deterministic training results. "
                    "Consider cache='disk' as a deterministic alternative if your disk space allows."
                )
            self.cache_images()
        elif self.cache == "disk" and self.check_cache_disk():
            self.cache_images()

        # Transforms
        self.transforms = self.build_transforms(hyp=hyp)

    def get_img_files(self, img_path):
        """Read image files."""
        try:
            f = []  # image files
            for p in img_path if isinstance(img_path, list) else [img_path]:
                p = Path(p)  # os-agnostic
                if p.is_dir():  # dir
                    f += glob.glob(str(p / "**" / "*.*"), recursive=True)
                    # F = list(p.rglob('*.*'))  # pathlib
                elif p.is_file():  # file
                    with open(p) as t:
                        t = t.read().strip().splitlines()
                        parent = str(p.parent) + os.sep
                        f += [x.replace("./", parent) if x.startswith("./") else x for x in t]  # local to global path
                        # F += [p.parent / x.lstrip(os.sep) for x in t]  # local to global path (pathlib)
                else:
                    raise FileNotFoundError(f"{self.prefix}{p} does not exist")
            im_files = sorted(x.replace("/", os.sep) for x in f if x.split(".")[-1].lower() in IMG_FORMATS)
            # self.img_files = sorted([x for x in f if x.suffix[1:].lower() in IMG_FORMATS])  # pathlib
            assert im_files, f"{self.prefix}No images found in {img_path}. {FORMATS_HELP_MSG}"
        except Exception as e:
            raise FileNotFoundError(f"{self.prefix}Error loading data from {img_path}\n{HELP_URL}") from e
        if self.fraction < 1:
            im_files = im_files[: round(len(im_files) * self.fraction)]  # retain a fraction of the dataset
        return im_files

    def update_labels(self, include_class: Optional[list]):
        """Update labels to include only these classes (optional)."""
        include_class_array = np.array(include_class).reshape(1, -1)
        for i in range(len(self.labels)):
            if include_class is not None:
                cls = self.labels[i]["cls"]
                bboxes = self.labels[i]["bboxes"]
                segments = self.labels[i]["segments"]
                keypoints = self.labels[i]["keypoints"]
                j = (cls == include_class_array).any(1)
                self.labels[i]["cls"] = cls[j]
                self.labels[i]["bboxes"] = bboxes[j]
                if segments:
                    self.labels[i]["segments"] = [segments[si] for si, idx in enumerate(j) if idx]
                if keypoints is not None:
                    self.labels[i]["keypoints"] = keypoints[j]
            if self.single_cls:
                self.labels[i]["cls"][:, 0] = 0

    def load_image(self, i, rect_mode=True):
        """Loads 1 image from dataset index 'i', returns (im, resized hw)."""
        im, f, fn = self.ims[i], self.im_files[i], self.npy_files[i]
        if im is None:  # not cached in RAM
            if fn.exists():  # load npy
                try:
                    im = np.load(fn)

                except Exception as e:
                    LOGGER.warning(f"{self.prefix}WARNING ⚠️ Removing corrupt *.npy image file {fn} due to: {e}")
                    Path(fn).unlink(missing_ok=True)
                    im = cv2.imread(f, cv2.IMREAD_UNCHANGED)  # BGR
            else:  # read image
                im = cv2.imread(f, cv2.IMREAD_UNCHANGED)  # BGR
            if im is None:
                raise FileNotFoundError(f"Image Not Found {f}")

            h0, w0 = im.shape[:2]  # orig hw
            if rect_mode:  # resize long side to imgsz while maintaining aspect ratio
                r = self.imgsz / max(h0, w0)  # ratio
                if r != 1:  # if sizes are not equal
                    w, h = (min(math.ceil(w0 * r), self.imgsz), min(math.ceil(h0 * r), self.imgsz))
                    im = cv2.resize(im, (w, h), interpolation=cv2.INTER_LINEAR)
            elif not (h0 == w0 == self.imgsz):  # resize by stretching image to square imgsz
                im = cv2.resize(im, (self.imgsz, self.imgsz), interpolation=cv2.INTER_LINEAR)

            # Add to buffer if training with augmentations
            if self.augment:
                self.ims[i], self.im_hw0[i], self.im_hw[i] = im, (h0, w0), im.shape[:2]  # im, hw_original, hw_resized
                self.buffer.append(i)
                if 1 < len(self.buffer) >= self.max_buffer_length:  # prevent empty buffer
                    j = self.buffer.pop(0)
                    if self.cache != "ram":
                        self.ims[j], self.im_hw0[j], self.im_hw[j] = None, None, None
            if im.ndim == 2:  # Grayscale image
                im = np.expand_dims(im, axis=-1)
            return im, (h0, w0), im.shape[:2]
        if self.ims[i].ndim == 2:  # Grayscale image
            self.ims[i] = np.expand_dims(self.ims[i], axis=-1)
        return self.ims[i], self.im_hw0[i], self.im_hw[i]

    def cache_images(self):
        """Cache images to memory or disk."""
        b, gb = 0, 1 << 30  # bytes of cached images, bytes per gigabytes
        fcn, storage = (self.cache_images_to_disk, "Disk") if self.cache == "disk" else (self.load_image, "RAM")
        with ThreadPool(NUM_THREADS) as pool:
            results = pool.imap(fcn, range(self.ni))
            pbar = TQDM(enumerate(results), total=self.ni, disable=LOCAL_RANK > 0)
            for i, x in pbar:
                if self.cache == "disk":
                    b += self.npy_files[i].stat().st_size
                else:  # 'ram'
                    self.ims[i], self.im_hw0[i], self.im_hw[i] = x  # im, hw_orig, hw_resized = load_image(self, i)
                    b += self.ims[i].nbytes
                pbar.desc = f"{self.prefix}Caching images ({b / gb:.1f}GB {storage})"
            pbar.close()

    def cache_images_to_disk(self, i):
        """Saves an image as an *.npy file for faster loading."""
        f = self.npy_files[i]
        if not f.exists():
            np.save(f.as_posix(), cv2.imread(self.im_files[i], cv2.IMREAD_UNCHANGED), allow_pickle=False)

    def check_cache_disk(self, safety_margin=0.5):
        """Check image caching requirements vs available disk space."""
        import shutil

        b, gb = 0, 1 << 30  # bytes of cached images, bytes per gigabytes
        n = min(self.ni, 30)  # extrapolate from 30 random images
        for _ in range(n):
            im_file = random.choice(self.im_files)
            im = cv2.imread(im_file)
            if im is None:
                continue
            b += im.nbytes
            if not os.access(Path(im_file).parent, os.W_OK):
                self.cache = None
                LOGGER.info(f"{self.prefix}Skipping caching images to disk, directory not writeable ⚠️")
                return False
        disk_required = b * self.ni / n * (1 + safety_margin)  # bytes required to cache dataset to disk
        total, used, free = shutil.disk_usage(Path(self.im_files[0]).parent)
        if disk_required > free:
            self.cache = None
            LOGGER.info(
                f"{self.prefix}{disk_required / gb:.1f}GB disk space required, "
                f"with {int(safety_margin * 100)}% safety margin but only "
                f"{free / gb:.1f}/{total / gb:.1f}GB free, not caching images to disk ⚠️"
            )
            return False
        return True

    def check_cache_ram(self, safety_margin=0.5):
        """Check image caching requirements vs available memory."""
        b, gb = 0, 1 << 30  # bytes of cached images, bytes per gigabytes
        n = min(self.ni, 30)  # extrapolate from 30 random images
        for _ in range(n):
<<<<<<< HEAD
            im = cv2.imread(random.choice(self.im_files), cv2.IMREAD_UNCHANGED)  # sample image
=======
            im = cv2.imread(random.choice(self.im_files))  # sample image
            if im is None:
                continue
>>>>>>> 99d2507e
            ratio = self.imgsz / max(im.shape[0], im.shape[1])  # max(h, w)  # ratio
            b += im.nbytes * ratio**2
        mem_required = b * self.ni / n * (1 + safety_margin)  # GB required to cache dataset into RAM
        mem = psutil.virtual_memory()
        if mem_required > mem.available:
            self.cache = None
            LOGGER.info(
                f"{self.prefix}{mem_required / gb:.1f}GB RAM required to cache images "
                f"with {int(safety_margin * 100)}% safety margin but only "
                f"{mem.available / gb:.1f}/{mem.total / gb:.1f}GB available, not caching images ⚠️"
            )
            return False
        return True

    def set_rectangle(self):
        """Sets the shape of bounding boxes for YOLO detections as rectangles."""
        bi = np.floor(np.arange(self.ni) / self.batch_size).astype(int)  # batch index
        nb = bi[-1] + 1  # number of batches

        s = np.array([x.pop("shape") for x in self.labels])  # hw
        ar = s[:, 0] / s[:, 1]  # aspect ratio
        irect = ar.argsort()
        self.im_files = [self.im_files[i] for i in irect]
        self.labels = [self.labels[i] for i in irect]
        ar = ar[irect]

        # Set training image shapes
        shapes = [[1, 1]] * nb
        for i in range(nb):
            ari = ar[bi == i]
            mini, maxi = ari.min(), ari.max()
            if maxi < 1:
                shapes[i] = [maxi, 1]
            elif mini > 1:
                shapes[i] = [1, 1 / mini]

        self.batch_shapes = np.ceil(np.array(shapes) * self.imgsz / self.stride + self.pad).astype(int) * self.stride
        self.batch = bi  # batch index of image

    def __getitem__(self, index):
        """Returns transformed label information for given index."""
        return self.transforms(self.get_image_and_label(index))

    def get_image_and_label(self, index):
        """Get and return label information from the dataset."""
        label = deepcopy(self.labels[index])  # requires deepcopy() https://github.com/ultralytics/ultralytics/pull/1948
        label.pop("shape", None)  # shape is for rect, remove it
        label["img"], label["ori_shape"], label["resized_shape"] = self.load_image(index)
        label["ratio_pad"] = (
            label["resized_shape"][0] / label["ori_shape"][0],
            label["resized_shape"][1] / label["ori_shape"][1],
        )  # for evaluation
        if self.rect:
            label["rect_shape"] = self.batch_shapes[self.batch[index]]
        return self.update_labels_info(label)

    def __len__(self):
        """Returns the length of the labels list for the dataset."""
        return len(self.labels)

    def update_labels_info(self, label):
        """Custom your label format here."""
        return label

    def build_transforms(self, hyp=None):
        """
        Users can customize augmentations here.

        Example:
            ```python
            if self.augment:
                # Training transforms
                return Compose([])
            else:
                # Val transforms
                return Compose([])
            ```
        """
        raise NotImplementedError

    def get_labels(self):
        """
        Users can customize their own format here.

        Note:
            Ensure output is a dictionary with the following keys:
            ```python
            dict(
                im_file=im_file,
                shape=shape,  # format: (height, width)
                cls=cls,
                bboxes=bboxes,  # xywh
                segments=segments,  # xy
                keypoints=keypoints,  # xy
                normalized=True,  # or False
                bbox_format="xyxy",  # or xywh, ltwh
            )
            ```
        """
        raise NotImplementedError<|MERGE_RESOLUTION|>--- conflicted
+++ resolved
@@ -244,13 +244,9 @@
         b, gb = 0, 1 << 30  # bytes of cached images, bytes per gigabytes
         n = min(self.ni, 30)  # extrapolate from 30 random images
         for _ in range(n):
-<<<<<<< HEAD
             im = cv2.imread(random.choice(self.im_files), cv2.IMREAD_UNCHANGED)  # sample image
-=======
-            im = cv2.imread(random.choice(self.im_files))  # sample image
             if im is None:
                 continue
->>>>>>> 99d2507e
             ratio = self.imgsz / max(im.shape[0], im.shape[1])  # max(h, w)  # ratio
             b += im.nbytes * ratio**2
         mem_required = b * self.ni / n * (1 + safety_margin)  # GB required to cache dataset into RAM
