from io import BytesIO
from pathlib import Path
from typing import Any, List, Tuple, Union

import cv2
import numpy as np
import torch
from matplotlib import pyplot as plt
from pandas import DataFrame
from PIL import Image
from tqdm import tqdm

from ultralytics.data.augment import Format
from ultralytics.data.dataset import YOLODataset
from ultralytics.data.utils import check_det_dataset
from ultralytics.models.yolo.model import YOLO
from ultralytics.utils import LOGGER, IterableSimpleNamespace, checks

from .utils import get_sim_index_schema, get_table_schema, plot_query_result, prompt_sql_query, sanitize_batch


class ExplorerDataset(YOLODataset):

    def __init__(self, *args, data: dict = None, **kwargs) -> None:
        super().__init__(*args, data=data, **kwargs)

    # NOTE: Load the image directly without any resize operations.
    def load_image(self, i: int) -> Union[Tuple[np.ndarray, Tuple[int, int], Tuple[int, int]], Tuple[None, None, None]]:
        """Loads 1 image from dataset index 'i', returns (im, resized hw)."""
        im, f, fn = self.ims[i], self.im_files[i], self.npy_files[i]
        if im is None:  # not cached in RAM
            if fn.exists():  # load npy
                im = np.load(fn)
            else:  # read image
                im = cv2.imread(f)  # BGR
                if im is None:
                    raise FileNotFoundError(f'Image Not Found {f}')
            h0, w0 = im.shape[:2]  # orig hw
            return im, (h0, w0), im.shape[:2]

        return self.ims[i], self.im_hw0[i], self.im_hw[i]

    def build_transforms(self, hyp: IterableSimpleNamespace = None):
        return Format(
            bbox_format='xyxy',
            normalize=False,
            return_mask=self.use_segments,
            return_keypoint=self.use_keypoints,
            batch_idx=True,
            mask_ratio=hyp.mask_ratio,
            mask_overlap=hyp.overlap_mask,
        )


class Explorer:

<<<<<<< HEAD
    def __init__(self, data='coco128.yaml', model='yolov8n.pt', uri='~/ultralytics/explorer') -> None:
        checks.check_requirements(['lancedb>=0.4.3', 'duckdb'])
=======
    def __init__(self,
                 data: Union[str, Path] = 'coco128.yaml',
                 model: str = 'yolov8n.pt',
                 uri: str = '~/ultralytics/explorer') -> None:
        checks.check_requirements(['lancedb', 'duckdb'])
>>>>>>> d0562d7a
        import lancedb

        self.connection = lancedb.connect(uri)
        self.table_name = Path(data).name.lower() + '_' + model.lower()
        self.sim_idx_base_name = f'{self.table_name}_sim_idx'.lower(
        )  # Use this name and append thres and top_k to reuse the table
        self.model = YOLO(model)
        self.data = data  # None
        self.choice_set = None

        self.table = None
        self.progress = 0

    def create_embeddings_table(self, force: bool = False, split: str = 'train') -> None:
        """
        Create LanceDB table containing the embeddings of the images in the dataset. The table will be reused if it
        already exists. Pass force=True to overwrite the existing table.

        Args:
            force (bool): Whether to overwrite the existing table or not. Defaults to False.
            split (str): Split of the dataset to use. Defaults to 'train'.

        Example:
            ```python
            exp = Explorer()
            exp.create_embeddings_table()
            ```
        """
        if self.table is not None and not force:
            LOGGER.info('Table already exists. Reusing it. Pass force=True to overwrite it.')
            return
        if self.table_name in self.connection.table_names() and not force:
            LOGGER.info(f'Table {self.table_name} already exists. Reusing it. Pass force=True to overwrite it.')
            self.table = self.connection.open_table(self.table_name)
            self.progress = 1
            return
        if self.data is None:
            raise ValueError('Data must be provided to create embeddings table')

        data_info = check_det_dataset(self.data)
        if split not in data_info:
            raise ValueError(
                f'Split {split} is not found in the dataset. Available keys in the dataset are {list(data_info.keys())}'
            )

        choice_set = data_info[split]
        choice_set = choice_set if isinstance(choice_set, list) else [choice_set]
        self.choice_set = choice_set
        dataset = ExplorerDataset(img_path=choice_set, data=data_info, augment=False, cache=False, task=self.model.task)

        # Create the table schema
        batch = dataset[0]
        vector_size = self.model.embed(batch['im_file'], verbose=False)[0].shape[0]
        table = self.connection.create_table(self.table_name, schema=get_table_schema(vector_size), mode='overwrite')
        table.add(
            self._yield_batches(dataset,
                                data_info,
                                self.model,
                                exclude_keys=['img', 'ratio_pad', 'resized_shape', 'ori_shape', 'batch_idx']))

        self.table = table

    def _yield_batches(self, dataset: ExplorerDataset, data_info: dict, model: YOLO, exclude_keys: List[str]):
        # Implement Batching
        for i in tqdm(range(len(dataset))):
            self.progress = float(i + 1) / len(dataset)
            batch = dataset[i]
            for k in exclude_keys:
                batch.pop(k, None)
            batch = sanitize_batch(batch, data_info)
            batch['vector'] = model.embed(batch['im_file'], verbose=False)[0].detach().tolist()
            yield [batch]

<<<<<<< HEAD
    def query(self, imgs, limit=25):
=======
    def query(self,
              imgs: Union[str, np.ndarray, List[str], List[np.ndarray]] = None,
              limit: int = 25) -> Any:  # pyarrow.Table
>>>>>>> d0562d7a
        """
        Query the table for similar images. Accepts a single image or a list of images.

        Args:
            imgs (str or list): Path to the image or a list of paths to the images.
            limit (int): Number of results to return.

        Returns:
            An arrow table containing the results. Supports converting to:
                - pandas dataframe: `result.to_pandas()`
                - dict of lists: `result.to_pydict()`

        Example:
            ```python
            exp = Explorer()
            exp.create_embeddings_table()
            similar = exp.query(img='https://ultralytics.com/images/zidane.jpg')
            ```
        """
        if self.table is None:
            raise ValueError('Table is not created. Please create the table first.')
        if isinstance(imgs, str):
            imgs = [imgs]
        assert isinstance(imgs, list), f'img must be a string or a list of strings. Got {type(imgs)}'
        embeds = self.model.embed(imgs)
        # Get avg if multiple images are passed (len > 1)
        embeds = torch.mean(torch.stack(embeds), 0).cpu().numpy() if len(embeds) > 1 else embeds[0].cpu().numpy()
        return self.table.search(embeds).limit(limit).to_arrow()

    def sql_query(self,
                  query: str,
                  return_type: str = 'pandas') -> Union[DataFrame, Any, None]:  # pandas.dataframe or pyarrow.Table
        """
        Run a SQL-Like query on the table. Utilizes LanceDB predicate pushdown.

        Args:
            query (str): SQL query to run.
            return_type (str): Type of the result to return. Can be either 'pandas' or 'arrow'. Defaults to 'pandas'.

        Returns:
            An arrow table containing the results.

        Example:
            ```python
            exp = Explorer()
            exp.create_embeddings_table()
            query = "SELECT * FROM 'table' WHERE labels LIKE '%person%'"
            result = exp.sql_query(query)
            ```
        """
        assert return_type in ['pandas',
                               'arrow'], f'Return type should be either `pandas` or `arrow`, but got {return_type}'
        import duckdb

        if self.table is None:
            raise ValueError('Table is not created. Please create the table first.')

        # Note: using filter pushdown would be a better long term solution. Temporarily using duckdb for this.
        table = self.table.to_arrow()  # noqa NOTE: Don't comment this. This line is used by DuckDB
        if not query.startswith('SELECT') and not query.startswith('WHERE'):
            raise ValueError(
                f'Query must start with SELECT or WHERE. You can either pass the entire query or just the WHERE clause. found {query}'
            )
        if query.startswith('WHERE'):
            query = f"SELECT * FROM 'table' {query}"
        LOGGER.info(f'Running query: {query}')

        rs = duckdb.sql(query)
        if return_type == 'pandas':
            return rs.df()
        elif return_type == 'arrow':
            return rs.arrow()

    def plot_sql_query(self, query: str, labels: bool = True) -> Image.Image:
        """
        Plot the results of a SQL-Like query on the table.
        Args:
            query (str): SQL query to run.
            labels (bool): Whether to plot the labels or not.

        Returns:
            PIL Image containing the plot.

        Example:
            ```python
            exp = Explorer()
            exp.create_embeddings_table()
            query = "SELECT * FROM 'table' WHERE labels LIKE '%person%'"
            result = exp.plot_sql_query(query)
            ```
        """
        result = self.sql_query(query, return_type='arrow')
        if len(result) == 0:
            LOGGER.info('No results found.')
            return None
        img = plot_query_result(result, plot_labels=labels)
        return Image.fromarray(img)

    def get_similar(self,
                    img: Union[str, np.ndarray, List[str], List[np.ndarray]] = None,
                    idx: Union[int, List[int]] = None,
                    limit: int = 25,
                    return_type: str = 'pandas') -> Union[DataFrame, Any]:  # pandas.dataframe or pyarrow.Table
        """
        Query the table for similar images. Accepts a single image or a list of images.

        Args:
            img (str or list): Path to the image or a list of paths to the images.
            idx (int or list): Index of the image in the table or a list of indexes.
            limit (int): Number of results to return. Defaults to 25.
            return_type (str): Type of the result to return. Can be either 'pandas' or 'arrow'. Defaults to 'pandas'.

        Returns:
            A table or pandas dataframe containing the results.

        Example:
            ```python
            exp = Explorer()
            exp.create_embeddings_table()
            similar = exp.get_similar(img='https://ultralytics.com/images/zidane.jpg')
            ```
        """
        assert return_type in ['pandas',
                               'arrow'], f'Return type should be either `pandas` or `arrow`, but got {return_type}'
        img = self._check_imgs_or_idxs(img, idx)
        similar = self.query(img, limit=limit)

        if return_type == 'pandas':
            return similar.to_pandas()
        elif return_type == 'arrow':
            return similar

    def plot_similar(self,
                     img: Union[str, np.ndarray, List[str], List[np.ndarray]] = None,
                     idx: Union[int, List[int]] = None,
                     limit: int = 25,
                     labels: bool = True) -> Image.Image:
        """
        Plot the similar images. Accepts images or indexes.

        Args:
            img (str or list): Path to the image or a list of paths to the images.
            idx (int or list): Index of the image in the table or a list of indexes.
            labels (bool): Whether to plot the labels or not.
            limit (int): Number of results to return. Defaults to 25.

        Returns:
            PIL Image containing the plot.

        Example:
            ```python
            exp = Explorer()
            exp.create_embeddings_table()
            similar = exp.plot_similar(img='https://ultralytics.com/images/zidane.jpg')
            ```
        """
        similar = self.get_similar(img, idx, limit, return_type='arrow')
        if len(similar) == 0:
            LOGGER.info('No results found.')
            return None
        img = plot_query_result(similar, plot_labels=labels)
        return Image.fromarray(img)

    def similarity_index(self, max_dist: float = 0.2, top_k: float = None, force: bool = False) -> DataFrame:
        """
        Calculate the similarity index of all the images in the table. Here, the index will contain the data points that
        are max_dist or closer to the image in the embedding space at a given index.

        Args:
            max_dist (float): maximum L2 distance between the embeddings to consider. Defaults to 0.2.
            top_k (float): Percentage of the closest data points to consider when counting. Used to apply limit when running
                            vector search. Defaults: None.
            force (bool): Whether to overwrite the existing similarity index or not. Defaults to True.

        Returns:
            A pandas dataframe containing the similarity index.

        Example:
            ```python
            exp = Explorer()
            exp.create_embeddings_table()
            sim_idx = exp.similarity_index()
            ```
        """
        if self.table is None:
            raise ValueError('Table is not created. Please create the table first.')
        sim_idx_table_name = f'{self.sim_idx_base_name}_thres_{max_dist}_top_{top_k}'.lower()
        if sim_idx_table_name in self.connection.table_names() and not force:
            LOGGER.info('Similarity matrix already exists. Reusing it. Pass force=True to overwrite it.')
            return self.connection.open_table(sim_idx_table_name).to_pandas()

        if top_k and not (1.0 >= top_k >= 0.0):
            raise ValueError(f'top_k must be between 0.0 and 1.0. Got {top_k}')
        if max_dist < 0.0:
            raise ValueError(f'max_dist must be greater than 0. Got {max_dist}')

        top_k = int(top_k * len(self.table)) if top_k else len(self.table)
        top_k = max(top_k, 1)
        features = self.table.to_lance().to_table(columns=['vector', 'im_file']).to_pydict()
        im_files = features['im_file']
        embeddings = features['vector']

        sim_table = self.connection.create_table(sim_idx_table_name, schema=get_sim_index_schema(), mode='overwrite')

        def _yield_sim_idx():
            for i in tqdm(range(len(embeddings))):
                sim_idx = self.table.search(embeddings[i]).limit(top_k).to_pandas().query(f'_distance <= {max_dist}')
                yield [{
                    'idx': i,
                    'im_file': im_files[i],
                    'count': len(sim_idx),
                    'sim_im_files': sim_idx['im_file'].tolist()}]

        sim_table.add(_yield_sim_idx())
        self.sim_index = sim_table
        return sim_table.to_pandas()

    def plot_similarity_index(self, max_dist: float = 0.2, top_k: float = None, force: bool = False) -> Image:
        """
        Plot the similarity index of all the images in the table. Here, the index will contain the data points that are
        max_dist or closer to the image in the embedding space at a given index.

        Args:
            max_dist (float): maximum L2 distance between the embeddings to consider. Defaults to 0.2.
            top_k (float): Percentage of closest data points to consider when counting. Used to apply limit when
                running vector search. Defaults to 0.01.
            force (bool): Whether to overwrite the existing similarity index or not. Defaults to True.

        Returns:
            PIL.PngImagePlugin.PngImageFile containing the plot.

        Example:
            ```python
            exp = Explorer()
            exp.create_embeddings_table()

            similarity_idx_plot = exp.plot_similarity_index()
            similarity_idx_plot.show() # view image preview
            similarity_idx_plot.save('path/to/save/similarity_index_plot.png') # save contents to file
            ```
        """
        sim_idx = self.similarity_index(max_dist=max_dist, top_k=top_k, force=force)
        sim_count = sim_idx['count'].tolist()
        sim_count = np.array(sim_count)

        indices = np.arange(len(sim_count))

        # Create the bar plot
        plt.bar(indices, sim_count)

        # Customize the plot (optional)
        plt.xlabel('data idx')
        plt.ylabel('Count')
        plt.title('Similarity Count')
        buffer = BytesIO()
        plt.savefig(buffer, format='png')
        buffer.seek(0)

        # Use Pillow to open the image from the buffer
        return Image.fromarray(np.array(Image.open(buffer)))

    def _check_imgs_or_idxs(self, img: Union[str, np.ndarray, List[str], List[np.ndarray], None],
                            idx: Union[None, int, List[int]]) -> List[np.ndarray]:
        if img is None and idx is None:
            raise ValueError('Either img or idx must be provided.')
        if img is not None and idx is not None:
            raise ValueError('Only one of img or idx must be provided.')
        if idx is not None:
            idx = idx if isinstance(idx, list) else [idx]
            img = self.table.to_lance().take(idx, columns=['im_file']).to_pydict()['im_file']

        return img if isinstance(img, list) else [img]

    def ask_ai(self, query):
        """
        Ask AI a question.

        Args:
            query (str): Question to ask.

        Returns:
            Answer from AI.

        Example:
            ```python
            exp = Explorer()
            exp.create_embeddings_table()
            answer = exp.ask_ai('Show images with 1 person and 2 dogs')
            ```
        """
        result = prompt_sql_query(query)
        try:
            df = self.sql_query(result)
        except Exception as e:
            LOGGER.error('AI generated query is not valid. Please try again with a different prompt')
            LOGGER.error(e)
            return None
        return df

    def visualize(self, result):
        """
        Visualize the results of a query.

        Args:
            result (arrow table): Arrow table containing the results of a query.
        """
        # TODO:
        pass

    def generate_report(self, result):
        """Generate a report of the dataset."""
        pass<|MERGE_RESOLUTION|>--- conflicted
+++ resolved
@@ -54,16 +54,12 @@
 
 class Explorer:
 
-<<<<<<< HEAD
-    def __init__(self, data='coco128.yaml', model='yolov8n.pt', uri='~/ultralytics/explorer') -> None:
-        checks.check_requirements(['lancedb>=0.4.3', 'duckdb'])
-=======
+
     def __init__(self,
                  data: Union[str, Path] = 'coco128.yaml',
                  model: str = 'yolov8n.pt',
                  uri: str = '~/ultralytics/explorer') -> None:
-        checks.check_requirements(['lancedb', 'duckdb'])
->>>>>>> d0562d7a
+        checks.check_requirements(['lancedb>=0.4.3', 'duckdb'])
         import lancedb
 
         self.connection = lancedb.connect(uri)
@@ -137,13 +133,10 @@
             batch['vector'] = model.embed(batch['im_file'], verbose=False)[0].detach().tolist()
             yield [batch]
 
-<<<<<<< HEAD
-    def query(self, imgs, limit=25):
-=======
+
     def query(self,
               imgs: Union[str, np.ndarray, List[str], List[np.ndarray]] = None,
               limit: int = 25) -> Any:  # pyarrow.Table
->>>>>>> d0562d7a
         """
         Query the table for similar images. Accepts a single image or a list of images.
 
