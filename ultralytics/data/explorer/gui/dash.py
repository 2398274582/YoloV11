# Ultralytics YOLO 🚀, AGPL-3.0 license

import time
from threading import Thread

import pandas as pd

from ultralytics import Explorer
from ultralytics.utils import ROOT, SETTINGS
from ultralytics.utils.checks import check_requirements

<<<<<<< HEAD
check_requirements("streamlit>=1.29.0")
check_requirements("streamlit-select>=0.2")
=======
check_requirements(('streamlit>=1.29.0', 'streamlit-select>=0.2'))
>>>>>>> a92adf82
import streamlit as st
from streamlit_select import image_select


def _get_explorer():
<<<<<<< HEAD
    exp = Explorer(data=st.session_state.get("dataset"), model=st.session_state.get("model"))
    thread = Thread(
        target=exp.create_embeddings_table, kwargs={"force": st.session_state.get("force_recreate_embeddings")}
    )
=======
    """Initializes and returns an instance of the Explorer class."""
    exp = Explorer(data=st.session_state.get('dataset'), model=st.session_state.get('model'))
    thread = Thread(target=exp.create_embeddings_table,
                    kwargs={'force': st.session_state.get('force_recreate_embeddings')})
>>>>>>> a92adf82
    thread.start()
    progress_bar = st.progress(0, text="Creating embeddings table...")
    while exp.progress < 1:
        time.sleep(0.1)
        progress_bar.progress(exp.progress, text=f"Progress: {exp.progress * 100}%")
    thread.join()
    st.session_state["explorer"] = exp
    progress_bar.empty()


def init_explorer_form():
<<<<<<< HEAD
    datasets = ROOT / "cfg" / "datasets"
    ds = [d.name for d in datasets.glob("*.yaml")]
=======
    """Initializes an Explorer instance and creates embeddings table with progress tracking."""
    datasets = ROOT / 'cfg' / 'datasets'
    ds = [d.name for d in datasets.glob('*.yaml')]
>>>>>>> a92adf82
    models = [
        "yolov8n.pt",
        "yolov8s.pt",
        "yolov8m.pt",
        "yolov8l.pt",
        "yolov8x.pt",
        "yolov8n-seg.pt",
        "yolov8s-seg.pt",
        "yolov8m-seg.pt",
        "yolov8l-seg.pt",
        "yolov8x-seg.pt",
        "yolov8n-pose.pt",
        "yolov8s-pose.pt",
        "yolov8m-pose.pt",
        "yolov8l-pose.pt",
        "yolov8x-pose.pt",
    ]
    with st.form(key="explorer_init_form"):
        col1, col2 = st.columns(2)
        with col1:
            st.selectbox("Select dataset", ds, key="dataset", index=ds.index("coco128.yaml"))
        with col2:
            st.selectbox("Select model", models, key="model")
        st.checkbox("Force recreate embeddings", key="force_recreate_embeddings")

        st.form_submit_button("Explore", on_click=_get_explorer)


def query_form():
<<<<<<< HEAD
    with st.form("query_form"):
=======
    """Sets up a form in Streamlit to initialize Explorer with dataset and model selection."""
    with st.form('query_form'):
>>>>>>> a92adf82
        col1, col2 = st.columns([0.8, 0.2])
        with col1:
            st.text_input(
                "Query",
                "WHERE labels LIKE '%person%' AND labels LIKE '%dog%'",
                label_visibility="collapsed",
                key="query",
            )
        with col2:
            st.form_submit_button("Query", on_click=run_sql_query)


def ai_query_form():
<<<<<<< HEAD
    with st.form("ai_query_form"):
=======
    """Sets up a Streamlit form for user input to initialize Explorer with dataset and model selection."""
    with st.form('ai_query_form'):
>>>>>>> a92adf82
        col1, col2 = st.columns([0.8, 0.2])
        with col1:
            st.text_input("Query", "Show images with 1 person and 1 dog", label_visibility="collapsed", key="ai_query")
        with col2:
            st.form_submit_button("Ask AI", on_click=run_ai_query)


def find_similar_imgs(imgs):
<<<<<<< HEAD
    exp = st.session_state["explorer"]
    similar = exp.get_similar(img=imgs, limit=st.session_state.get("limit"), return_type="arrow")
    paths = similar.to_pydict()["im_file"]
    st.session_state["imgs"] = paths


def similarity_form(selected_imgs):
    st.write("Similarity Search")
    with st.form("similarity_form"):
=======
    """Initializes a Streamlit form for AI-based image querying with custom input."""
    exp = st.session_state['explorer']
    similar = exp.get_similar(img=imgs, limit=st.session_state.get('limit'), return_type='arrow')
    paths = similar.to_pydict()['im_file']
    st.session_state['imgs'] = paths


def similarity_form(selected_imgs):
    """Initializes a form for AI-based image querying with custom input in Streamlit."""
    st.write('Similarity Search')
    with st.form('similarity_form'):
>>>>>>> a92adf82
        subcol1, subcol2 = st.columns([1, 1])
        with subcol1:
            st.number_input(
                "limit", min_value=None, max_value=None, value=25, label_visibility="collapsed", key="limit"
            )

        with subcol2:
            disabled = not len(selected_imgs)
            st.write("Selected: ", len(selected_imgs))
            st.form_submit_button(
                "Search",
                disabled=disabled,
                on_click=find_similar_imgs,
                args=(selected_imgs,),
            )
        if disabled:
            st.error("Select at least one image to search.")


# def persist_reset_form():
#    with st.form("persist_reset"):
#        col1, col2 = st.columns([1, 1])
#        with col1:
#            st.form_submit_button("Reset", on_click=reset)
#
#        with col2:
#            st.form_submit_button("Persist", on_click=update_state, args=("PERSISTING", True))


def run_sql_query():
<<<<<<< HEAD
    st.session_state["error"] = None
    query = st.session_state.get("query")
=======
    """Executes an SQL query and returns the results."""
    st.session_state['error'] = None
    query = st.session_state.get('query')
>>>>>>> a92adf82
    if query.rstrip().lstrip():
        exp = st.session_state["explorer"]
        res = exp.sql_query(query, return_type="arrow")
        st.session_state["imgs"] = res.to_pydict()["im_file"]


def run_ai_query():
<<<<<<< HEAD
    if not SETTINGS["openai_api_key"]:
=======
    """Execute SQL query and update session state with query results."""
    if not SETTINGS['openai_api_key']:
>>>>>>> a92adf82
        st.session_state[
            "error"
        ] = 'OpenAI API key not found in settings. Please run yolo settings openai_api_key="..."'
        return
    st.session_state["error"] = None
    query = st.session_state.get("ai_query")
    if query.rstrip().lstrip():
        exp = st.session_state["explorer"]
        res = exp.ask_ai(query)
        if not isinstance(res, pd.DataFrame) or res.empty:
            st.session_state["error"] = "No results found using AI generated query. Try another query or rerun it."
            return
        st.session_state["imgs"] = res["im_file"].to_list()


def reset_explorer():
<<<<<<< HEAD
    st.session_state["explorer"] = None
    st.session_state["imgs"] = None
    st.session_state["error"] = None
=======
    """Resets the explorer to its initial state by clearing session variables."""
    st.session_state['explorer'] = None
    st.session_state['imgs'] = None
    st.session_state['error'] = None
>>>>>>> a92adf82


def utralytics_explorer_docs_callback():
    """Resets the explorer to its initial state by clearing session variables."""
    with st.container(border=True):
        st.image(
            "https://raw.githubusercontent.com/ultralytics/assets/main/logo/Ultralytics_Logotype_Original.svg",
            width=100,
        )
        st.markdown(
            "<p>This demo is built using Ultralytics Explorer API. Visit <a href='https://docs.ultralytics.com/datasets/explorer/'>API docs</a> to try examples & learn more</p>",
            unsafe_allow_html=True,
            help=None,
        )
        st.link_button("Ultrlaytics Explorer API", "https://docs.ultralytics.com/datasets/explorer/")


def layout():
<<<<<<< HEAD
    st.set_page_config(layout="wide", initial_sidebar_state="collapsed")
=======
    """Resets explorer session variables and provides documentation with a link to API docs."""
    st.set_page_config(layout='wide', initial_sidebar_state='collapsed')
>>>>>>> a92adf82
    st.markdown("<h1 style='text-align: center;'>Ultralytics Explorer Demo</h1>", unsafe_allow_html=True)

    if st.session_state.get("explorer") is None:
        init_explorer_form()
        return

    st.button(":arrow_backward: Select Dataset", on_click=reset_explorer)
    exp = st.session_state.get("explorer")
    col1, col2 = st.columns([0.75, 0.25], gap="small")
    imgs = []
    if st.session_state.get("error"):
        st.error(st.session_state["error"])
    else:
        imgs = st.session_state.get("imgs") or exp.table.to_lance().to_table(columns=["im_file"]).to_pydict()["im_file"]
    total_imgs, selected_imgs = len(imgs), []
    with col1:
        subcol1, subcol2, subcol3, subcol4, subcol5 = st.columns(5)
        with subcol1:
            st.write("Max Images Displayed:")
        with subcol2:
            num = st.number_input(
                "Max Images Displayed",
                min_value=0,
                max_value=total_imgs,
                value=min(500, total_imgs),
                key="num_imgs_displayed",
                label_visibility="collapsed",
            )
        with subcol3:
            st.write("Start Index:")
        with subcol4:
            start_idx = st.number_input(
                "Start Index",
                min_value=0,
                max_value=total_imgs,
                value=0,
                key="start_index",
                label_visibility="collapsed",
            )
        with subcol5:
            reset = st.button("Reset", use_container_width=False, key="reset")
            if reset:
                st.session_state["imgs"] = None
                st.experimental_rerun()

        query_form()
        ai_query_form()
        if total_imgs:
            imgs_displayed = imgs[start_idx : start_idx + num]
            selected_imgs = image_select(
                f"Total samples: {total_imgs}",
                images=imgs_displayed,
                use_container_width=False,
                # indices=[i for i in range(num)] if select_all else None,
            )

    with col2:
        similarity_form(selected_imgs)
        # display_labels = st.checkbox("Labels", value=False, key="display_labels")
        utralytics_explorer_docs_callback()


if __name__ == "__main__":
    layout()<|MERGE_RESOLUTION|>--- conflicted
+++ resolved
@@ -9,28 +9,18 @@
 from ultralytics.utils import ROOT, SETTINGS
 from ultralytics.utils.checks import check_requirements
 
-<<<<<<< HEAD
-check_requirements("streamlit>=1.29.0")
-check_requirements("streamlit-select>=0.2")
-=======
 check_requirements(('streamlit>=1.29.0', 'streamlit-select>=0.2'))
->>>>>>> a92adf82
+
 import streamlit as st
 from streamlit_select import image_select
 
 
 def _get_explorer():
-<<<<<<< HEAD
-    exp = Explorer(data=st.session_state.get("dataset"), model=st.session_state.get("model"))
-    thread = Thread(
-        target=exp.create_embeddings_table, kwargs={"force": st.session_state.get("force_recreate_embeddings")}
-    )
-=======
+
     """Initializes and returns an instance of the Explorer class."""
     exp = Explorer(data=st.session_state.get('dataset'), model=st.session_state.get('model'))
     thread = Thread(target=exp.create_embeddings_table,
                     kwargs={'force': st.session_state.get('force_recreate_embeddings')})
->>>>>>> a92adf82
     thread.start()
     progress_bar = st.progress(0, text="Creating embeddings table...")
     while exp.progress < 1:
@@ -42,14 +32,9 @@
 
 
 def init_explorer_form():
-<<<<<<< HEAD
-    datasets = ROOT / "cfg" / "datasets"
-    ds = [d.name for d in datasets.glob("*.yaml")]
-=======
     """Initializes an Explorer instance and creates embeddings table with progress tracking."""
     datasets = ROOT / 'cfg' / 'datasets'
     ds = [d.name for d in datasets.glob('*.yaml')]
->>>>>>> a92adf82
     models = [
         "yolov8n.pt",
         "yolov8s.pt",
@@ -79,12 +64,9 @@
 
 
 def query_form():
-<<<<<<< HEAD
-    with st.form("query_form"):
-=======
     """Sets up a form in Streamlit to initialize Explorer with dataset and model selection."""
     with st.form('query_form'):
->>>>>>> a92adf82
+
         col1, col2 = st.columns([0.8, 0.2])
         with col1:
             st.text_input(
@@ -98,12 +80,8 @@
 
 
 def ai_query_form():
-<<<<<<< HEAD
-    with st.form("ai_query_form"):
-=======
     """Sets up a Streamlit form for user input to initialize Explorer with dataset and model selection."""
     with st.form('ai_query_form'):
->>>>>>> a92adf82
         col1, col2 = st.columns([0.8, 0.2])
         with col1:
             st.text_input("Query", "Show images with 1 person and 1 dog", label_visibility="collapsed", key="ai_query")
@@ -112,17 +90,6 @@
 
 
 def find_similar_imgs(imgs):
-<<<<<<< HEAD
-    exp = st.session_state["explorer"]
-    similar = exp.get_similar(img=imgs, limit=st.session_state.get("limit"), return_type="arrow")
-    paths = similar.to_pydict()["im_file"]
-    st.session_state["imgs"] = paths
-
-
-def similarity_form(selected_imgs):
-    st.write("Similarity Search")
-    with st.form("similarity_form"):
-=======
     """Initializes a Streamlit form for AI-based image querying with custom input."""
     exp = st.session_state['explorer']
     similar = exp.get_similar(img=imgs, limit=st.session_state.get('limit'), return_type='arrow')
@@ -134,7 +101,6 @@
     """Initializes a form for AI-based image querying with custom input in Streamlit."""
     st.write('Similarity Search')
     with st.form('similarity_form'):
->>>>>>> a92adf82
         subcol1, subcol2 = st.columns([1, 1])
         with subcol1:
             st.number_input(
@@ -165,14 +131,9 @@
 
 
 def run_sql_query():
-<<<<<<< HEAD
-    st.session_state["error"] = None
-    query = st.session_state.get("query")
-=======
     """Executes an SQL query and returns the results."""
     st.session_state['error'] = None
     query = st.session_state.get('query')
->>>>>>> a92adf82
     if query.rstrip().lstrip():
         exp = st.session_state["explorer"]
         res = exp.sql_query(query, return_type="arrow")
@@ -180,12 +141,8 @@
 
 
 def run_ai_query():
-<<<<<<< HEAD
-    if not SETTINGS["openai_api_key"]:
-=======
     """Execute SQL query and update session state with query results."""
     if not SETTINGS['openai_api_key']:
->>>>>>> a92adf82
         st.session_state[
             "error"
         ] = 'OpenAI API key not found in settings. Please run yolo settings openai_api_key="..."'
@@ -202,16 +159,10 @@
 
 
 def reset_explorer():
-<<<<<<< HEAD
-    st.session_state["explorer"] = None
-    st.session_state["imgs"] = None
-    st.session_state["error"] = None
-=======
     """Resets the explorer to its initial state by clearing session variables."""
     st.session_state['explorer'] = None
     st.session_state['imgs'] = None
     st.session_state['error'] = None
->>>>>>> a92adf82
 
 
 def utralytics_explorer_docs_callback():
@@ -230,12 +181,8 @@
 
 
 def layout():
-<<<<<<< HEAD
-    st.set_page_config(layout="wide", initial_sidebar_state="collapsed")
-=======
     """Resets explorer session variables and provides documentation with a link to API docs."""
     st.set_page_config(layout='wide', initial_sidebar_state='collapsed')
->>>>>>> a92adf82
     st.markdown("<h1 style='text-align: center;'>Ultralytics Explorer Demo</h1>", unsafe_allow_html=True)
 
     if st.session_state.get("explorer") is None:
