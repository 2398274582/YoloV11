--- conflicted
+++ resolved
@@ -2260,9 +2260,28 @@
 
 
 def v8_transforms(dataset, imgsz, hyp, stretch=False):
-<<<<<<< HEAD
-    """Convert images to a size suitable for YOLOv8 training."""
-
+    """
+    Applies a series of image transformations for YOLOv8 training.
+
+    This function creates a composition of image augmentation techniques to prepare images for YOLOv8 training.
+    It includes operations such as mosaic, copy-paste, random perspective, mixup, and various color adjustments.
+
+    Args:
+        dataset (Dataset): The dataset object containing image data and annotations.
+        imgsz (int): The target image size for resizing.
+        hyp (Dict): A dictionary of hyperparameters controlling various aspects of the transformations.
+        stretch (bool): If True, applies stretching to the image. If False, uses LetterBox resizing.
+
+    Returns:
+        (Compose): A composition of image transformations to be applied to the dataset.
+
+    Examples:
+        >>> from ultralytics.data.dataset import YOLODataset
+        >>> dataset = YOLODataset(img_path='path/to/images', imgsz=640)
+        >>> hyp = {'mosaic': 1.0, 'copy_paste': 0.5, 'degrees': 10.0, 'translate': 0.2, 'scale': 0.9}
+        >>> transforms = v8_transforms(dataset, imgsz=640, hyp=hyp)
+        >>> augmented_data = transforms(dataset[0])
+    """
     pre_transform = []
     if hyp.mosaic != 0:
         pre_transform.append(Mosaic(dataset, imgsz=imgsz, p=hyp.mosaic))
@@ -2276,45 +2295,8 @@
             shear=hyp.shear,
             perspective=hyp.perspective,
             pre_transform=None if stretch else LetterBox(new_shape=(imgsz, imgsz)),
-        )
-=======
-    """
-    Applies a series of image transformations for YOLOv8 training.
-
-    This function creates a composition of image augmentation techniques to prepare images for YOLOv8 training.
-    It includes operations such as mosaic, copy-paste, random perspective, mixup, and various color adjustments.
-
-    Args:
-        dataset (Dataset): The dataset object containing image data and annotations.
-        imgsz (int): The target image size for resizing.
-        hyp (Dict): A dictionary of hyperparameters controlling various aspects of the transformations.
-        stretch (bool): If True, applies stretching to the image. If False, uses LetterBox resizing.
-
-    Returns:
-        (Compose): A composition of image transformations to be applied to the dataset.
-
-    Examples:
-        >>> from ultralytics.data.dataset import YOLODataset
-        >>> dataset = YOLODataset(img_path='path/to/images', imgsz=640)
-        >>> hyp = {'mosaic': 1.0, 'copy_paste': 0.5, 'degrees': 10.0, 'translate': 0.2, 'scale': 0.9}
-        >>> transforms = v8_transforms(dataset, imgsz=640, hyp=hyp)
-        >>> augmented_data = transforms(dataset[0])
-    """
-    pre_transform = Compose(
-        [
-            Mosaic(dataset, imgsz=imgsz, p=hyp.mosaic),
-            CopyPaste(p=hyp.copy_paste),
-            RandomPerspective(
-                degrees=hyp.degrees,
-                translate=hyp.translate,
-                scale=hyp.scale,
-                shear=hyp.shear,
-                perspective=hyp.perspective,
-                pre_transform=None if stretch else LetterBox(new_shape=(imgsz, imgsz)),
-            ),
-        ]
->>>>>>> 93193ca5
-    )
+        ))
+
     pre_transform = Compose(pre_transform)
 
     flip_idx = dataset.data.get("flip_idx", [])  # for keypoints augmentation
