--- conflicted
+++ resolved
@@ -444,11 +444,7 @@
         torch.save(ckpt, self.last)
         if self.best_fitness == self.fitness:
             torch.save(ckpt, self.best)
-<<<<<<< HEAD
-        if (self.epoch > 0) and (self.save_period > 0) and (self.epoch % self.save_period == 0):
-=======
         if (self.save_period > 0) and (self.epoch > 0) and (self.epoch % self.save_period == 0):
->>>>>>> 16ce193d
             torch.save(ckpt, self.wdir / f'epoch{self.epoch}.pt')
 
     @staticmethod
