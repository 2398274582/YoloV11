# Ultralytics YOLO 🚀, AGPL-3.0 license
"""
Train a model on a dataset.

Usage:
    $ yolo mode=train model=yolov8n.pt data=coco8.yaml imgsz=640 epochs=100 batch=16
"""

import gc
import math
import os
import subprocess
import time
import warnings
from copy import copy, deepcopy
from datetime import datetime, timedelta
from pathlib import Path

import numpy as np
import torch
from torch import distributed as dist
from torch import nn, optim

from ultralytics.cfg import get_cfg, get_save_dir
from ultralytics.data.utils import check_cls_dataset, check_det_dataset
from ultralytics.nn.tasks import attempt_load_one_weight, attempt_load_weights
from ultralytics.utils import (
    DEFAULT_CFG,
    LOCAL_RANK,
    LOGGER,
    RANK,
    TQDM,
    __version__,
    callbacks,
    clean_url,
    colorstr,
    emojis,
    yaml_save,
)
from ultralytics.utils.autobatch import check_train_batch_size
from ultralytics.utils.checks import check_amp, check_file, check_imgsz, check_model_file_from_stem, print_args
from ultralytics.utils.dist import ddp_cleanup, generate_ddp_command
from ultralytics.utils.files import get_latest_run
from ultralytics.utils.torch_utils import (
    TORCH_2_4,
    EarlyStopping,
    ModelEMA,
    autocast,
    convert_optimizer_state_dict_to_fp16,
    init_seeds,
    one_cycle,
    select_device,
    strip_optimizer,
    torch_distributed_zero_first,
)


class BaseTrainer:
    """
    A base class for creating trainers.

    Attributes:
        args (SimpleNamespace): Configuration for the trainer.
        validator (BaseValidator): Validator instance.
        model (nn.Module): Model instance.
        callbacks (defaultdict): Dictionary of callbacks.
        save_dir (Path): Directory to save results.
        wdir (Path): Directory to save weights.
        last (Path): Path to the last checkpoint.
        best (Path): Path to the best checkpoint.
        save_period (int): Save checkpoint every x epochs (disabled if < 1).
        batch_size (int): Batch size for training.
        epochs (int): Number of epochs to train for.
        start_epoch (int): Starting epoch for training.
        device (torch.device): Device to use for training.
        amp (bool): Flag to enable AMP (Automatic Mixed Precision).
        scaler (amp.GradScaler): Gradient scaler for AMP.
        data (str): Path to data.
        trainset (torch.utils.data.Dataset): Training dataset.
        testset (torch.utils.data.Dataset): Testing dataset.
        ema (nn.Module): EMA (Exponential Moving Average) of the model.
        resume (bool): Resume training from a checkpoint.
        lf (nn.Module): Loss function.
        scheduler (torch.optim.lr_scheduler._LRScheduler): Learning rate scheduler.
        best_fitness (float): The best fitness value achieved.
        fitness (float): Current fitness value.
        loss (float): Current loss value.
        tloss (float): Total loss value.
        loss_names (list): List of loss names.
        csv (Path): Path to results CSV file.
    """

    def __init__(self, cfg=DEFAULT_CFG, overrides=None, _callbacks=None):
        """
        Initializes the BaseTrainer class.

        Args:
            cfg (str, optional): Path to a configuration file. Defaults to DEFAULT_CFG.
            overrides (dict, optional): Configuration overrides. Defaults to None.
        """
        self.args = get_cfg(cfg, overrides)
        self.check_resume(overrides)
        self.device = select_device(self.args.device, self.args.batch)
        self.validator = None
        self.metrics = None
        self.plots = {}
        init_seeds(self.args.seed + 1 + RANK, deterministic=self.args.deterministic)

        # Dirs
        self.save_dir = get_save_dir(self.args)
        self.args.name = self.save_dir.name  # update name for loggers
        self.wdir = self.save_dir / "weights"  # weights dir
        if RANK in {-1, 0}:
            self.wdir.mkdir(parents=True, exist_ok=True)  # make dir
            self.args.save_dir = str(self.save_dir)
            yaml_save(self.save_dir / "args.yaml", vars(self.args))  # save run args
        self.last, self.best = self.wdir / "last.pt", self.wdir / "best.pt"  # checkpoint paths
        self.save_period = self.args.save_period

        self.batch_size = self.args.batch
        self.epochs = self.args.epochs or 100  # in case users accidentally pass epochs=None with timed training
        self.start_epoch = 0
        if RANK == -1:
            print_args(vars(self.args))

        # Device
        if self.device.type in {"cpu", "mps"}:
            self.args.workers = 0  # faster CPU training as time dominated by inference, not dataloading

        # Model and Dataset
        self.model = check_model_file_from_stem(self.args.model)  # add suffix, i.e. yolov8n -> yolov8n.pt
        with torch_distributed_zero_first(LOCAL_RANK):  # avoid auto-downloading dataset multiple times
            self.trainset, self.testset = self.get_dataset()
        self.ema = None

        # Optimization utils init
        self.lf = None
        self.scheduler = None

        # Epoch level metrics
        self.best_fitness = None
        self.fitness = None
        self.loss = None
        self.tloss = None
        self.loss_names = ["Loss"]
        self.csv = self.save_dir / "results.csv"
        self.plot_idx = [0, 1, 2]

        # HUB
        self.hub_session = None

        # Callbacks
        self.callbacks = _callbacks or callbacks.get_default_callbacks()
        if RANK in {-1, 0}:
            callbacks.add_integration_callbacks(self)

    def add_callback(self, event: str, callback):
        """Appends the given callback."""
        self.callbacks[event].append(callback)

    def set_callback(self, event: str, callback):
        """Overrides the existing callbacks with the given callback."""
        self.callbacks[event] = [callback]

    def run_callbacks(self, event: str):
        """Run all existing callbacks associated with a particular event."""
        for callback in self.callbacks.get(event, []):
            callback(self)

    def train(self):
        """Allow device='', device=None on Multi-GPU systems to default to device=0."""
        if isinstance(self.args.device, str) and len(self.args.device):  # i.e. device='0' or device='0,1,2,3'
            world_size = len(self.args.device.split(","))
        elif isinstance(self.args.device, (tuple, list)):  # i.e. device=[0, 1, 2, 3] (multi-GPU from CLI is list)
            world_size = len(self.args.device)
        elif self.args.device in {"cpu", "mps"}:  # i.e. device='cpu' or 'mps'
            world_size = 0
        elif torch.cuda.is_available():  # i.e. device=None or device='' or device=number
            world_size = 1  # default to device 0
        else:  # i.e. device=None or device=''
            world_size = 0

        # Run subprocess if DDP training, else train normally
        if world_size > 1 and "LOCAL_RANK" not in os.environ:
            # Argument checks
            if self.args.rect:
                LOGGER.warning("WARNING ⚠️ 'rect=True' is incompatible with Multi-GPU training, setting 'rect=False'")
                self.args.rect = False
            if self.args.batch < 1.0:
                LOGGER.warning(
                    "WARNING ⚠️ 'batch<1' for AutoBatch is incompatible with Multi-GPU training, setting "
                    "default 'batch=16'"
                )
                self.args.batch = 16

            # Command
            cmd, file = generate_ddp_command(world_size, self)
            try:
                LOGGER.info(f'{colorstr("DDP:")} debug command {" ".join(cmd)}')
                subprocess.run(cmd, check=True)
            except Exception as e:
                raise e
            finally:
                ddp_cleanup(self, str(file))

        else:
            self._do_train(world_size)

    def _setup_scheduler(self):
        """Initialize training learning rate scheduler."""
        if self.args.cos_lr:
            self.lf = one_cycle(1, self.args.lrf, self.epochs)  # cosine 1->hyp['lrf']
        else:
            self.lf = lambda x: max(1 - x / self.epochs, 0) * (1.0 - self.args.lrf) + self.args.lrf  # linear
        self.scheduler = optim.lr_scheduler.LambdaLR(self.optimizer, lr_lambda=self.lf)

    def _setup_ddp(self, world_size):
        """Initializes and sets the DistributedDataParallel parameters for training."""
        torch.cuda.set_device(RANK)
        self.device = torch.device("cuda", RANK)
        # LOGGER.info(f'DDP info: RANK {RANK}, WORLD_SIZE {world_size}, DEVICE {self.device}')
        os.environ["TORCH_NCCL_BLOCKING_WAIT"] = "1"  # set to enforce timeout
        dist.init_process_group(
            backend="nccl" if dist.is_nccl_available() else "gloo",
            timeout=timedelta(seconds=10800),  # 3 hours
            rank=RANK,
            world_size=world_size,
        )

    def _setup_train(self, world_size):
        """Builds dataloaders and optimizer on correct rank process."""
        # Model
        self.run_callbacks("on_pretrain_routine_start")
        ckpt = self.setup_model()
        self.model = self.model.to(self.device)
        self.set_model_attributes()

        # Freeze layers
        freeze_list = (
            self.args.freeze
            if isinstance(self.args.freeze, list)
            else range(self.args.freeze)
            if isinstance(self.args.freeze, int)
            else []
        )
        always_freeze_names = [".dfl"]  # always freeze these layers
        freeze_layer_names = [f"model.{x}." for x in freeze_list] + always_freeze_names
        for k, v in self.model.named_parameters():
            # v.register_hook(lambda x: torch.nan_to_num(x))  # NaN to 0 (commented for erratic training results)
            if any(x in k for x in freeze_layer_names):
                LOGGER.info(f"Freezing layer '{k}'")
                v.requires_grad = False
            elif not v.requires_grad and v.dtype.is_floating_point:  # only floating point Tensor can require gradients
                LOGGER.info(
                    f"WARNING ⚠️ setting 'requires_grad=True' for frozen layer '{k}'. "
                    "See ultralytics.engine.trainer for customization of frozen layers."
                )
                v.requires_grad = True

        # Check AMP
        self.amp = torch.tensor(self.args.amp).to(self.device)  # True or False
        if self.amp and RANK in {-1, 0}:  # Single-GPU and DDP
            callbacks_backup = callbacks.default_callbacks.copy()  # backup callbacks as check_amp() resets them
            self.amp = torch.tensor(check_amp(self.model), device=self.device)
            callbacks.default_callbacks = callbacks_backup  # restore callbacks
        if RANK > -1 and world_size > 1:  # DDP
            dist.broadcast(self.amp, src=0)  # broadcast the tensor from rank 0 to all other ranks (returns None)
        self.amp = bool(self.amp)  # as boolean
        self.scaler = (
            torch.amp.GradScaler("cuda", enabled=self.amp) if TORCH_2_4 else torch.cuda.amp.GradScaler(enabled=self.amp)
        )
        if world_size > 1:
            self.model = nn.parallel.DistributedDataParallel(self.model, device_ids=[RANK], find_unused_parameters=True)

        # Check imgsz
        gs = max(int(self.model.stride.max() if hasattr(self.model, "stride") else 32), 32)  # grid size (max stride)
        self.args.imgsz = check_imgsz(self.args.imgsz, stride=gs, floor=gs, max_dim=1)
        self.stride = gs  # for multiscale training

        # Batch size
        if self.batch_size < 1 and RANK == -1:  # single-GPU only, estimate best batch size
<<<<<<< HEAD
            self.args.batch = self.batch_size = check_train_batch_size(
                model=self.model,
                imgsz=self.args.imgsz,
                ch=self.args.ch,
                amp=self.amp,
                batch=self.batch_size,
            )
=======
            self.args.batch = self.batch_size = self.auto_batch()
>>>>>>> 4453ddab

        # Dataloaders
        batch_size = self.batch_size // max(world_size, 1)
        self.train_loader = self.get_dataloader(self.trainset, batch_size=batch_size, rank=LOCAL_RANK, mode="train")
        if RANK in {-1, 0}:
            # Note: When training DOTA dataset, double batch size could get OOM on images with >2000 objects.
            self.test_loader = self.get_dataloader(
                self.testset, batch_size=batch_size if self.args.task == "obb" else batch_size * 2, rank=-1, mode="val"
            )
            self.validator = self.get_validator()
            metric_keys = self.validator.metrics.keys + self.label_loss_items(prefix="val")
            self.metrics = dict(zip(metric_keys, [0] * len(metric_keys)))
            self.ema = ModelEMA(self.model)
            if self.args.plots:
                self.plot_training_labels()

        # Optimizer
        self.accumulate = max(round(self.args.nbs / self.batch_size), 1)  # accumulate loss before optimizing
        weight_decay = self.args.weight_decay * self.batch_size * self.accumulate / self.args.nbs  # scale weight_decay
        iterations = math.ceil(len(self.train_loader.dataset) / max(self.batch_size, self.args.nbs)) * self.epochs
        self.optimizer = self.build_optimizer(
            model=self.model,
            name=self.args.optimizer,
            lr=self.args.lr0,
            momentum=self.args.momentum,
            decay=weight_decay,
            iterations=iterations,
        )
        # Scheduler
        self._setup_scheduler()
        self.stopper, self.stop = EarlyStopping(patience=self.args.patience), False
        self.resume_training(ckpt)
        self.scheduler.last_epoch = self.start_epoch - 1  # do not move
        self.run_callbacks("on_pretrain_routine_end")

    def _do_train(self, world_size=1):
        """Train completed, evaluate and plot if specified by arguments."""
        if world_size > 1:
            self._setup_ddp(world_size)
        self._setup_train(world_size)

        nb = len(self.train_loader)  # number of batches
        nw = max(round(self.args.warmup_epochs * nb), 100) if self.args.warmup_epochs > 0 else -1  # warmup iterations
        last_opt_step = -1
        self.epoch_time = None
        self.epoch_time_start = time.time()
        self.train_time_start = time.time()
        self.run_callbacks("on_train_start")
        LOGGER.info(
            f'Image sizes {self.args.imgsz} train, {self.args.imgsz} val\n'
            f'Using {self.train_loader.num_workers * (world_size or 1)} dataloader workers\n'
            f"Logging results to {colorstr('bold', self.save_dir)}\n"
            f'Starting training for ' + (f"{self.args.time} hours..." if self.args.time else f"{self.epochs} epochs...")
        )
        if self.args.close_mosaic:
            base_idx = (self.epochs - self.args.close_mosaic) * nb
            self.plot_idx.extend([base_idx, base_idx + 1, base_idx + 2])
        epoch = self.start_epoch
        self.optimizer.zero_grad()  # zero any resumed gradients to ensure stability on train start
        while True:
            self.epoch = epoch
            self.run_callbacks("on_train_epoch_start")
            with warnings.catch_warnings():
                warnings.simplefilter("ignore")  # suppress 'Detected lr_scheduler.step() before optimizer.step()'
                self.scheduler.step()

            self.model.train()
            if RANK != -1:
                self.train_loader.sampler.set_epoch(epoch)
            pbar = enumerate(self.train_loader)
            # Update dataloader attributes (optional)
            if epoch == (self.epochs - self.args.close_mosaic):
                self._close_dataloader_mosaic()
                self.train_loader.reset()

            if RANK in {-1, 0}:
                LOGGER.info(self.progress_string())
                pbar = TQDM(enumerate(self.train_loader), total=nb)
            self.tloss = None
            for i, batch in pbar:
                self.run_callbacks("on_train_batch_start")
                # Warmup
                ni = i + nb * epoch
                if ni <= nw:
                    xi = [0, nw]  # x interp
                    self.accumulate = max(1, int(np.interp(ni, xi, [1, self.args.nbs / self.batch_size]).round()))
                    for j, x in enumerate(self.optimizer.param_groups):
                        # Bias lr falls from 0.1 to lr0, all other lrs rise from 0.0 to lr0
                        x["lr"] = np.interp(
                            ni, xi, [self.args.warmup_bias_lr if j == 0 else 0.0, x["initial_lr"] * self.lf(epoch)]
                        )
                        if "momentum" in x:
                            x["momentum"] = np.interp(ni, xi, [self.args.warmup_momentum, self.args.momentum])

                # Forward
                with autocast(self.amp):
                    batch = self.preprocess_batch(batch)
                    self.loss, self.loss_items = self.model(batch)
                    if RANK != -1:
                        self.loss *= world_size
                    self.tloss = (
                        (self.tloss * i + self.loss_items) / (i + 1) if self.tloss is not None else self.loss_items
                    )

                # Backward
                self.scaler.scale(self.loss).backward()

                # Optimize - https://pytorch.org/docs/master/notes/amp_examples.html
                if ni - last_opt_step >= self.accumulate:
                    self.optimizer_step()
                    last_opt_step = ni

                    # Timed stopping
                    if self.args.time:
                        self.stop = (time.time() - self.train_time_start) > (self.args.time * 3600)
                        if RANK != -1:  # if DDP training
                            broadcast_list = [self.stop if RANK == 0 else None]
                            dist.broadcast_object_list(broadcast_list, 0)  # broadcast 'stop' to all ranks
                            self.stop = broadcast_list[0]
                        if self.stop:  # training time exceeded
                            break

                # Log
                if RANK in {-1, 0}:
                    loss_length = self.tloss.shape[0] if len(self.tloss.shape) else 1
                    pbar.set_description(
                        ("%11s" * 2 + "%11.4g" * (2 + loss_length))
                        % (
                            f"{epoch + 1}/{self.epochs}",
                            f"{self._get_memory():.3g}G",  # (GB) GPU memory util
                            *(self.tloss if loss_length > 1 else torch.unsqueeze(self.tloss, 0)),  # losses
                            batch["cls"].shape[0],  # batch size, i.e. 8
                            batch["img"].shape[-1],  # imgsz, i.e 640
                        )
                    )
                    self.run_callbacks("on_batch_end")
                    if self.args.plots and ni in self.plot_idx:
                        self.plot_training_samples(batch, ni)

                self.run_callbacks("on_train_batch_end")

            self.lr = {f"lr/pg{ir}": x["lr"] for ir, x in enumerate(self.optimizer.param_groups)}  # for loggers
            self.run_callbacks("on_train_epoch_end")
            if RANK in {-1, 0}:
                final_epoch = epoch + 1 >= self.epochs
                self.ema.update_attr(self.model, include=["yaml", "nc", "args", "names", "stride", "class_weights"])

                # Validation
                if self.args.val or final_epoch or self.stopper.possible_stop or self.stop:
                    self.metrics, self.fitness = self.validate()
                self.save_metrics(metrics={**self.label_loss_items(self.tloss), **self.metrics, **self.lr})
                self.stop |= self.stopper(epoch + 1, self.fitness) or final_epoch
                if self.args.time:
                    self.stop |= (time.time() - self.train_time_start) > (self.args.time * 3600)

                # Save model
                if self.args.save or final_epoch:
                    self.save_model()
                    self.run_callbacks("on_model_save")

            # Scheduler
            t = time.time()
            self.epoch_time = t - self.epoch_time_start
            self.epoch_time_start = t
            if self.args.time:
                mean_epoch_time = (t - self.train_time_start) / (epoch - self.start_epoch + 1)
                self.epochs = self.args.epochs = math.ceil(self.args.time * 3600 / mean_epoch_time)
                self._setup_scheduler()
                self.scheduler.last_epoch = self.epoch  # do not move
                self.stop |= epoch >= self.epochs  # stop if exceeded epochs
            self.run_callbacks("on_fit_epoch_end")
            self._clear_memory()

            # Early Stopping
            if RANK != -1:  # if DDP training
                broadcast_list = [self.stop if RANK == 0 else None]
                dist.broadcast_object_list(broadcast_list, 0)  # broadcast 'stop' to all ranks
                self.stop = broadcast_list[0]
            if self.stop:
                break  # must break all DDP ranks
            epoch += 1

        if RANK in {-1, 0}:
            # Do final val with best.pt
            seconds = time.time() - self.train_time_start
            LOGGER.info(f"\n{epoch - self.start_epoch + 1} epochs completed in {seconds / 3600:.3f} hours.")
            self.final_eval()
            if self.args.plots:
                self.plot_metrics()
            self.run_callbacks("on_train_end")
        self._clear_memory()
        self.run_callbacks("teardown")

    def auto_batch(self, max_num_obj=0):
        """Get batch size by calculating memory occupation of model."""
        return check_train_batch_size(
            model=self.model,
            imgsz=self.args.imgsz,
            amp=self.amp,
            batch=self.batch_size,
            max_num_obj=max_num_obj,
        )  # returns batch size

    def _get_memory(self):
        """Get accelerator memory utilization in GB."""
        if self.device.type == "mps":
            memory = torch.mps.driver_allocated_memory()
        elif self.device.type == "cpu":
            memory = 0
        else:
            memory = torch.cuda.memory_reserved()
        return memory / 1e9

    def _clear_memory(self):
        """Clear accelerator memory on different platforms."""
        gc.collect()
        if self.device.type == "mps":
            torch.mps.empty_cache()
        elif self.device.type == "cpu":
            return
        else:
            torch.cuda.empty_cache()

    def read_results_csv(self):
        """Read results.csv into a dict using pandas."""
        import pandas as pd  # scope for faster 'import ultralytics'

        return pd.read_csv(self.csv).to_dict(orient="list")

    def save_model(self):
        """Save model training checkpoints with additional metadata."""
        import io

        # Serialize ckpt to a byte buffer once (faster than repeated torch.save() calls)
        buffer = io.BytesIO()
        torch.save(
            {
                "epoch": self.epoch,
                "best_fitness": self.best_fitness,
                "model": None,  # resume and final checkpoints derive from EMA
                "ema": deepcopy(self.ema.ema).half(),
                "updates": self.ema.updates,
                "optimizer": convert_optimizer_state_dict_to_fp16(deepcopy(self.optimizer.state_dict())),
                "train_args": vars(self.args),  # save as dict
                "train_metrics": {**self.metrics, **{"fitness": self.fitness}},
                "train_results": self.read_results_csv(),
                "date": datetime.now().isoformat(),
                "version": __version__,
                "license": "AGPL-3.0 (https://ultralytics.com/license)",
                "docs": "https://docs.ultralytics.com",
            },
            buffer,
        )
        serialized_ckpt = buffer.getvalue()  # get the serialized content to save

        # Save checkpoints
        self.last.write_bytes(serialized_ckpt)  # save last.pt
        if self.best_fitness == self.fitness:
            self.best.write_bytes(serialized_ckpt)  # save best.pt
        if (self.save_period > 0) and (self.epoch % self.save_period == 0):
            (self.wdir / f"epoch{self.epoch}.pt").write_bytes(serialized_ckpt)  # save epoch, i.e. 'epoch3.pt'
        # if self.args.close_mosaic and self.epoch == (self.epochs - self.args.close_mosaic - 1):
        #    (self.wdir / "last_mosaic.pt").write_bytes(serialized_ckpt)  # save mosaic checkpoint

    def get_dataset(self):
        """
        Get train, val path from data dict if it exists.

        Returns None if data format is not recognized.
        """
        try:
            if self.args.task == "classify":
                data = check_cls_dataset(self.args.data)
            elif self.args.data.split(".")[-1] in {"yaml", "yml"} or self.args.task in {
                "detect",
                "segment",
                "pose",
                "obb",
            }:
                data = check_det_dataset(self.args.data)
                if "yaml_file" in data:
                    self.args.data = data["yaml_file"]  # for validating 'yolo train data=url.zip' usage
        except Exception as e:
            raise RuntimeError(emojis(f"Dataset '{clean_url(self.args.data)}' error ❌ {e}")) from e
        self.data = data
        return data["train"], data.get("val") or data.get("test")

    def setup_model(self):
        """Load/create/download model for any task."""
        if isinstance(self.model, torch.nn.Module):  # if model is loaded beforehand. No setup needed
            return

        cfg, weights = self.model, None
        ckpt = None
        if str(self.model).endswith(".pt"):
            weights, ckpt = attempt_load_one_weight(self.model)
            cfg = weights.yaml
        elif isinstance(self.args.pretrained, (str, Path)):
            weights, _ = attempt_load_one_weight(self.args.pretrained)
        self.model = self.get_model(cfg=cfg, weights=weights, verbose=RANK == -1)  # calls Model(cfg, weights)
        return ckpt

    def optimizer_step(self):
        """Perform a single step of the training optimizer with gradient clipping and EMA update."""
        self.scaler.unscale_(self.optimizer)  # unscale gradients
        torch.nn.utils.clip_grad_norm_(self.model.parameters(), max_norm=10.0)  # clip gradients
        self.scaler.step(self.optimizer)
        self.scaler.update()
        self.optimizer.zero_grad()
        if self.ema:
            self.ema.update(self.model)

    def preprocess_batch(self, batch):
        """Allows custom preprocessing model inputs and ground truths depending on task type."""
        return batch

    def validate(self):
        """
        Runs validation on test set using self.validator.

        The returned dict is expected to contain "fitness" key.
        """
        metrics = self.validator(self)
        fitness = metrics.pop("fitness", -self.loss.detach().cpu().numpy())  # use loss as fitness measure if not found
        if not self.best_fitness or self.best_fitness < fitness:
            self.best_fitness = fitness
        return metrics, fitness

    def get_model(self, cfg=None, weights=None, verbose=True):
        """Get model and raise NotImplementedError for loading cfg files."""
        raise NotImplementedError("This task trainer doesn't support loading cfg files")

    def get_validator(self):
        """Returns a NotImplementedError when the get_validator function is called."""
        raise NotImplementedError("get_validator function not implemented in trainer")

    def get_dataloader(self, dataset_path, batch_size=16, rank=0, mode="train"):
        """Returns dataloader derived from torch.data.Dataloader."""
        raise NotImplementedError("get_dataloader function not implemented in trainer")

    def build_dataset(self, img_path, mode="train", batch=None):
        """Build dataset."""
        raise NotImplementedError("build_dataset function not implemented in trainer")

    def label_loss_items(self, loss_items=None, prefix="train"):
        """
        Returns a loss dict with labelled training loss items tensor.

        Note:
            This is not needed for classification but necessary for segmentation & detection
        """
        return {"loss": loss_items} if loss_items is not None else ["loss"]

    def set_model_attributes(self):
        """To set or update model parameters before training."""
        self.model.names = self.data["names"]

    def build_targets(self, preds, targets):
        """Builds target tensors for training YOLO model."""
        pass

    def progress_string(self):
        """Returns a string describing training progress."""
        return ""

    # TODO: may need to put these following functions into callback
    def plot_training_samples(self, batch, ni):
        """Plots training samples during YOLO training."""
        pass

    def plot_training_labels(self):
        """Plots training labels for YOLO model."""
        pass

    def save_metrics(self, metrics):
        """Saves training metrics to a CSV file."""
        keys, vals = list(metrics.keys()), list(metrics.values())
        n = len(metrics) + 2  # number of cols
        s = "" if self.csv.exists() else (("%s," * n % tuple(["epoch", "time"] + keys)).rstrip(",") + "\n")  # header
        t = time.time() - self.train_time_start
        with open(self.csv, "a") as f:
            f.write(s + ("%.6g," * n % tuple([self.epoch + 1, t] + vals)).rstrip(",") + "\n")

    def plot_metrics(self):
        """Plot and display metrics visually."""
        pass

    def on_plot(self, name, data=None):
        """Registers plots (e.g. to be consumed in callbacks)."""
        path = Path(name)
        self.plots[path] = {"data": data, "timestamp": time.time()}

    def final_eval(self):
        """Performs final evaluation and validation for object detection YOLO model."""
        ckpt = {}
        for f in self.last, self.best:
            if f.exists():
                if f is self.last:
                    ckpt = strip_optimizer(f)
                elif f is self.best:
                    k = "train_results"  # update best.pt train_metrics from last.pt
                    strip_optimizer(f, updates={k: ckpt[k]} if k in ckpt else None)
                    LOGGER.info(f"\nValidating {f}...")
                    self.validator.args.plots = self.args.plots
                    self.metrics = self.validator(model=f)
                    self.metrics.pop("fitness", None)
                    self.run_callbacks("on_fit_epoch_end")

    def check_resume(self, overrides):
        """Check if resume checkpoint exists and update arguments accordingly."""
        resume = self.args.resume
        if resume:
            try:
                exists = isinstance(resume, (str, Path)) and Path(resume).exists()
                last = Path(check_file(resume) if exists else get_latest_run())

                # Check that resume data YAML exists, otherwise strip to force re-download of dataset
                ckpt_args = attempt_load_weights(last).args
                if not Path(ckpt_args["data"]).exists():
                    ckpt_args["data"] = self.args.data

                resume = True
                self.args = get_cfg(ckpt_args)
                self.args.model = self.args.resume = str(last)  # reinstate model
                for k in (
                    "imgsz",
                    "batch",
                    "device",
                    "close_mosaic",
                ):  # allow arg updates to reduce memory or update device on resume
                    if k in overrides:
                        setattr(self.args, k, overrides[k])

            except Exception as e:
                raise FileNotFoundError(
                    "Resume checkpoint not found. Please pass a valid checkpoint to resume from, "
                    "i.e. 'yolo train resume model=path/to/last.pt'"
                ) from e
        self.resume = resume

    def resume_training(self, ckpt):
        """Resume YOLO training from given epoch and best fitness."""
        if ckpt is None or not self.resume:
            return
        best_fitness = 0.0
        start_epoch = ckpt.get("epoch", -1) + 1
        if ckpt.get("optimizer", None) is not None:
            self.optimizer.load_state_dict(ckpt["optimizer"])  # optimizer
            best_fitness = ckpt["best_fitness"]
        if self.ema and ckpt.get("ema"):
            self.ema.ema.load_state_dict(ckpt["ema"].float().state_dict())  # EMA
            self.ema.updates = ckpt["updates"]
        assert start_epoch > 0, (
            f"{self.args.model} training to {self.epochs} epochs is finished, nothing to resume.\n"
            f"Start a new training without resuming, i.e. 'yolo train model={self.args.model}'"
        )
        LOGGER.info(f"Resuming training {self.args.model} from epoch {start_epoch + 1} to {self.epochs} total epochs")
        if self.epochs < start_epoch:
            LOGGER.info(
                f"{self.model} has been trained for {ckpt['epoch']} epochs. Fine-tuning for {self.epochs} more epochs."
            )
            self.epochs += ckpt["epoch"]  # finetune additional epochs
        self.best_fitness = best_fitness
        self.start_epoch = start_epoch
        if start_epoch > (self.epochs - self.args.close_mosaic):
            self._close_dataloader_mosaic()

    def _close_dataloader_mosaic(self):
        """Update dataloaders to stop using mosaic augmentation."""
        if hasattr(self.train_loader.dataset, "mosaic"):
            self.train_loader.dataset.mosaic = False
        if hasattr(self.train_loader.dataset, "close_mosaic"):
            LOGGER.info("Closing dataloader mosaic")
            self.train_loader.dataset.close_mosaic(hyp=copy(self.args))

    def build_optimizer(self, model, name="auto", lr=0.001, momentum=0.9, decay=1e-5, iterations=1e5):
        """
        Constructs an optimizer for the given model, based on the specified optimizer name, learning rate, momentum,
        weight decay, and number of iterations.

        Args:
            model (torch.nn.Module): The model for which to build an optimizer.
            name (str, optional): The name of the optimizer to use. If 'auto', the optimizer is selected
                based on the number of iterations. Default: 'auto'.
            lr (float, optional): The learning rate for the optimizer. Default: 0.001.
            momentum (float, optional): The momentum factor for the optimizer. Default: 0.9.
            decay (float, optional): The weight decay for the optimizer. Default: 1e-5.
            iterations (float, optional): The number of iterations, which determines the optimizer if
                name is 'auto'. Default: 1e5.

        Returns:
            (torch.optim.Optimizer): The constructed optimizer.
        """
        g = [], [], []  # optimizer parameter groups
        bn = tuple(v for k, v in nn.__dict__.items() if "Norm" in k)  # normalization layers, i.e. BatchNorm2d()
        if name == "auto":
            LOGGER.info(
                f"{colorstr('optimizer:')} 'optimizer=auto' found, "
                f"ignoring 'lr0={self.args.lr0}' and 'momentum={self.args.momentum}' and "
                f"determining best 'optimizer', 'lr0' and 'momentum' automatically... "
            )
            nc = getattr(model, "nc", 10)  # number of classes
            lr_fit = round(0.002 * 5 / (4 + nc), 6)  # lr0 fit equation to 6 decimal places
            name, lr, momentum = ("SGD", 0.01, 0.9) if iterations > 10000 else ("AdamW", lr_fit, 0.9)
            self.args.warmup_bias_lr = 0.0  # no higher than 0.01 for Adam

        for module_name, module in model.named_modules():
            for param_name, param in module.named_parameters(recurse=False):
                fullname = f"{module_name}.{param_name}" if module_name else param_name
                if "bias" in fullname:  # bias (no decay)
                    g[2].append(param)
                elif isinstance(module, bn):  # weight (no decay)
                    g[1].append(param)
                else:  # weight (with decay)
                    g[0].append(param)

        optimizers = {"Adam", "Adamax", "AdamW", "NAdam", "RAdam", "RMSProp", "SGD", "auto"}
        name = {x.lower(): x for x in optimizers}.get(name.lower())
        if name in {"Adam", "Adamax", "AdamW", "NAdam", "RAdam"}:
            optimizer = getattr(optim, name, optim.Adam)(g[2], lr=lr, betas=(momentum, 0.999), weight_decay=0.0)
        elif name == "RMSProp":
            optimizer = optim.RMSprop(g[2], lr=lr, momentum=momentum)
        elif name == "SGD":
            optimizer = optim.SGD(g[2], lr=lr, momentum=momentum, nesterov=True)
        else:
            raise NotImplementedError(
                f"Optimizer '{name}' not found in list of available optimizers {optimizers}. "
                "Request support for addition optimizers at https://github.com/ultralytics/ultralytics."
            )

        optimizer.add_param_group({"params": g[0], "weight_decay": decay})  # add g0 with weight_decay
        optimizer.add_param_group({"params": g[1], "weight_decay": 0.0})  # add g1 (BatchNorm2d weights)
        LOGGER.info(
            f"{colorstr('optimizer:')} {type(optimizer).__name__}(lr={lr}, momentum={momentum}) with parameter groups "
            f'{len(g[1])} weight(decay=0.0), {len(g[0])} weight(decay={decay}), {len(g[2])} bias(decay=0.0)'
        )
        return optimizer<|MERGE_RESOLUTION|>--- conflicted
+++ resolved
@@ -279,17 +279,7 @@
 
         # Batch size
         if self.batch_size < 1 and RANK == -1:  # single-GPU only, estimate best batch size
-<<<<<<< HEAD
-            self.args.batch = self.batch_size = check_train_batch_size(
-                model=self.model,
-                imgsz=self.args.imgsz,
-                ch=self.args.ch,
-                amp=self.amp,
-                batch=self.batch_size,
-            )
-=======
-            self.args.batch = self.batch_size = self.auto_batch()
->>>>>>> 4453ddab
+            self.args.batch = self.batch_size = self.auto_batch(ch=self.args.ch)
 
         # Dataloaders
         batch_size = self.batch_size // max(world_size, 1)
@@ -483,11 +473,12 @@
         self._clear_memory()
         self.run_callbacks("teardown")
 
-    def auto_batch(self, max_num_obj=0):
+    def auto_batch(self, ch=3,max_num_obj=0):
         """Get batch size by calculating memory occupation of model."""
         return check_train_batch_size(
             model=self.model,
             imgsz=self.args.imgsz,
+            ch=ch,
             amp=self.amp,
             batch=self.batch_size,
             max_num_obj=max_num_obj,
