--- conflicted
+++ resolved
@@ -458,18 +458,8 @@
                 self.scheduler.last_epoch = self.epoch  # do not move
                 self.stop |= epoch >= self.epochs  # stop if exceeded epochs
             self.run_callbacks("on_fit_epoch_end")
-<<<<<<< HEAD
-            gc.collect()
-
-            if MACOS:
-                torch.mps.empty_cache()  # clear unified memory at end of epoch, may help MPS's management of 'unlimited' virtual memory
-            elif self.device.type == "ocl":
-                torch.ocl.empty_cache()  # clear OpenCL device memory at end of epoch, may help reduce out of memory errors
-            else:
-                torch.cuda.empty_cache()  # clear GPU memory at end of epoch, may help reduce CUDA out of memory errors
-=======
+
             self._clear_memory()
->>>>>>> fa6362a6
 
             # Early Stopping
             if RANK != -1:  # if DDP training
@@ -506,18 +496,13 @@
     def _clear_memory(self):
         """Clear accelerator memory on different platforms."""
         gc.collect()
-<<<<<<< HEAD
-
-        if MACOS:
+
+        if self.device.type == "mps":
             torch.mps.empty_cache()
         elif self.device.type == "ocl":
             torch.ocl.empty_cache()
-=======
-        if self.device.type == "mps":
-            torch.mps.empty_cache()
         elif self.device.type == "cpu":
             return
->>>>>>> fa6362a6
         else:
             torch.cuda.empty_cache()
 
