# Ultralytics YOLO 🚀, AGPL-3.0 license
"""
Export a YOLOv8 PyTorch model to other formats. TensorFlow exports authored by https://github.com/zldrobit.

Format                  | `format=argument`         | Model
---                     | ---                       | ---
PyTorch                 | -                         | yolov8n.pt
TorchScript             | `torchscript`             | yolov8n.torchscript
ONNX                    | `onnx`                    | yolov8n.onnx
OpenVINO                | `openvino`                | yolov8n_openvino_model/
TensorRT                | `engine`                  | yolov8n.engine
CoreML                  | `coreml`                  | yolov8n.mlpackage
TensorFlow SavedModel   | `saved_model`             | yolov8n_saved_model/
TensorFlow GraphDef     | `pb`                      | yolov8n.pb
TensorFlow Lite         | `tflite`                  | yolov8n.tflite
TensorFlow Edge TPU     | `edgetpu`                 | yolov8n_edgetpu.tflite
TensorFlow.js           | `tfjs`                    | yolov8n_web_model/
PaddlePaddle            | `paddle`                  | yolov8n_paddle_model/
NCNN                    | `ncnn`                    | yolov8n_ncnn_model/

Requirements:
    $ pip install "ultralytics[export]"

Python:
    from ultralytics import YOLO
    model = YOLO('yolov8n.pt')
    results = model.export(format='onnx')

CLI:
    $ yolo mode=export model=yolov8n.pt format=onnx

Inference:
    $ yolo predict model=yolov8n.pt                 # PyTorch
                         yolov8n.torchscript        # TorchScript
                         yolov8n.onnx               # ONNX Runtime or OpenCV DNN with dnn=True
                         yolov8n_openvino_model     # OpenVINO
                         yolov8n.engine             # TensorRT
                         yolov8n.mlpackage          # CoreML (macOS-only)
                         yolov8n_saved_model        # TensorFlow SavedModel
                         yolov8n.pb                 # TensorFlow GraphDef
                         yolov8n.tflite             # TensorFlow Lite
                         yolov8n_edgetpu.tflite     # TensorFlow Edge TPU
                         yolov8n_paddle_model       # PaddlePaddle
                         yolov8n_ncnn_model         # NCNN

TensorFlow.js:
    $ cd .. && git clone https://github.com/zldrobit/tfjs-yolov5-example.git && cd tfjs-yolov5-example
    $ npm install
    $ ln -s ../../yolov5/yolov8n_web_model public/yolov8n_web_model
    $ npm start
"""

import gc
import json
import os
import shutil
import subprocess
import time
import warnings
from copy import deepcopy
from datetime import datetime
from pathlib import Path

import numpy as np
import torch

from ultralytics.cfg import TASK2DATA, get_cfg
from ultralytics.data import build_dataloader
from ultralytics.data.dataset import YOLODataset
from ultralytics.data.utils import check_cls_dataset, check_det_dataset
from ultralytics.nn.autobackend import check_class_names, default_class_names
from ultralytics.nn.modules import C2f, Detect, RTDETRDecoder
from ultralytics.nn.tasks import DetectionModel, SegmentationModel, WorldModel
from ultralytics.utils import (
    ARM64,
    DEFAULT_CFG,
    IS_JETSON,
    LINUX,
    LOGGER,
    MACOS,
    PYTHON_VERSION,
    ROOT,
    WINDOWS,
    __version__,
    callbacks,
    colorstr,
    get_default_args,
    yaml_save,
)
from ultralytics.utils.checks import check_imgsz, check_is_path_safe, check_requirements, check_version
from ultralytics.utils.downloads import attempt_download_asset, get_github_assets, safe_download
from ultralytics.utils.files import file_size, spaces_in_path
from ultralytics.utils.ops import Profile
from ultralytics.utils.torch_utils import TORCH_1_13, get_latest_opset, select_device, smart_inference_mode


def export_formats():
    """YOLOv8 export formats."""
    import pandas  # scope for faster 'import ultralytics'

    x = [
        ["PyTorch", "-", ".pt", True, True],
        ["TorchScript", "torchscript", ".torchscript", True, True],
        ["ONNX", "onnx", ".onnx", True, True],
        ["OpenVINO", "openvino", "_openvino_model", True, False],
        ["TensorRT", "engine", ".engine", False, True],
        ["CoreML", "coreml", ".mlpackage", True, False],
        ["TensorFlow SavedModel", "saved_model", "_saved_model", True, True],
        ["TensorFlow GraphDef", "pb", ".pb", True, True],
        ["TensorFlow Lite", "tflite", ".tflite", True, False],
        ["TensorFlow Edge TPU", "edgetpu", "_edgetpu.tflite", True, False],
        ["TensorFlow.js", "tfjs", "_web_model", True, False],
        ["PaddlePaddle", "paddle", "_paddle_model", True, True],
        ["NCNN", "ncnn", "_ncnn_model", True, True],
    ]
    return pandas.DataFrame(x, columns=["Format", "Argument", "Suffix", "CPU", "GPU"])


def gd_outputs(gd):
    """TensorFlow GraphDef model output node names."""
    name_list, input_list = [], []
    for node in gd.node:  # tensorflow.core.framework.node_def_pb2.NodeDef
        name_list.append(node.name)
        input_list.extend(node.input)
    return sorted(f"{x}:0" for x in list(set(name_list) - set(input_list)) if not x.startswith("NoOp"))


def try_export(inner_func):
    """YOLOv8 export decorator, i.e. @try_export."""
    inner_args = get_default_args(inner_func)

    def outer_func(*args, **kwargs):
        """Export a model."""
        prefix = inner_args["prefix"]
        try:
            with Profile() as dt:
                f, model = inner_func(*args, **kwargs)
            LOGGER.info(f"{prefix} export success ✅ {dt.t:.1f}s, saved as '{f}' ({file_size(f):.1f} MB)")
            return f, model
        except Exception as e:
            LOGGER.error(f"{prefix} ERROR export failure ❌ {dt.t:.1f}s: {e}")
            raise e

    return outer_func


class Exporter:
    """
    A class for exporting a model.

    Attributes:
        args (SimpleNamespace): Configuration for the exporter.
        callbacks (list, optional): List of callback functions. Defaults to None.
    """

    def __init__(self, cfg=DEFAULT_CFG, overrides=None, _callbacks=None):
        """
        Initializes the Exporter class.

        Args:
            cfg (str, optional): Path to a configuration file. Defaults to DEFAULT_CFG.
            overrides (dict, optional): Configuration overrides. Defaults to None.
            _callbacks (dict, optional): Dictionary of callback functions. Defaults to None.
        """
        self.args = get_cfg(cfg, overrides)
        if self.args.format.lower() in {"coreml", "mlmodel"}:  # fix attempt for protobuf<3.20.x errors
            os.environ["PROTOCOL_BUFFERS_PYTHON_IMPLEMENTATION"] = "python"  # must run before TensorBoard callback

        self.callbacks = _callbacks or callbacks.get_default_callbacks()
        callbacks.add_integration_callbacks(self)

    @smart_inference_mode()
    def __call__(self, model=None) -> str:
        """Returns list of exported files/dirs after running callbacks."""
        self.run_callbacks("on_export_start")
        t = time.time()
        fmt = self.args.format.lower()  # to lowercase
        if fmt in {"tensorrt", "trt"}:  # 'engine' aliases
            fmt = "engine"
        if fmt in {"mlmodel", "mlpackage", "mlprogram", "apple", "ios", "coreml"}:  # 'coreml' aliases
            fmt = "coreml"
        fmts = tuple(export_formats()["Argument"][1:])  # available export formats
        flags = [x == fmt for x in fmts]
        if sum(flags) != 1:
            raise ValueError(f"Invalid export format='{fmt}'. Valid formats are {fmts}")
        jit, onnx, xml, engine, coreml, saved_model, pb, tflite, edgetpu, tfjs, paddle, ncnn = flags  # export booleans
        is_tf_format = any((saved_model, pb, tflite, edgetpu, tfjs))

        # Device
        if fmt == "engine" and self.args.device is None:
            LOGGER.warning("WARNING ⚠️ TensorRT requires GPU export, automatically assigning device=0")
            self.args.device = "0"
        self.device = select_device("cpu" if self.args.device is None else self.args.device)

        # Checks
        if not hasattr(model, "names"):
            model.names = default_class_names()
        model.names = check_class_names(model.names)
        if self.args.half and self.args.int8:
            LOGGER.warning("WARNING ⚠️ half=True and int8=True are mutually exclusive, setting half=False.")
            self.args.half = False
        if self.args.half and onnx and self.device.type == "cpu":
            LOGGER.warning("WARNING ⚠️ half=True only compatible with GPU export, i.e. use device=0")
            self.args.half = False
            assert not self.args.dynamic, "half=True not compatible with dynamic=True, i.e. use only one."
        self.imgsz = check_imgsz(self.args.imgsz, stride=model.stride, min_dim=2)  # check image size
<<<<<<< HEAD
        if self.args.int8 and engine:
            self.args.dynamic = True  # enforce dynamic to export TensorRT INT8
=======
        if self.args.int8 and not self.args.dynamic and (engine or xml):
            self.args.dynamic = True  # enforce dynamic to export TensorRT INT8; ensures ONNX is dynamic
            LOGGER.warning("WARNING ⚠️ INT8 export requires dynamic image sizes, setting dynamic=True.")
>>>>>>> 9ec8e9ac
        if self.args.optimize:
            assert not ncnn, "optimize=True not compatible with format='ncnn', i.e. use optimize=False"
            assert self.device.type == "cpu", "optimize=True not compatible with cuda devices, i.e. use device='cpu'"
        if edgetpu:
            if not LINUX:
                raise SystemError("Edge TPU export only supported on Linux. See https://coral.ai/docs/edgetpu/compiler")
            elif self.args.batch != 1:  # see github.com/ultralytics/ultralytics/pull/13420
                LOGGER.warning("WARNING ⚠️ Edge TPU export requires batch size 1, setting batch=1.")
                self.args.batch = 1
        if isinstance(model, WorldModel):
            LOGGER.warning(
                "WARNING ⚠️ YOLOWorld (original version) export is not supported to any format.\n"
                "WARNING ⚠️ YOLOWorldv2 models (i.e. 'yolov8s-worldv2.pt') only support export to "
                "(torchscript, onnx, openvino, engine, coreml) formats. "
                "See https://docs.ultralytics.com/models/yolo-world for details."
            )
        if self.args.int8 and not self.args.data:
            self.args.data = DEFAULT_CFG.data or TASK2DATA[getattr(model, "task", "detect")]  # assign default data
            LOGGER.warning(
                "WARNING ⚠️ INT8 export requires a missing 'data' arg for calibration. "
                f"Using default 'data={self.args.data}'."
            )
        # Input
        im = torch.zeros(self.args.batch, 3, *self.imgsz).to(self.device)
        file = Path(
            getattr(model, "pt_path", None) or getattr(model, "yaml_file", None) or model.yaml.get("yaml_file", "")
        )
        if file.suffix in {".yaml", ".yml"}:
            file = Path(file.name)

        # Update model
        model = deepcopy(model).to(self.device)
        for p in model.parameters():
            p.requires_grad = False
        model.eval()
        model.float()
        model = model.fuse()
        for m in model.modules():
            if isinstance(m, (Detect, RTDETRDecoder)):  # includes all Detect subclasses like Segment, Pose, OBB
                m.dynamic = self.args.dynamic
                m.export = True
                m.format = self.args.format
                m.max_det = self.args.max_det
            elif isinstance(m, C2f) and not is_tf_format:
                # EdgeTPU does not support FlexSplitV while split provides cleaner ONNX graph
                m.forward = m.forward_split

        y = None
        for _ in range(2):
            y = model(im)  # dry runs
        if self.args.half and onnx and self.device.type != "cpu":
            im, model = im.half(), model.half()  # to FP16

        # Filter warnings
        warnings.filterwarnings("ignore", category=torch.jit.TracerWarning)  # suppress TracerWarning
        warnings.filterwarnings("ignore", category=UserWarning)  # suppress shape prim::Constant missing ONNX warning
        warnings.filterwarnings("ignore", category=DeprecationWarning)  # suppress CoreML np.bool deprecation warning

        # Assign
        self.im = im
        self.model = model
        self.file = file
        self.output_shape = (
            tuple(y.shape)
            if isinstance(y, torch.Tensor)
            else tuple(tuple(x.shape if isinstance(x, torch.Tensor) else []) for x in y)
        )
        self.pretty_name = Path(self.model.yaml.get("yaml_file", self.file)).stem.replace("yolo", "YOLO")
        data = model.args["data"] if hasattr(model, "args") and isinstance(model.args, dict) else ""
        description = f'Ultralytics {self.pretty_name} model {f"trained on {data}" if data else ""}'
        self.metadata = {
            "description": description,
            "author": "Ultralytics",
            "date": datetime.now().isoformat(),
            "version": __version__,
            "license": "AGPL-3.0 License (https://ultralytics.com/license)",
            "docs": "https://docs.ultralytics.com",
            "stride": int(max(model.stride)),
            "task": model.task,
            "batch": self.args.batch,
            "imgsz": self.imgsz,
            "names": model.names,
        }  # model metadata
        if model.task == "pose":
            self.metadata["kpt_shape"] = model.model[-1].kpt_shape

        LOGGER.info(
            f"\n{colorstr('PyTorch:')} starting from '{file}' with input shape {tuple(im.shape)} BCHW and "
            f'output shape(s) {self.output_shape} ({file_size(file):.1f} MB)'
        )

        # Exports
        f = [""] * len(fmts)  # exported filenames
        if jit or ncnn:  # TorchScript
            f[0], _ = self.export_torchscript()
        if engine:  # TensorRT required before ONNX
            f[1], _ = self.export_engine()
        if onnx:  # ONNX
            f[2], _ = self.export_onnx()
        if xml:  # OpenVINO
            f[3], _ = self.export_openvino()
        if coreml:  # CoreML
            f[4], _ = self.export_coreml()
        if is_tf_format:  # TensorFlow formats
            self.args.int8 |= edgetpu
            f[5], keras_model = self.export_saved_model()
            if pb or tfjs:  # pb prerequisite to tfjs
                f[6], _ = self.export_pb(keras_model=keras_model)
            if tflite:
                f[7], _ = self.export_tflite(keras_model=keras_model, nms=False, agnostic_nms=self.args.agnostic_nms)
            if edgetpu:
                f[8], _ = self.export_edgetpu(tflite_model=Path(f[5]) / f"{self.file.stem}_full_integer_quant.tflite")
            if tfjs:
                f[9], _ = self.export_tfjs()
        if paddle:  # PaddlePaddle
            f[10], _ = self.export_paddle()
        if ncnn:  # NCNN
            f[11], _ = self.export_ncnn()

        # Finish
        f = [str(x) for x in f if x]  # filter out '' and None
        if any(f):
            f = str(Path(f[-1]))
            square = self.imgsz[0] == self.imgsz[1]
            s = (
                ""
                if square
                else f"WARNING ⚠️ non-PyTorch val requires square images, 'imgsz={self.imgsz}' will not "
                f"work. Use export 'imgsz={max(self.imgsz)}' if val is required."
            )
            imgsz = self.imgsz[0] if square else str(self.imgsz)[1:-1].replace(" ", "")
            predict_data = f"data={data}" if model.task == "segment" and fmt == "pb" else ""
            q = "int8" if self.args.int8 else "half" if self.args.half else ""  # quantization
            LOGGER.info(
                f'\nExport complete ({time.time() - t:.1f}s)'
                f"\nResults saved to {colorstr('bold', file.parent.resolve())}"
                f'\nPredict:         yolo predict task={model.task} model={f} imgsz={imgsz} {q} {predict_data}'
                f'\nValidate:        yolo val task={model.task} model={f} imgsz={imgsz} data={data} {q} {s}'
                f'\nVisualize:       https://netron.app'
            )

        self.run_callbacks("on_export_end")
        return f  # return list of exported files/dirs

    def get_int8_calibration_dataloader(self, prefix=""):
        """Build and return a dataloader suitable for calibration of INT8 models."""
        LOGGER.info(f"{prefix} collecting INT8 calibration images from 'data={self.args.data}'")
        data = (check_cls_dataset if self.model.task == "classify" else check_det_dataset)(self.args.data)
        # TensorRT INT8 calibration should use 2x batch size
        batch = self.args.batch * 2 if self.args.format == "engine" else self.args.batch
        dataset = YOLODataset(
            data[self.args.split or "val"],
            data=data,
            task=self.model.task,
            imgsz=self.imgsz[0],
            augment=False,
            batch_size=batch,
        )
        n = len(dataset)
        if n < 300:
            LOGGER.warning(f"{prefix} WARNING ⚠️ >300 images recommended for INT8 calibration, found {n} images.")
        return build_dataloader(dataset, batch=batch, workers=0)  # required for batch loading

    @try_export
    def export_torchscript(self, prefix=colorstr("TorchScript:")):
        """YOLOv8 TorchScript model export."""
        LOGGER.info(f"\n{prefix} starting export with torch {torch.__version__}...")
        f = self.file.with_suffix(".torchscript")

        ts = torch.jit.trace(self.model, self.im, strict=False)
        extra_files = {"config.txt": json.dumps(self.metadata)}  # torch._C.ExtraFilesMap()
        if self.args.optimize:  # https://pytorch.org/tutorials/recipes/mobile_interpreter.html
            LOGGER.info(f"{prefix} optimizing for mobile...")
            from torch.utils.mobile_optimizer import optimize_for_mobile

            optimize_for_mobile(ts)._save_for_lite_interpreter(str(f), _extra_files=extra_files)
        else:
            ts.save(str(f), _extra_files=extra_files)
        return f, None

    @try_export
    def export_onnx(self, prefix=colorstr("ONNX:")):
        """YOLOv8 ONNX export."""
        requirements = ["onnx>=1.12.0"]
        if self.args.simplify:
            requirements += ["onnxslim>=0.1.31", "onnxruntime" + ("-gpu" if torch.cuda.is_available() else "")]
        check_requirements(requirements)
        import onnx  # noqa

        opset_version = self.args.opset or get_latest_opset()
        LOGGER.info(f"\n{prefix} starting export with onnx {onnx.__version__} opset {opset_version}...")
        f = str(self.file.with_suffix(".onnx"))

        output_names = ["output0", "output1"] if isinstance(self.model, SegmentationModel) else ["output0"]
        dynamic = self.args.dynamic
        if dynamic:
            dynamic = {"images": {0: "batch", 2: "height", 3: "width"}}  # shape(1,3,640,640)
            if isinstance(self.model, SegmentationModel):
                dynamic["output0"] = {0: "batch", 2: "anchors"}  # shape(1, 116, 8400)
                dynamic["output1"] = {0: "batch", 2: "mask_height", 3: "mask_width"}  # shape(1,32,160,160)
            elif isinstance(self.model, DetectionModel):
                dynamic["output0"] = {0: "batch", 2: "anchors"}  # shape(1, 84, 8400)

        torch.onnx.export(
            self.model.cpu() if dynamic else self.model,  # dynamic=True only compatible with cpu
            self.im.cpu() if dynamic else self.im,
            f,
            verbose=False,
            opset_version=opset_version,
            do_constant_folding=True,  # WARNING: DNN inference with torch>=1.12 may require do_constant_folding=False
            input_names=["images"],
            output_names=output_names,
            dynamic_axes=dynamic or None,
        )

        # Checks
        model_onnx = onnx.load(f)  # load onnx model

        # Simplify
        if self.args.simplify:
            try:
                import onnxslim

                LOGGER.info(f"{prefix} slimming with onnxslim {onnxslim.__version__}...")
                model_onnx = onnxslim.slim(model_onnx)

            except Exception as e:
                LOGGER.warning(f"{prefix} simplifier failure: {e}")

        # Metadata
        for k, v in self.metadata.items():
            meta = model_onnx.metadata_props.add()
            meta.key, meta.value = k, str(v)

        onnx.save(model_onnx, f)
        return f, model_onnx

    @try_export
    def export_openvino(self, prefix=colorstr("OpenVINO:")):
        """YOLOv8 OpenVINO export."""
        check_requirements(f'openvino{"<=2024.0.0" if ARM64 else ">=2024.0.0"}')  # fix OpenVINO issue on ARM64
        import openvino as ov

        LOGGER.info(f"\n{prefix} starting export with openvino {ov.__version__}...")
        assert TORCH_1_13, f"OpenVINO export requires torch>=1.13.0 but torch=={torch.__version__} is installed"
        ov_model = ov.convert_model(
            self.model,
            input=None if self.args.dynamic else [self.im.shape],
            example_input=self.im,
        )

        def serialize(ov_model, file):
            """Set RT info, serialize and save metadata YAML."""
            ov_model.set_rt_info("YOLOv8", ["model_info", "model_type"])
            ov_model.set_rt_info(True, ["model_info", "reverse_input_channels"])
            ov_model.set_rt_info(114, ["model_info", "pad_value"])
            ov_model.set_rt_info([255.0], ["model_info", "scale_values"])
            ov_model.set_rt_info(self.args.iou, ["model_info", "iou_threshold"])
            ov_model.set_rt_info([v.replace(" ", "_") for v in self.model.names.values()], ["model_info", "labels"])
            if self.model.task != "classify":
                ov_model.set_rt_info("fit_to_window_letterbox", ["model_info", "resize_type"])

            ov.runtime.save_model(ov_model, file, compress_to_fp16=self.args.half)
            yaml_save(Path(file).parent / "metadata.yaml", self.metadata)  # add metadata.yaml

        if self.args.int8:
            fq = str(self.file).replace(self.file.suffix, f"_int8_openvino_model{os.sep}")
            fq_ov = str(Path(fq) / self.file.with_suffix(".xml").name)
            check_requirements("nncf>=2.8.0")
            import nncf

            def transform_fn(data_item) -> np.ndarray:
                """Quantization transform function."""
                data_item: torch.Tensor = data_item["img"] if isinstance(data_item, dict) else data_item
                assert data_item.dtype == torch.uint8, "Input image must be uint8 for the quantization preprocessing"
                im = data_item.numpy().astype(np.float32) / 255.0  # uint8 to fp16/32 and 0 - 255 to 0.0 - 1.0
                return np.expand_dims(im, 0) if im.ndim == 3 else im

            # Generate calibration data for integer quantization
            ignored_scope = None
            if isinstance(self.model.model[-1], Detect):
                # Includes all Detect subclasses like Segment, Pose, OBB, WorldDetect
                head_module_name = ".".join(list(self.model.named_modules())[-1][0].split(".")[:2])
                ignored_scope = nncf.IgnoredScope(  # ignore operations
                    patterns=[
                        f".*{head_module_name}/.*/Add",
                        f".*{head_module_name}/.*/Sub*",
                        f".*{head_module_name}/.*/Mul*",
                        f".*{head_module_name}/.*/Div*",
                        f".*{head_module_name}\\.dfl.*",
                    ],
                    types=["Sigmoid"],
                )

            quantized_ov_model = nncf.quantize(
                model=ov_model,
                calibration_dataset=nncf.Dataset(self.get_int8_calibration_dataloader(prefix), transform_fn),
                preset=nncf.QuantizationPreset.MIXED,
                ignored_scope=ignored_scope,
            )
            serialize(quantized_ov_model, fq_ov)
            return fq, None

        f = str(self.file).replace(self.file.suffix, f"_openvino_model{os.sep}")
        f_ov = str(Path(f) / self.file.with_suffix(".xml").name)

        serialize(ov_model, f_ov)
        return f, None

    @try_export
    def export_paddle(self, prefix=colorstr("PaddlePaddle:")):
        """YOLOv8 Paddle export."""
        check_requirements(("paddlepaddle", "x2paddle"))
        import x2paddle  # noqa
        from x2paddle.convert import pytorch2paddle  # noqa

        LOGGER.info(f"\n{prefix} starting export with X2Paddle {x2paddle.__version__}...")
        f = str(self.file).replace(self.file.suffix, f"_paddle_model{os.sep}")

        pytorch2paddle(module=self.model, save_dir=f, jit_type="trace", input_examples=[self.im])  # export
        yaml_save(Path(f) / "metadata.yaml", self.metadata)  # add metadata.yaml
        return f, None

    @try_export
    def export_ncnn(self, prefix=colorstr("NCNN:")):
        """YOLOv8 NCNN export using PNNX https://github.com/pnnx/pnnx."""
        check_requirements("ncnn")
        import ncnn  # noqa

        LOGGER.info(f"\n{prefix} starting export with NCNN {ncnn.__version__}...")
        f = Path(str(self.file).replace(self.file.suffix, f"_ncnn_model{os.sep}"))
        f_ts = self.file.with_suffix(".torchscript")

        name = Path("pnnx.exe" if WINDOWS else "pnnx")  # PNNX filename
        pnnx = name if name.is_file() else (ROOT / name)
        if not pnnx.is_file():
            LOGGER.warning(
                f"{prefix} WARNING ⚠️ PNNX not found. Attempting to download binary file from "
                "https://github.com/pnnx/pnnx/.\nNote PNNX Binary file must be placed in current working directory "
                f"or in {ROOT}. See PNNX repo for full installation instructions."
            )
            system = "macos" if MACOS else "windows" if WINDOWS else "linux-aarch64" if ARM64 else "linux"
            try:
                release, assets = get_github_assets(repo="pnnx/pnnx")
                asset = [x for x in assets if f"{system}.zip" in x][0]
                assert isinstance(asset, str), "Unable to retrieve PNNX repo assets"  # i.e. pnnx-20240410-macos.zip
                LOGGER.info(f"{prefix} successfully found latest PNNX asset file {asset}")
            except Exception as e:
                release = "20240410"
                asset = f"pnnx-{release}-{system}.zip"
                LOGGER.warning(f"{prefix} WARNING ⚠️ PNNX GitHub assets not found: {e}, using default {asset}")
            unzip_dir = safe_download(f"https://github.com/pnnx/pnnx/releases/download/{release}/{asset}", delete=True)
            if check_is_path_safe(Path.cwd(), unzip_dir):  # avoid path traversal security vulnerability
                shutil.move(src=unzip_dir / name, dst=pnnx)  # move binary to ROOT
                pnnx.chmod(0o777)  # set read, write, and execute permissions for everyone
                shutil.rmtree(unzip_dir)  # delete unzip dir

        ncnn_args = [
            f'ncnnparam={f / "model.ncnn.param"}',
            f'ncnnbin={f / "model.ncnn.bin"}',
            f'ncnnpy={f / "model_ncnn.py"}',
        ]

        pnnx_args = [
            f'pnnxparam={f / "model.pnnx.param"}',
            f'pnnxbin={f / "model.pnnx.bin"}',
            f'pnnxpy={f / "model_pnnx.py"}',
            f'pnnxonnx={f / "model.pnnx.onnx"}',
        ]

        cmd = [
            str(pnnx),
            str(f_ts),
            *ncnn_args,
            *pnnx_args,
            f"fp16={int(self.args.half)}",
            f"device={self.device.type}",
            f'inputshape="{[self.args.batch, 3, *self.imgsz]}"',
        ]
        f.mkdir(exist_ok=True)  # make ncnn_model directory
        LOGGER.info(f"{prefix} running '{' '.join(cmd)}'")
        subprocess.run(cmd, check=True)

        # Remove debug files
        pnnx_files = [x.split("=")[-1] for x in pnnx_args]
        for f_debug in ("debug.bin", "debug.param", "debug2.bin", "debug2.param", *pnnx_files):
            Path(f_debug).unlink(missing_ok=True)

        yaml_save(f / "metadata.yaml", self.metadata)  # add metadata.yaml
        return str(f), None

    @try_export
    def export_coreml(self, prefix=colorstr("CoreML:")):
        """YOLOv8 CoreML export."""
        mlmodel = self.args.format.lower() == "mlmodel"  # legacy *.mlmodel export format requested
        check_requirements("coremltools>=6.0,<=6.2" if mlmodel else "coremltools>=7.0")
        import coremltools as ct  # noqa

        LOGGER.info(f"\n{prefix} starting export with coremltools {ct.__version__}...")
        assert not WINDOWS, "CoreML export is not supported on Windows, please run on macOS or Linux."
        assert self.args.batch == 1, "CoreML batch sizes > 1 are not supported. Please retry at 'batch=1'."
        f = self.file.with_suffix(".mlmodel" if mlmodel else ".mlpackage")
        if f.is_dir():
            shutil.rmtree(f)

        bias = [0.0, 0.0, 0.0]
        scale = 1 / 255
        classifier_config = None
        if self.model.task == "classify":
            classifier_config = ct.ClassifierConfig(list(self.model.names.values())) if self.args.nms else None
            model = self.model
        elif self.model.task == "detect":
            model = IOSDetectModel(self.model, self.im) if self.args.nms else self.model
        else:
            if self.args.nms:
                LOGGER.warning(f"{prefix} WARNING ⚠️ 'nms=True' is only available for Detect models like 'yolov8n.pt'.")
                # TODO CoreML Segment and Pose model pipelining
            model = self.model

        ts = torch.jit.trace(model.eval(), self.im, strict=False)  # TorchScript model
        ct_model = ct.convert(
            ts,
            inputs=[ct.ImageType("image", shape=self.im.shape, scale=scale, bias=bias)],
            classifier_config=classifier_config,
            convert_to="neuralnetwork" if mlmodel else "mlprogram",
        )
        bits, mode = (8, "kmeans") if self.args.int8 else (16, "linear") if self.args.half else (32, None)
        if bits < 32:
            if "kmeans" in mode:
                check_requirements("scikit-learn")  # scikit-learn package required for k-means quantization
            if mlmodel:
                ct_model = ct.models.neural_network.quantization_utils.quantize_weights(ct_model, bits, mode)
            elif bits == 8:  # mlprogram already quantized to FP16
                import coremltools.optimize.coreml as cto

                op_config = cto.OpPalettizerConfig(mode="kmeans", nbits=bits, weight_threshold=512)
                config = cto.OptimizationConfig(global_config=op_config)
                ct_model = cto.palettize_weights(ct_model, config=config)
        if self.args.nms and self.model.task == "detect":
            if mlmodel:
                # coremltools<=6.2 NMS export requires Python<3.11
                check_version(PYTHON_VERSION, "<3.11", name="Python ", hard=True)
                weights_dir = None
            else:
                ct_model.save(str(f))  # save otherwise weights_dir does not exist
                weights_dir = str(f / "Data/com.apple.CoreML/weights")
            ct_model = self._pipeline_coreml(ct_model, weights_dir=weights_dir)

        m = self.metadata  # metadata dict
        ct_model.short_description = m.pop("description")
        ct_model.author = m.pop("author")
        ct_model.license = m.pop("license")
        ct_model.version = m.pop("version")
        ct_model.user_defined_metadata.update({k: str(v) for k, v in m.items()})
        try:
            ct_model.save(str(f))  # save *.mlpackage
        except Exception as e:
            LOGGER.warning(
                f"{prefix} WARNING ⚠️ CoreML export to *.mlpackage failed ({e}), reverting to *.mlmodel export. "
                f"Known coremltools Python 3.11 and Windows bugs https://github.com/apple/coremltools/issues/1928."
            )
            f = f.with_suffix(".mlmodel")
            ct_model.save(str(f))
        return f, ct_model

    @try_export
    def export_engine(self, prefix=colorstr("TensorRT:")):
        """YOLOv8 TensorRT export https://developer.nvidia.com/tensorrt."""
        assert self.im.device.type != "cpu", "export running on CPU but must be on GPU, i.e. use 'device=0'"
        f_onnx, _ = self.export_onnx()  # run before TRT import https://github.com/ultralytics/ultralytics/issues/7016

        try:
            import tensorrt as trt  # noqa
        except ImportError:
            if LINUX:
                check_requirements("tensorrt>7.0.0,<=10.1.0")
            import tensorrt as trt  # noqa
        check_version(trt.__version__, ">=7.0.0", hard=True)
        check_version(trt.__version__, "<=10.1.0", msg="https://github.com/ultralytics/ultralytics/pull/14239")

        # Setup and checks
        LOGGER.info(f"\n{prefix} starting export with TensorRT {trt.__version__}...")
        is_trt10 = int(trt.__version__.split(".")[0]) >= 10  # is TensorRT >= 10
        assert Path(f_onnx).exists(), f"failed to export ONNX file: {f_onnx}"
        f = self.file.with_suffix(".engine")  # TensorRT engine file
        logger = trt.Logger(trt.Logger.INFO)
        if self.args.verbose:
            logger.min_severity = trt.Logger.Severity.VERBOSE

        # Engine builder
        builder = trt.Builder(logger)
        config = builder.create_builder_config()
        workspace = int(self.args.workspace * (1 << 30))
        if is_trt10:
            config.set_memory_pool_limit(trt.MemoryPoolType.WORKSPACE, workspace)
        else:  # TensorRT versions 7, 8
            config.max_workspace_size = workspace
        flag = 1 << int(trt.NetworkDefinitionCreationFlag.EXPLICIT_BATCH)
        network = builder.create_network(flag)
        half = builder.platform_has_fast_fp16 and self.args.half
        int8 = builder.platform_has_fast_int8 and self.args.int8
        # Read ONNX file
        parser = trt.OnnxParser(network, logger)
        if not parser.parse_from_file(f_onnx):
            raise RuntimeError(f"failed to load ONNX file: {f_onnx}")

        # Network inputs
        inputs = [network.get_input(i) for i in range(network.num_inputs)]
        outputs = [network.get_output(i) for i in range(network.num_outputs)]
        for inp in inputs:
            LOGGER.info(f'{prefix} input "{inp.name}" with shape{inp.shape} {inp.dtype}')
        for out in outputs:
            LOGGER.info(f'{prefix} output "{out.name}" with shape{out.shape} {out.dtype}')

        if self.args.dynamic:
            shape = self.im.shape
            if shape[0] <= 1:
                LOGGER.warning(f"{prefix} WARNING ⚠️ 'dynamic=True' model requires max batch size, i.e. 'batch=16'")
            profile = builder.create_optimization_profile()
            min_shape = (1, shape[1], 32, 32)  # minimum input shape
            max_shape = (*shape[:2], *(max(1, self.args.workspace) * d for d in shape[2:]))  # max input shape
            for inp in inputs:
                profile.set_shape(inp.name, min=min_shape, opt=shape, max=max_shape)
            config.add_optimization_profile(profile)

        LOGGER.info(f"{prefix} building {'INT8' if int8 else 'FP' + ('16' if half else '32')} engine as {f}")
        if int8:
            config.set_flag(trt.BuilderFlag.INT8)
            config.set_calibration_profile(profile)
            config.profiling_verbosity = trt.ProfilingVerbosity.DETAILED

            class EngineCalibrator(trt.IInt8Calibrator):
                def __init__(
                    self,
                    dataset,  # ultralytics.data.build.InfiniteDataLoader
                    batch: int,
                    cache: str = "",
                ) -> None:
                    trt.IInt8Calibrator.__init__(self)
                    self.dataset = dataset
                    self.data_iter = iter(dataset)
                    self.algo = trt.CalibrationAlgoType.ENTROPY_CALIBRATION_2
                    self.batch = batch
                    self.cache = Path(cache)

                def get_algorithm(self) -> trt.CalibrationAlgoType:
                    """Get the calibration algorithm to use."""
                    return self.algo

                def get_batch_size(self) -> int:
                    """Get the batch size to use for calibration."""
                    return self.batch or 1

                def get_batch(self, names) -> list:
                    """Get the next batch to use for calibration, as a list of device memory pointers."""
                    try:
                        im0s = next(self.data_iter)["img"] / 255.0
                        im0s = im0s.to("cuda") if im0s.device.type == "cpu" else im0s
                        return [int(im0s.data_ptr())]
                    except StopIteration:
                        # Return [] or None, signal to TensorRT there is no calibration data remaining
                        return None

                def read_calibration_cache(self) -> bytes:
                    """Use existing cache instead of calibrating again, otherwise, implicitly return None."""
                    if self.cache.exists() and self.cache.suffix == ".cache":
                        return self.cache.read_bytes()

                def write_calibration_cache(self, cache) -> None:
                    """Write calibration cache to disk."""
                    _ = self.cache.write_bytes(cache)

            # Load dataset w/ builder (for batching) and calibrate
            config.int8_calibrator = EngineCalibrator(
                dataset=self.get_int8_calibration_dataloader(prefix),
                batch=2 * self.args.batch,  # TensorRT INT8 calibration should use 2x batch size
                cache=str(self.file.with_suffix(".cache")),
            )

        elif half:
            config.set_flag(trt.BuilderFlag.FP16)

        # Free CUDA memory
        del self.model
        gc.collect()
        torch.cuda.empty_cache()

        # Write file
        build = builder.build_serialized_network if is_trt10 else builder.build_engine
        with build(network, config) as engine, open(f, "wb") as t:
            # Metadata
            meta = json.dumps(self.metadata)
            t.write(len(meta).to_bytes(4, byteorder="little", signed=True))
            t.write(meta.encode())
            # Model
            t.write(engine if is_trt10 else engine.serialize())

        return f, None

    @try_export
    def export_saved_model(self, prefix=colorstr("TensorFlow SavedModel:")):
        """YOLOv8 TensorFlow SavedModel export."""
        cuda = torch.cuda.is_available()
        try:
            import tensorflow as tf  # noqa
        except ImportError:
            suffix = "-macos" if MACOS else "-aarch64" if ARM64 else "" if cuda else "-cpu"
            version = ">=2.0.0"
            check_requirements(f"tensorflow{suffix}{version}")
            import tensorflow as tf  # noqa
        check_requirements(
            (
                "keras",  # required by 'onnx2tf' package
                "tf_keras",  # required by 'onnx2tf' package
                "sng4onnx>=1.0.1",  # required by 'onnx2tf' package
                "onnx_graphsurgeon>=0.3.26",  # required by 'onnx2tf' package
                "onnx>=1.12.0",
                "onnx2tf>1.17.5,<=1.22.3",
                "onnxslim>=0.1.31",
                "tflite_support<=0.4.3" if IS_JETSON else "tflite_support",  # fix ImportError 'GLIBCXX_3.4.29'
                "flatbuffers>=23.5.26,<100",  # update old 'flatbuffers' included inside tensorflow package
                "onnxruntime-gpu" if cuda else "onnxruntime",
            ),
            cmds="--extra-index-url https://pypi.ngc.nvidia.com",  # onnx_graphsurgeon only on NVIDIA
        )

        LOGGER.info(f"\n{prefix} starting export with tensorflow {tf.__version__}...")
        check_version(
            tf.__version__,
            ">=2.0.0",
            name="tensorflow",
            verbose=True,
            msg="https://github.com/ultralytics/ultralytics/issues/5161",
        )
        import onnx2tf

        f = Path(str(self.file).replace(self.file.suffix, "_saved_model"))
        if f.is_dir():
            shutil.rmtree(f)  # delete output folder

        # Pre-download calibration file to fix https://github.com/PINTO0309/onnx2tf/issues/545
        onnx2tf_file = Path("calibration_image_sample_data_20x128x128x3_float32.npy")
        if not onnx2tf_file.exists():
            attempt_download_asset(f"{onnx2tf_file}.zip", unzip=True, delete=True)

        # Export to ONNX
        self.args.simplify = True
        f_onnx, _ = self.export_onnx()

        # Export to TF
        np_data = None
        if self.args.int8:
            tmp_file = f / "tmp_tflite_int8_calibration_images.npy"  # int8 calibration images file
            verbosity = "info"
            if self.args.data:
                f.mkdir()
                images = [batch["img"].permute(0, 2, 3, 1) for batch in self.get_int8_calibration_dataloader(prefix)]
                images = torch.cat(images, 0).float()
                np.save(str(tmp_file), images.numpy().astype(np.float32))  # BHWC
                np_data = [["images", tmp_file, [[[[0, 0, 0]]]], [[[[255, 255, 255]]]]]]
        else:
            verbosity = "error"

        LOGGER.info(f"{prefix} starting TFLite export with onnx2tf {onnx2tf.__version__}...")
        onnx2tf.convert(
            input_onnx_file_path=f_onnx,
            output_folder_path=str(f),
            not_use_onnxsim=True,
            verbosity=verbosity,
            output_integer_quantized_tflite=self.args.int8,
            quant_type="per-tensor",  # "per-tensor" (faster) or "per-channel" (slower but more accurate)
            custom_input_op_name_np_data_path=np_data,
            disable_group_convolution=True,  # for end-to-end model compatibility
            enable_batchmatmul_unfold=True,  # for end-to-end model compatibility
        )
        yaml_save(f / "metadata.yaml", self.metadata)  # add metadata.yaml

        # Remove/rename TFLite models
        if self.args.int8:
            tmp_file.unlink(missing_ok=True)
            for file in f.rglob("*_dynamic_range_quant.tflite"):
                file.rename(file.with_name(file.stem.replace("_dynamic_range_quant", "_int8") + file.suffix))
            for file in f.rglob("*_integer_quant_with_int16_act.tflite"):
                file.unlink()  # delete extra fp16 activation TFLite files

        # Add TFLite metadata
        for file in f.rglob("*.tflite"):
            f.unlink() if "quant_with_int16_act.tflite" in str(f) else self._add_tflite_metadata(file)

        return str(f), tf.saved_model.load(f, tags=None, options=None)  # load saved_model as Keras model

    @try_export
    def export_pb(self, keras_model, prefix=colorstr("TensorFlow GraphDef:")):
        """YOLOv8 TensorFlow GraphDef *.pb export https://github.com/leimao/Frozen_Graph_TensorFlow."""
        import tensorflow as tf  # noqa
        from tensorflow.python.framework.convert_to_constants import convert_variables_to_constants_v2  # noqa

        LOGGER.info(f"\n{prefix} starting export with tensorflow {tf.__version__}...")
        f = self.file.with_suffix(".pb")

        m = tf.function(lambda x: keras_model(x))  # full model
        m = m.get_concrete_function(tf.TensorSpec(keras_model.inputs[0].shape, keras_model.inputs[0].dtype))
        frozen_func = convert_variables_to_constants_v2(m)
        frozen_func.graph.as_graph_def()
        tf.io.write_graph(graph_or_graph_def=frozen_func.graph, logdir=str(f.parent), name=f.name, as_text=False)
        return f, None

    @try_export
    def export_tflite(self, keras_model, nms, agnostic_nms, prefix=colorstr("TensorFlow Lite:")):
        """YOLOv8 TensorFlow Lite export."""
        # BUG https://github.com/ultralytics/ultralytics/issues/13436
        import tensorflow as tf  # noqa

        LOGGER.info(f"\n{prefix} starting export with tensorflow {tf.__version__}...")
        saved_model = Path(str(self.file).replace(self.file.suffix, "_saved_model"))
        if self.args.int8:
            f = saved_model / f"{self.file.stem}_int8.tflite"  # fp32 in/out
        elif self.args.half:
            f = saved_model / f"{self.file.stem}_float16.tflite"  # fp32 in/out
        else:
            f = saved_model / f"{self.file.stem}_float32.tflite"
        return str(f), None

    @try_export
    def export_edgetpu(self, tflite_model="", prefix=colorstr("Edge TPU:")):
        """YOLOv8 Edge TPU export https://coral.ai/docs/edgetpu/models-intro/."""
        LOGGER.warning(f"{prefix} WARNING ⚠️ Edge TPU known bug https://github.com/ultralytics/ultralytics/issues/1185")

        cmd = "edgetpu_compiler --version"
        help_url = "https://coral.ai/docs/edgetpu/compiler/"
        assert LINUX, f"export only supported on Linux. See {help_url}"
        if subprocess.run(cmd, stdout=subprocess.DEVNULL, stderr=subprocess.DEVNULL, shell=True).returncode != 0:
            LOGGER.info(f"\n{prefix} export requires Edge TPU compiler. Attempting install from {help_url}")
            sudo = subprocess.run("sudo --version >/dev/null", shell=True).returncode == 0  # sudo installed on system
            for c in (
                "curl https://packages.cloud.google.com/apt/doc/apt-key.gpg | sudo apt-key add -",
                'echo "deb https://packages.cloud.google.com/apt coral-edgetpu-stable main" | '
                "sudo tee /etc/apt/sources.list.d/coral-edgetpu.list",
                "sudo apt-get update",
                "sudo apt-get install edgetpu-compiler",
            ):
                subprocess.run(c if sudo else c.replace("sudo ", ""), shell=True, check=True)
        ver = subprocess.run(cmd, shell=True, capture_output=True, check=True).stdout.decode().split()[-1]

        LOGGER.info(f"\n{prefix} starting export with Edge TPU compiler {ver}...")
        f = str(tflite_model).replace(".tflite", "_edgetpu.tflite")  # Edge TPU model

        cmd = f'edgetpu_compiler -s -d -k 10 --out_dir "{Path(f).parent}" "{tflite_model}"'
        LOGGER.info(f"{prefix} running '{cmd}'")
        subprocess.run(cmd, shell=True)
        self._add_tflite_metadata(f)
        return f, None

    @try_export
    def export_tfjs(self, prefix=colorstr("TensorFlow.js:")):
        """YOLOv8 TensorFlow.js export."""
        check_requirements("tensorflowjs")
        if ARM64:
            # Fix error: `np.object` was a deprecated alias for the builtin `object` when exporting to TF.js on ARM64
            check_requirements("numpy==1.23.5")
        import tensorflow as tf
        import tensorflowjs as tfjs  # noqa

        LOGGER.info(f"\n{prefix} starting export with tensorflowjs {tfjs.__version__}...")
        f = str(self.file).replace(self.file.suffix, "_web_model")  # js dir
        f_pb = str(self.file.with_suffix(".pb"))  # *.pb path

        gd = tf.Graph().as_graph_def()  # TF GraphDef
        with open(f_pb, "rb") as file:
            gd.ParseFromString(file.read())
        outputs = ",".join(gd_outputs(gd))
        LOGGER.info(f"\n{prefix} output node names: {outputs}")

        quantization = "--quantize_float16" if self.args.half else "--quantize_uint8" if self.args.int8 else ""
        with spaces_in_path(f_pb) as fpb_, spaces_in_path(f) as f_:  # exporter can not handle spaces in path
            cmd = (
                "tensorflowjs_converter "
                f'--input_format=tf_frozen_model {quantization} --output_node_names={outputs} "{fpb_}" "{f_}"'
            )
            LOGGER.info(f"{prefix} running '{cmd}'")
            subprocess.run(cmd, shell=True)

        if " " in f:
            LOGGER.warning(f"{prefix} WARNING ⚠️ your model may not work correctly with spaces in path '{f}'.")

        # Add metadata
        yaml_save(Path(f) / "metadata.yaml", self.metadata)  # add metadata.yaml
        return f, None

    def _add_tflite_metadata(self, file):
        """Add metadata to *.tflite models per https://www.tensorflow.org/lite/models/convert/metadata."""
        import flatbuffers

        try:
            # TFLite Support bug https://github.com/tensorflow/tflite-support/issues/954#issuecomment-2108570845
            from tensorflow_lite_support.metadata import metadata_schema_py_generated as schema  # noqa
            from tensorflow_lite_support.metadata.python import metadata  # noqa
        except ImportError:  # ARM64 systems may not have the 'tensorflow_lite_support' package available
            from tflite_support import metadata  # noqa
            from tflite_support import metadata_schema_py_generated as schema  # noqa

        # Create model info
        model_meta = schema.ModelMetadataT()
        model_meta.name = self.metadata["description"]
        model_meta.version = self.metadata["version"]
        model_meta.author = self.metadata["author"]
        model_meta.license = self.metadata["license"]

        # Label file
        tmp_file = Path(file).parent / "temp_meta.txt"
        with open(tmp_file, "w") as f:
            f.write(str(self.metadata))

        label_file = schema.AssociatedFileT()
        label_file.name = tmp_file.name
        label_file.type = schema.AssociatedFileType.TENSOR_AXIS_LABELS

        # Create input info
        input_meta = schema.TensorMetadataT()
        input_meta.name = "image"
        input_meta.description = "Input image to be detected."
        input_meta.content = schema.ContentT()
        input_meta.content.contentProperties = schema.ImagePropertiesT()
        input_meta.content.contentProperties.colorSpace = schema.ColorSpaceType.RGB
        input_meta.content.contentPropertiesType = schema.ContentProperties.ImageProperties

        # Create output info
        output1 = schema.TensorMetadataT()
        output1.name = "output"
        output1.description = "Coordinates of detected objects, class labels, and confidence score"
        output1.associatedFiles = [label_file]
        if self.model.task == "segment":
            output2 = schema.TensorMetadataT()
            output2.name = "output"
            output2.description = "Mask protos"
            output2.associatedFiles = [label_file]

        # Create subgraph info
        subgraph = schema.SubGraphMetadataT()
        subgraph.inputTensorMetadata = [input_meta]
        subgraph.outputTensorMetadata = [output1, output2] if self.model.task == "segment" else [output1]
        model_meta.subgraphMetadata = [subgraph]

        b = flatbuffers.Builder(0)
        b.Finish(model_meta.Pack(b), metadata.MetadataPopulator.METADATA_FILE_IDENTIFIER)
        metadata_buf = b.Output()

        populator = metadata.MetadataPopulator.with_model_file(str(file))
        populator.load_metadata_buffer(metadata_buf)
        populator.load_associated_files([str(tmp_file)])
        populator.populate()
        tmp_file.unlink()

    def _pipeline_coreml(self, model, weights_dir=None, prefix=colorstr("CoreML Pipeline:")):
        """YOLOv8 CoreML pipeline."""
        import coremltools as ct  # noqa

        LOGGER.info(f"{prefix} starting pipeline with coremltools {ct.__version__}...")
        _, _, h, w = list(self.im.shape)  # BCHW

        # Output shapes
        spec = model.get_spec()
        out0, out1 = iter(spec.description.output)
        if MACOS:
            from PIL import Image

            img = Image.new("RGB", (w, h))  # w=192, h=320
            out = model.predict({"image": img})
            out0_shape = out[out0.name].shape  # (3780, 80)
            out1_shape = out[out1.name].shape  # (3780, 4)
        else:  # linux and windows can not run model.predict(), get sizes from PyTorch model output y
            out0_shape = self.output_shape[2], self.output_shape[1] - 4  # (3780, 80)
            out1_shape = self.output_shape[2], 4  # (3780, 4)

        # Checks
        names = self.metadata["names"]
        nx, ny = spec.description.input[0].type.imageType.width, spec.description.input[0].type.imageType.height
        _, nc = out0_shape  # number of anchors, number of classes
        assert len(names) == nc, f"{len(names)} names found for nc={nc}"  # check

        # Define output shapes (missing)
        out0.type.multiArrayType.shape[:] = out0_shape  # (3780, 80)
        out1.type.multiArrayType.shape[:] = out1_shape  # (3780, 4)

        # Model from spec
        model = ct.models.MLModel(spec, weights_dir=weights_dir)

        # 3. Create NMS protobuf
        nms_spec = ct.proto.Model_pb2.Model()
        nms_spec.specificationVersion = 5
        for i in range(2):
            decoder_output = model._spec.description.output[i].SerializeToString()
            nms_spec.description.input.add()
            nms_spec.description.input[i].ParseFromString(decoder_output)
            nms_spec.description.output.add()
            nms_spec.description.output[i].ParseFromString(decoder_output)

        nms_spec.description.output[0].name = "confidence"
        nms_spec.description.output[1].name = "coordinates"

        output_sizes = [nc, 4]
        for i in range(2):
            ma_type = nms_spec.description.output[i].type.multiArrayType
            ma_type.shapeRange.sizeRanges.add()
            ma_type.shapeRange.sizeRanges[0].lowerBound = 0
            ma_type.shapeRange.sizeRanges[0].upperBound = -1
            ma_type.shapeRange.sizeRanges.add()
            ma_type.shapeRange.sizeRanges[1].lowerBound = output_sizes[i]
            ma_type.shapeRange.sizeRanges[1].upperBound = output_sizes[i]
            del ma_type.shape[:]

        nms = nms_spec.nonMaximumSuppression
        nms.confidenceInputFeatureName = out0.name  # 1x507x80
        nms.coordinatesInputFeatureName = out1.name  # 1x507x4
        nms.confidenceOutputFeatureName = "confidence"
        nms.coordinatesOutputFeatureName = "coordinates"
        nms.iouThresholdInputFeatureName = "iouThreshold"
        nms.confidenceThresholdInputFeatureName = "confidenceThreshold"
        nms.iouThreshold = 0.45
        nms.confidenceThreshold = 0.25
        nms.pickTop.perClass = True
        nms.stringClassLabels.vector.extend(names.values())
        nms_model = ct.models.MLModel(nms_spec)

        # 4. Pipeline models together
        pipeline = ct.models.pipeline.Pipeline(
            input_features=[
                ("image", ct.models.datatypes.Array(3, ny, nx)),
                ("iouThreshold", ct.models.datatypes.Double()),
                ("confidenceThreshold", ct.models.datatypes.Double()),
            ],
            output_features=["confidence", "coordinates"],
        )
        pipeline.add_model(model)
        pipeline.add_model(nms_model)

        # Correct datatypes
        pipeline.spec.description.input[0].ParseFromString(model._spec.description.input[0].SerializeToString())
        pipeline.spec.description.output[0].ParseFromString(nms_model._spec.description.output[0].SerializeToString())
        pipeline.spec.description.output[1].ParseFromString(nms_model._spec.description.output[1].SerializeToString())

        # Update metadata
        pipeline.spec.specificationVersion = 5
        pipeline.spec.description.metadata.userDefined.update(
            {"IoU threshold": str(nms.iouThreshold), "Confidence threshold": str(nms.confidenceThreshold)}
        )

        # Save the model
        model = ct.models.MLModel(pipeline.spec, weights_dir=weights_dir)
        model.input_description["image"] = "Input image"
        model.input_description["iouThreshold"] = f"(optional) IoU threshold override (default: {nms.iouThreshold})"
        model.input_description["confidenceThreshold"] = (
            f"(optional) Confidence threshold override (default: {nms.confidenceThreshold})"
        )
        model.output_description["confidence"] = 'Boxes × Class confidence (see user-defined metadata "classes")'
        model.output_description["coordinates"] = "Boxes × [x, y, width, height] (relative to image size)"
        LOGGER.info(f"{prefix} pipeline success")
        return model

    def add_callback(self, event: str, callback):
        """Appends the given callback."""
        self.callbacks[event].append(callback)

    def run_callbacks(self, event: str):
        """Execute all callbacks for a given event."""
        for callback in self.callbacks.get(event, []):
            callback(self)


class IOSDetectModel(torch.nn.Module):
    """Wrap an Ultralytics YOLO model for Apple iOS CoreML export."""

    def __init__(self, model, im):
        """Initialize the IOSDetectModel class with a YOLO model and example image."""
        super().__init__()
        _, _, h, w = im.shape  # batch, channel, height, width
        self.model = model
        self.nc = len(model.names)  # number of classes
        if w == h:
            self.normalize = 1.0 / w  # scalar
        else:
            self.normalize = torch.tensor([1.0 / w, 1.0 / h, 1.0 / w, 1.0 / h])  # broadcast (slower, smaller)

    def forward(self, x):
        """Normalize predictions of object detection model with input size-dependent factors."""
        xywh, cls = self.model(x)[0].transpose(0, 1).split((4, self.nc), 1)
        return cls, xywh * self.normalize  # confidence (3780, 80), coordinates (3780, 4)<|MERGE_RESOLUTION|>--- conflicted
+++ resolved
@@ -204,14 +204,8 @@
             self.args.half = False
             assert not self.args.dynamic, "half=True not compatible with dynamic=True, i.e. use only one."
         self.imgsz = check_imgsz(self.args.imgsz, stride=model.stride, min_dim=2)  # check image size
-<<<<<<< HEAD
         if self.args.int8 and engine:
             self.args.dynamic = True  # enforce dynamic to export TensorRT INT8
-=======
-        if self.args.int8 and not self.args.dynamic and (engine or xml):
-            self.args.dynamic = True  # enforce dynamic to export TensorRT INT8; ensures ONNX is dynamic
-            LOGGER.warning("WARNING ⚠️ INT8 export requires dynamic image sizes, setting dynamic=True.")
->>>>>>> 9ec8e9ac
         if self.args.optimize:
             assert not ncnn, "optimize=True not compatible with format='ncnn', i.e. use optimize=False"
             assert self.device.type == "cpu", "optimize=True not compatible with cuda devices, i.e. use device='cpu'"
