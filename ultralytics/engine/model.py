--- conflicted
+++ resolved
@@ -224,15 +224,8 @@
             weights (str): model checkpoint to be loaded
             task (str | None): model task
         """
-<<<<<<< HEAD
-        # Download HUB weights before attempting to load pt weights
-        if Path(weights).suffix != ".pt":
-            weights = checks.check_file(weights)
-        if Path(weights).suffix == ".pt":
-=======
         suffix = Path(weights).suffix
         if suffix == ".pt":
->>>>>>> 546e0a73
             self.model, self.ckpt = attempt_load_one_weight(weights)
             self.task = self.model.args["task"]
             self.overrides = self.model.args = self._reset_ckpt_args(self.model.args)
