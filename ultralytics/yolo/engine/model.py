# Ultralytics YOLO 🚀, GPL-3.0 license

import sys
from pathlib import Path
from typing import Union

from ultralytics import yolo  # noqa
from ultralytics.nn.tasks import (ClassificationModel, DetectionModel, PoseModel, SegmentationModel,
                                  attempt_load_one_weight, guess_model_task, nn, yaml_model_load)
from ultralytics.yolo.cfg import get_cfg
from ultralytics.yolo.engine.exporter import Exporter
from ultralytics.yolo.utils import (DEFAULT_CFG, DEFAULT_CFG_DICT, DEFAULT_CFG_KEYS, LOGGER, RANK, ROOT, callbacks,
                                    is_git_dir, yaml_load)
from ultralytics.yolo.utils.checks import check_file, check_imgsz, check_pip_update_available, check_yaml
from ultralytics.yolo.utils.downloads import GITHUB_ASSET_STEMS
from ultralytics.yolo.utils.torch_utils import smart_inference_mode

# Map head to model, trainer, validator, and predictor classes
TASK_MAP = {
    'classify': [
        ClassificationModel, yolo.v8.classify.ClassificationTrainer, yolo.v8.classify.ClassificationValidator,
        yolo.v8.classify.ClassificationPredictor],
    'detect': [
        DetectionModel, yolo.v8.detect.DetectionTrainer, yolo.v8.detect.DetectionValidator,
        yolo.v8.detect.DetectionPredictor],
    'segment': [
        SegmentationModel, yolo.v8.segment.SegmentationTrainer, yolo.v8.segment.SegmentationValidator,
        yolo.v8.segment.SegmentationPredictor],
    'pose': [PoseModel, yolo.v8.pose.PoseTrainer, yolo.v8.pose.PoseValidator, yolo.v8.pose.PosePredictor]}


class YOLO:
    """
    YOLO (You Only Look Once) object detection model.

    Args:
        model (str, Path): Path to the model file to load or create.

    Attributes:
        predictor (Any): The predictor object.
        model (Any): The model object.
        trainer (Any): The trainer object.
        task (str): The type of model task.
        ckpt (Any): The checkpoint object if the model loaded from *.pt file.
        cfg (str): The model configuration if loaded from *.yaml file.
        ckpt_path (str): The checkpoint file path.
        overrides (dict): Overrides for the trainer object.
        metrics (Any): The data for metrics.

    Methods:
        __call__(source=None, stream=False, **kwargs):
            Alias for the predict method.
        _new(cfg:str, verbose:bool=True) -> None:
            Initializes a new model and infers the task type from the model definitions.
        _load(weights:str, task:str='') -> None:
            Initializes a new model and infers the task type from the model head.
        _check_is_pytorch_model() -> None:
            Raises TypeError if the model is not a PyTorch model.
        reset() -> None:
            Resets the model modules.
        info(verbose:bool=False) -> None:
            Logs the model info.
        fuse() -> None:
            Fuses the model for faster inference.
        predict(source=None, stream=False, **kwargs) -> List[ultralytics.yolo.engine.results.Results]:
            Performs prediction using the YOLO model.

    Returns:
        list(ultralytics.yolo.engine.results.Results): The prediction results.
    """

    def __init__(self, model: Union[str, Path] = 'yolov8n.pt', task=None) -> None:
        """
        Initializes the YOLO model.

        Args:
            model (Union[str, Path], optional): Path or name of the model to load or create. Defaults to 'yolov8n.pt'.
            task (Any, optional): Task type for the YOLO model. Defaults to None.

        """
        self.callbacks = callbacks.get_default_callbacks()
        self.predictor = None  # reuse predictor
        self.model = None  # model object
        self.trainer = None  # trainer object
        self.task = None  # task type
        self.ckpt = None  # if loaded from *.pt
        self.cfg = None  # if loaded from *.yaml
        self.ckpt_path = None
        self.overrides = {}  # overrides for trainer object
        self.metrics = None  # validation/training metrics
        self.session = None  # HUB session
        model = str(model).strip()  # strip spaces

        # Check if Ultralytics HUB model from https://hub.ultralytics.com
        if self.is_hub_model(model):
            from ultralytics.hub.session import HUBTrainingSession
            self.session = HUBTrainingSession(model)
            model = self.session.model_file

        # Load or create new YOLO model
        suffix = Path(model).suffix
        if not suffix and Path(model).stem in GITHUB_ASSET_STEMS:
            model, suffix = Path(model).with_suffix('.pt'), '.pt'  # add suffix, i.e. yolov8n -> yolov8n.pt
        if suffix == '.yaml':
            self._new(model, task)
        else:
            self._load(model, task)

    def __call__(self, source=None, stream=False, **kwargs):
        return self.predict(source, stream, **kwargs)

    def __getattr__(self, attr):
        name = self.__class__.__name__
        raise AttributeError(f"'{name}' object has no attribute '{attr}'. See valid attributes below.\n{self.__doc__}")

    @staticmethod
    def is_hub_model(model):
        return any((
            model.startswith('https://hub.ultra'),  # i.e. https://hub.ultralytics.com/models/MODEL_ID
            [len(x) for x in model.split('_')] == [42, 20],  # APIKEY_MODELID
            len(model) == 20 and not Path(model).exists() and all(x not in model for x in './\\')))  # MODELID

    def _new(self, cfg: str, task=None, verbose=True):
        """
        Initializes a new model and infers the task type from the model definitions.

        Args:
            cfg (str): model configuration file
            task (str) or (None): model task
            verbose (bool): display model info on load
        """
        cfg_dict = yaml_model_load(cfg)
        self.cfg = cfg
        self.task = task or guess_model_task(cfg_dict)
        self.model = TASK_MAP[self.task][0](cfg_dict, verbose=verbose and RANK == -1)  # build model
        self.overrides['model'] = self.cfg

        # Below added to allow export from yamls
        args = {**DEFAULT_CFG_DICT, **self.overrides}  # combine model and default args, preferring model args
        self.model.args = {k: v for k, v in args.items() if k in DEFAULT_CFG_KEYS}  # attach args to model
        self.model.task = self.task

    def _load(self, weights: str, task=None):
        """
        Initializes a new model and infers the task type from the model head.

        Args:
            weights (str): model checkpoint to be loaded
            task (str) or (None): model task
        """
        suffix = Path(weights).suffix
        if suffix == '.pt':
            self.model, self.ckpt = attempt_load_one_weight(weights)
            self.task = self.model.args['task']
            self.overrides = self.model.args = self._reset_ckpt_args(self.model.args)
            self.ckpt_path = self.model.pt_path
        else:
            weights = check_file(weights)
            self.model, self.ckpt = weights, None
            self.task = task or guess_model_task(weights)
            self.ckpt_path = weights
        self.overrides['model'] = weights
        self.overrides['task'] = self.task

    def _check_is_pytorch_model(self):
        """
        Raises TypeError is model is not a PyTorch model
        """
        pt_str = isinstance(self.model, (str, Path)) and Path(self.model).suffix == '.pt'
        pt_module = isinstance(self.model, nn.Module)
        if not (pt_module or pt_str):
            raise TypeError(f"model='{self.model}' must be a *.pt PyTorch model, but is a different type. "
                            f'PyTorch models can be used to train, val, predict and export, i.e. '
                            f"'yolo export model=yolov8n.pt', but exported formats like ONNX, TensorRT etc. only "
                            f"support 'predict' and 'val' modes, i.e. 'yolo predict model=yolov8n.onnx'.")

    @smart_inference_mode()
    def reset_weights(self):
        """
        Resets the model modules parameters to randomly initialized values, losing all training information.
        """
        self._check_is_pytorch_model()
        for m in self.model.modules():
            if hasattr(m, 'reset_parameters'):
                m.reset_parameters()
        for p in self.model.parameters():
            p.requires_grad = True
        return self

    @smart_inference_mode()
    def load(self, weights='yolov8n.pt'):
        """
        Transfers parameters with matching names and shapes from 'weights' to model.
        """
        self._check_is_pytorch_model()
        if isinstance(weights, (str, Path)):
            weights, self.ckpt = attempt_load_one_weight(weights)
        self.model.load(weights)
        return self

    def info(self, verbose=True):
        """
        Logs model info.

        Args:
            verbose (bool): Controls verbosity.
        """
        self._check_is_pytorch_model()
        self.model.info(verbose=verbose)

    def fuse(self):
        self._check_is_pytorch_model()
        self.model.fuse()

    @smart_inference_mode()
    def predict(self, source=None, stream=False, **kwargs):
        """
        Perform prediction using the YOLO model.

        Args:
            source (str | int | PIL | np.ndarray): The source of the image to make predictions on.
                          Accepts all source types accepted by the YOLO model.
            stream (bool): Whether to stream the predictions or not. Defaults to False.
            **kwargs : Additional keyword arguments passed to the predictor.
                       Check the 'configuration' section in the documentation for all available options.

        Returns:
            (List[ultralytics.yolo.engine.results.Results]): The prediction results.
        """
        if source is None:
            source = ROOT / 'assets' if is_git_dir() else 'https://ultralytics.com/images/bus.jpg'
            LOGGER.warning(f"WARNING ⚠️ 'source' is missing. Using 'source={source}'.")
        is_cli = (sys.argv[0].endswith('yolo') or sys.argv[0].endswith('ultralytics')) and any(
            x in sys.argv for x in ('predict', 'track', 'mode=predict', 'mode=track'))
        overrides = self.overrides.copy()
        overrides['conf'] = 0.25
        overrides.update(kwargs)  # prefer kwargs
        overrides['mode'] = kwargs.get('mode', 'predict')
        assert overrides['mode'] in ['track', 'predict']
        if not is_cli:
            overrides['save'] = kwargs.get('save', False)  # do not save by default if called in Python
        if not self.predictor:
            self.task = overrides.get('task') or self.task
            self.predictor = TASK_MAP[self.task][3](overrides=overrides, _callbacks=self.callbacks)
            self.predictor.setup_model(model=self.model, verbose=is_cli)
        else:  # only update args if predictor is already setup
            self.predictor.args = get_cfg(self.predictor.args, overrides)
        return self.predictor.predict_cli(source=source) if is_cli else self.predictor(source=source, stream=stream)

    def track(self, source=None, stream=False, persist=False, **kwargs):
        """
        Perform object tracking on the input source using the registered trackers.

        Args:
            source (str, optional): The input source for object tracking. Can be a file path or a video stream.
            stream (bool, optional): Whether the input source is a video stream. Defaults to False.
            persist (bool, optional): Whether to persist the trackers if they already exist. Defaults to False.
            **kwargs (optional): Additional keyword arguments for the tracking process.

        Returns:
            (List[ultralytics.yolo.engine.results.Results]): The tracking results.

        """
        if not hasattr(self.predictor, 'trackers'):
            from ultralytics.tracker import register_tracker
            register_tracker(self, persist)
        # ByteTrack-based method needs low confidence predictions as input
        conf = kwargs.get('conf') or 0.1
        kwargs['conf'] = conf
        kwargs['mode'] = 'track'
        return self.predict(source=source, stream=stream, **kwargs)

    @smart_inference_mode()
    def val(self, data=None, **kwargs):
        """
        Validate a model on a given dataset .

        Args:
            data (str): The dataset to validate on. Accepts all formats accepted by yolo
            **kwargs : Any other args accepted by the validators. To see all args check 'configuration' section in docs
        """
        overrides = self.overrides.copy()
        overrides['rect'] = True  # rect batches as default
        overrides.update(kwargs)
        overrides['mode'] = 'val'
        args = get_cfg(cfg=DEFAULT_CFG, overrides=overrides)
        args.data = data or args.data
        if 'task' in overrides:
            self.task = args.task
        else:
            args.task = self.task
        if args.imgsz == DEFAULT_CFG.imgsz and not isinstance(self.model, (str, Path)):
            args.imgsz = self.model.args['imgsz']  # use trained imgsz unless custom value is passed
        args.imgsz = check_imgsz(args.imgsz, max_dim=1)

        validator = TASK_MAP[self.task][2](args=args, _callbacks=self.callbacks)
        validator(model=self.model)
        self.metrics = validator.metrics

        return validator.metrics

    @smart_inference_mode()
    def benchmark(self, **kwargs):
        """
        Benchmark a model on all export formats.

        Args:
            **kwargs : Any other args accepted by the validators. To see all args check 'configuration' section in docs
        """
        self._check_is_pytorch_model()
        from ultralytics.yolo.utils.benchmarks import benchmark
        overrides = self.model.args.copy()
        overrides.update(kwargs)
        overrides['mode'] = 'benchmark'
        overrides = {**DEFAULT_CFG_DICT, **overrides}  # fill in missing overrides keys with defaults
        return benchmark(model=self, imgsz=overrides['imgsz'], half=overrides['half'], device=overrides['device'])

    def export(self, **kwargs):
        """
        Export model.

        Args:
            **kwargs : Any other args accepted by the predictors. To see all args check 'configuration' section in docs
        """
        self._check_is_pytorch_model()
        overrides = self.overrides.copy()
        overrides.update(kwargs)
        overrides['mode'] = 'export'
        args = get_cfg(cfg=DEFAULT_CFG, overrides=overrides)
        args.task = self.task
        if args.imgsz == DEFAULT_CFG.imgsz:
            args.imgsz = self.model.args['imgsz']  # use trained imgsz unless custom value is passed
        if args.batch == DEFAULT_CFG.batch:
            args.batch = 1  # default to 1 if not modified
        return Exporter(overrides=args, _callbacks=self.callbacks)(model=self.model)

    def train(self, **kwargs):
        """
        Trains the model on a given dataset.

        Args:
            **kwargs (Any): Any number of arguments representing the training configuration.
        """
        self._check_is_pytorch_model()
        if self.session:  # Ultralytics HUB session
            if any(kwargs):
                LOGGER.warning('WARNING ⚠️ using HUB training arguments, ignoring local training arguments.')
            kwargs = self.session.train_args
            self.session.check_disk_space()
        check_pip_update_available()
        overrides = self.overrides.copy()
        overrides.update(kwargs)
        if kwargs.get('cfg'):
            LOGGER.info(f"cfg file passed. Overriding default params with {kwargs['cfg']}.")
            overrides = yaml_load(check_yaml(kwargs['cfg']))
        overrides['mode'] = 'train'
        if not overrides.get('data'):
            raise AttributeError("Dataset required but missing, i.e. pass 'data=coco128.yaml'")
        if overrides.get('resume'):
            overrides['resume'] = self.ckpt_path
        self.task = overrides.get('task') or self.task
        self.trainer = TASK_MAP[self.task][1](overrides=overrides, _callbacks=self.callbacks)
        if not overrides.get('resume'):  # manually set model only if not resuming
            self.trainer.model = self.trainer.get_model(weights=self.model if self.ckpt else None, cfg=self.model.yaml)
            self.model = self.trainer.model
        self.trainer.hub_session = self.session  # attach optional HUB session
        self.trainer.train()
        # update model and cfg after training
        if RANK in (-1, 0):
            self.model, _ = attempt_load_one_weight(str(self.trainer.best))
            self.overrides = self.model.args
            self.metrics = getattr(self.trainer.validator, 'metrics', None)  # TODO: no metrics returned by DDP

    def to(self, device):
        """
        Sends the model to the given device.

        Args:
            device (str): device
        """
        self._check_is_pytorch_model()
        self.model.to(device)

<<<<<<< HEAD
    def tune(self, data: str, space: dict = None, grace_period=5, gpu_per_trial=None, max_samples=10, train_args=None):
        """
        Runs hyperparameter tuning using Ray Tune.

        Args:
            data (str): The dataset to run the tuner on.
            space (dict): The hyperparameter search space.
            grace_period (int): Minimum training iterations before early stopping.
            gpu_per_trial (int): Set CUDA_VISIBLE_DEVICES per trial.
            max_samples (int): Maximum number of trials to run.
            train_args (dict): Additional arguments to pass during training.
        """
        if train_args is None:
            train_args = {}
        try:
            from ultralytics.yolo.utils.tuner import (AHB, RunConfig, TuneConfig, WandbLoggerCallback, default_space,
=======
    def tune(self,
             data: str,
             space: dict = None,
             grace_period=10,
             gpu_per_trial=None,
             max_samples=10,
             train_args: dict = {}):
        """
        Runs hyper-parameter tuning using ray tune

        Args:
            data (str): The dataset to run the tuner on
            space (dict): The hyper parameter search space
            pbt_space (dict): The perturbation space
            pbt_interval (int): Perturbation interval
            gpu_per_trial (int): set CUDA_VISIBLE_DEVICES per trial
            max_samples (int): Max number of trials to run
        """
        try:
            from ultralytics.yolo.utils.tuner import (AHB, ASHAScheduler, RunConfig, WandbLoggerCallback, default_space,
>>>>>>> 44f97975
                                                      task_metric_map, tune)
        except ImportError:
            raise ModuleNotFoundError("Install ray tune: `pip install 'ray[tune]'")

        try:
            import wandb
            from wandb import __version__  # noqa
        except ImportError:
            wandb = False

<<<<<<< HEAD
        # Define the training function to be used in hyperparameter tuning
=======
>>>>>>> 44f97975
        def _tune(config):
            self._reset_callbacks()
            config.update(train_args)
            self.train(**config)

<<<<<<< HEAD
        # Use the default search space if not provided
=======
>>>>>>> 44f97975
        if not space:
            LOGGER.warning('WARNING: search space not provided. Using default search space')
            space = default_space
        space['data'] = data

<<<<<<< HEAD
        # Set up the trainable function with appropriate resources
        trainable_with_resources = tune.with_resources(_tune, {'cpu': 8, 'gpu': gpu_per_trial or 0})

        # Set up the scheduler for hyperparameter tuning
        scheduler = AHB(grace_period=grace_period, max_t=100)

        # Set up stopping criteria
        stopping_criteria = {'epoch': train_args['epochs'] if train_args.get('epochs') else 50}

        # Set up PBT criteria
        """
        pbt_interval = pbt_interval
        pbt_perturbation_space = pbt_space if pbt_space else {
            'lr0': tune.qloguniform(5e-3, 1e-1, 5e-4),
            'weight_decay': tune.uniform(0.00005, 0.005),
            'mixup': tune.uniform(0.0, 0.5),  # image mixup (probability)
        }
        pbt_scheduler = PBT(
            time_attr='epoch',
            perturbation_interval=pbt_interval,
            metric=task_metric_map[self.task],
            mode='max',
            quantile_fraction=0.5,
            resample_probability=0.5,
            hyperparam_mutations=pbt_perturbation_space,
            synch=True,  # TODO: test with and without
        )
        """
        # Set up the configuration for Ray Tune
        tune_config = TuneConfig(scheduler=scheduler,
                                 num_samples=max_samples,
                                 metric=task_metric_map[self.task],
                                 mode='max')

        # Set up run configuration
        run_config = RunConfig(callbacks=[WandbLoggerCallback(project='yolov8_tuner') if wandb else None],
                               stop=stopping_criteria,
                               verbose=0,
                               local_dir='./runs',
                               log_to_file=True)

        # Instantiate the tuner
        tuner = tune.Tuner(trainable_with_resources, param_space=space, tune_config=tune_config, run_config=run_config)

        # Fit the tuner
=======
        trainable_with_resources = tune.with_resources(_tune, {'cpu': 8, 'gpu': gpu_per_trial if gpu_per_trial else 0})
        #scheduler = AHB(max_t=100, grace_period=grace_period, )

        asha_scheduler = ASHAScheduler(
            time_attr='epoch',
            metric=task_metric_map[self.task],
            mode='max',
            max_t=train_args.get('epochs') or 100,
            grace_period=grace_period,
            reduction_factor=3,
        )
        tuner = tune.Tuner(trainable_with_resources,
                           param_space=space,
                           tune_config=tune.TuneConfig(scheduler=asha_scheduler, num_samples=max_samples),
                           run_config=RunConfig(callbacks=[
                               WandbLoggerCallback(project='yolov8_tune') if wandb else None],
                                                local_dir='./runs'))
>>>>>>> 44f97975
        tuner.fit()

        return tuner.get_results()

    @property
    def names(self):
        """
         Returns class names of the loaded model.
        """
        return self.model.names if hasattr(self.model, 'names') else None

    @property
    def device(self):
        """
        Returns device if PyTorch model
        """
        return next(self.model.parameters()).device if isinstance(self.model, nn.Module) else None

    @property
    def transforms(self):
        """
         Returns transform of the loaded model.
        """
        return self.model.transforms if hasattr(self.model, 'transforms') else None

    def add_callback(self, event: str, func):
        """
        Add callback
        """
        self.callbacks[event].append(func)

    @staticmethod
    def _reset_ckpt_args(args):
        include = {'imgsz', 'data', 'task', 'single_cls'}  # only remember these arguments when loading a PyTorch model
        return {k: v for k, v in args.items() if k in include}

    def _reset_callbacks(self):
        for event in callbacks.default_callbacks.keys():
            self.callbacks[event] = [callbacks.default_callbacks[event][0]]<|MERGE_RESOLUTION|>--- conflicted
+++ resolved
@@ -381,24 +381,6 @@
         self._check_is_pytorch_model()
         self.model.to(device)
 
-<<<<<<< HEAD
-    def tune(self, data: str, space: dict = None, grace_period=5, gpu_per_trial=None, max_samples=10, train_args=None):
-        """
-        Runs hyperparameter tuning using Ray Tune.
-
-        Args:
-            data (str): The dataset to run the tuner on.
-            space (dict): The hyperparameter search space.
-            grace_period (int): Minimum training iterations before early stopping.
-            gpu_per_trial (int): Set CUDA_VISIBLE_DEVICES per trial.
-            max_samples (int): Maximum number of trials to run.
-            train_args (dict): Additional arguments to pass during training.
-        """
-        if train_args is None:
-            train_args = {}
-        try:
-            from ultralytics.yolo.utils.tuner import (AHB, RunConfig, TuneConfig, WandbLoggerCallback, default_space,
-=======
     def tune(self,
              data: str,
              space: dict = None,
@@ -419,7 +401,6 @@
         """
         try:
             from ultralytics.yolo.utils.tuner import (AHB, ASHAScheduler, RunConfig, WandbLoggerCallback, default_space,
->>>>>>> 44f97975
                                                       task_metric_map, tune)
         except ImportError:
             raise ModuleNotFoundError("Install ray tune: `pip install 'ray[tune]'")
@@ -430,71 +411,16 @@
         except ImportError:
             wandb = False
 
-<<<<<<< HEAD
-        # Define the training function to be used in hyperparameter tuning
-=======
->>>>>>> 44f97975
         def _tune(config):
             self._reset_callbacks()
             config.update(train_args)
             self.train(**config)
 
-<<<<<<< HEAD
-        # Use the default search space if not provided
-=======
->>>>>>> 44f97975
         if not space:
             LOGGER.warning('WARNING: search space not provided. Using default search space')
             space = default_space
         space['data'] = data
 
-<<<<<<< HEAD
-        # Set up the trainable function with appropriate resources
-        trainable_with_resources = tune.with_resources(_tune, {'cpu': 8, 'gpu': gpu_per_trial or 0})
-
-        # Set up the scheduler for hyperparameter tuning
-        scheduler = AHB(grace_period=grace_period, max_t=100)
-
-        # Set up stopping criteria
-        stopping_criteria = {'epoch': train_args['epochs'] if train_args.get('epochs') else 50}
-
-        # Set up PBT criteria
-        """
-        pbt_interval = pbt_interval
-        pbt_perturbation_space = pbt_space if pbt_space else {
-            'lr0': tune.qloguniform(5e-3, 1e-1, 5e-4),
-            'weight_decay': tune.uniform(0.00005, 0.005),
-            'mixup': tune.uniform(0.0, 0.5),  # image mixup (probability)
-        }
-        pbt_scheduler = PBT(
-            time_attr='epoch',
-            perturbation_interval=pbt_interval,
-            metric=task_metric_map[self.task],
-            mode='max',
-            quantile_fraction=0.5,
-            resample_probability=0.5,
-            hyperparam_mutations=pbt_perturbation_space,
-            synch=True,  # TODO: test with and without
-        )
-        """
-        # Set up the configuration for Ray Tune
-        tune_config = TuneConfig(scheduler=scheduler,
-                                 num_samples=max_samples,
-                                 metric=task_metric_map[self.task],
-                                 mode='max')
-
-        # Set up run configuration
-        run_config = RunConfig(callbacks=[WandbLoggerCallback(project='yolov8_tuner') if wandb else None],
-                               stop=stopping_criteria,
-                               verbose=0,
-                               local_dir='./runs',
-                               log_to_file=True)
-
-        # Instantiate the tuner
-        tuner = tune.Tuner(trainable_with_resources, param_space=space, tune_config=tune_config, run_config=run_config)
-
-        # Fit the tuner
-=======
         trainable_with_resources = tune.with_resources(_tune, {'cpu': 8, 'gpu': gpu_per_trial if gpu_per_trial else 0})
         #scheduler = AHB(max_t=100, grace_period=grace_period, )
 
@@ -512,7 +438,6 @@
                            run_config=RunConfig(callbacks=[
                                WandbLoggerCallback(project='yolov8_tune') if wandb else None],
                                                 local_dir='./runs'))
->>>>>>> 44f97975
         tuner.fit()
 
         return tuner.get_results()
