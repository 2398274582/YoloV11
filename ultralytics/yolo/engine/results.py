# Ultralytics YOLO 🚀, GPL-3.0 license
"""
Ultralytics Results, Boxes and Masks classes for handling inference results

Usage: See https://docs.ultralytics.com/modes/predict/
"""

import pprint
from copy import deepcopy
from functools import lru_cache

import numpy as np
import torch
import torchvision.transforms.functional as F

from ultralytics.yolo.utils import LOGGER, ops
from ultralytics.yolo.utils.plotting import Annotator, colors


class Results:
    """
    A class for storing and manipulating inference results.

    Args:
        orig_img (numpy.ndarray): The original image as a numpy array.
        path (str): The path to the image file.
        names (List[str]): A list of class names.
        boxes (List[List[float]], optional): A list of bounding box coordinates for each detection.
        masks (numpy.ndarray, optional): A 3D numpy array of detection masks, where each mask is a binary image.
        probs (numpy.ndarray, optional): A 2D numpy array of detection probabilities for each class.

    Attributes:
        orig_img (numpy.ndarray): The original image as a numpy array.
        orig_shape (tuple): The original image shape in (height, width) format.
        boxes (Boxes, optional): A Boxes object containing the detection bounding boxes.
        masks (Masks, optional): A Masks object containing the detection masks.
        probs (numpy.ndarray, optional): A 2D numpy array of detection probabilities for each class.
        names (List[str]): A list of class names.
        path (str): The path to the image file.
        _keys (tuple): A tuple of attribute names for non-empty attributes.
    """

    def __init__(self, orig_img, path, names, boxes=None, masks=None, probs=None, keypoints=None) -> None:
        self.orig_img = orig_img
        self.orig_shape = orig_img.shape[:2]
        self.boxes = Boxes(boxes, self.orig_shape) if boxes is not None else None  # native size boxes
        self.masks = Masks(masks, self.orig_shape) if masks is not None else None  # native size or imgsz masks
        self.probs = probs if probs is not None else None
        self.keypoints = keypoints if keypoints is not None else None
        self.names = names
        self.path = path
        self._keys = ('boxes', 'masks', 'probs', 'keypoints')

    def pandas(self):
        pass
        # TODO masks.pandas + boxes.pandas + cls.pandas

    def __getitem__(self, idx):
        r = Results(orig_img=self.orig_img, path=self.path, names=self.names)
        for k in self.keys:
            setattr(r, k, getattr(self, k)[idx])
        return r

    def update(self, boxes=None, masks=None, probs=None):
        if boxes is not None:
            self.boxes = Boxes(boxes, self.orig_shape)
        if masks is not None:
            self.masks = Masks(masks, self.orig_shape)
        if boxes is not None:
            self.probs = probs

    def cpu(self):
        r = Results(orig_img=self.orig_img, path=self.path, names=self.names)
        for k in self.keys:
            setattr(r, k, getattr(self, k).cpu())
        return r

    def numpy(self):
        r = Results(orig_img=self.orig_img, path=self.path, names=self.names)
        for k in self.keys:
            setattr(r, k, getattr(self, k).numpy())
        return r

    def cuda(self):
        r = Results(orig_img=self.orig_img, path=self.path, names=self.names)
        for k in self.keys:
            setattr(r, k, getattr(self, k).cuda())
        return r

    def to(self, *args, **kwargs):
        r = Results(orig_img=self.orig_img, path=self.path, names=self.names)
        for k in self.keys:
            setattr(r, k, getattr(self, k).to(*args, **kwargs))
        return r

    def __len__(self):
        for k in self.keys:
            return len(getattr(self, k))

    def __str__(self):
        attr = {k: v for k, v in vars(self).items() if not isinstance(v, type(self))}
        return pprint.pformat(attr, indent=2, width=120, depth=10, compact=True)

    def __repr__(self):
        return self.__str__()

    def __getattr__(self, attr):
        name = self.__class__.__name__
        raise AttributeError(f"'{name}' object has no attribute '{attr}'. See valid attributes below.\n{self.__doc__}")

    @property
    def keys(self):
        return [k for k in self._keys if getattr(self, k) is not None]

    def plot(self,
             show_conf=True,
             line_width=None,
             font_size=None,
             font='Arial.ttf',
             pil=False,
             example='abc',
             kpt_line=True):
        """
        Plots the detection results on an input RGB image. Accepts a numpy array (cv2) or a PIL Image.

        Args:
            show_conf (bool): Whether to show the detection confidence score.
            line_width (float, optional): The line width of the bounding boxes. If None, it is scaled to the image size.
            font_size (float, optional): The font size of the text. If None, it is scaled to the image size.
            font (str): The font to use for the text.
            pil (bool): Whether to return the image as a PIL Image.
            example (str): An example string to display. Useful for indicating the expected format of the output.
            kpt_line (bool): Whether to draw lines connecting keypoints.

        Returns:
            (None) or (PIL.Image): If `pil` is True, a PIL Image is returned. Otherwise, nothing is returned.
        """
        annotator = Annotator(deepcopy(self.orig_img), line_width, font_size, font, pil, example)
        boxes = self.boxes
        masks = self.masks
        probs = self.probs
        names = self.names
<<<<<<< HEAD
        keypoints = self.keypoints
=======
        hide_labels, hide_conf = False, not show_conf
>>>>>>> 28e48be5
        if boxes is not None:
            for d in reversed(boxes):
                c, conf, id = int(d.cls), float(d.conf), None if d.id is None else int(d.id.item())
                name = ('' if id is None else f'id:{id} ') + names[c]
                label = None if hide_labels else (name if hide_conf else f'{name} {conf:.2f}')
                annotator.box_label(d.xyxy.squeeze(), label, color=colors(c, True))

        if masks is not None:
            im = torch.as_tensor(annotator.im, dtype=torch.float16, device=masks.data.device).permute(2, 0, 1).flip(0)
            im = F.resize(im.contiguous(), masks.data.shape[1:]) / 255
            annotator.masks(masks.data, colors=[colors(x, True) for x in boxes.cls], im_gpu=im)

        if probs is not None:
            n5 = min(len(names), 5)
            top5i = probs.argsort(0, descending=True)[:n5].tolist()  # top 5 indices
            text = f"{', '.join(f'{names[j] if names else j} {probs[j]:.2f}' for j in top5i)}, "
            annotator.text((32, 32), text, txt_color=(255, 255, 255))  # TODO: allow setting colors

        if keypoints is not None:
            for k in reversed(keypoints):
                annotator.kpts(k, self.orig_shape, kpt_line=kpt_line)

        return np.asarray(annotator.im) if annotator.pil else annotator.im


class Boxes:
    """
    A class for storing and manipulating detection boxes.

    Args:
        boxes (torch.Tensor) or (numpy.ndarray): A tensor or numpy array containing the detection boxes,
            with shape (num_boxes, 6). The last two columns should contain confidence and class values.
        orig_shape (tuple): Original image size, in the format (height, width).

    Attributes:
        boxes (torch.Tensor) or (numpy.ndarray): A tensor or numpy array containing the detection boxes,
            with shape (num_boxes, 6).
        orig_shape (torch.Tensor) or (numpy.ndarray): Original image size, in the format (height, width).
        is_track (bool): True if the boxes also include track IDs, False otherwise.

    Properties:
        xyxy (torch.Tensor) or (numpy.ndarray): The boxes in xyxy format.
        conf (torch.Tensor) or (numpy.ndarray): The confidence values of the boxes.
        cls (torch.Tensor) or (numpy.ndarray): The class values of the boxes.
        id (torch.Tensor) or (numpy.ndarray): The track IDs of the boxes (if available).
        xywh (torch.Tensor) or (numpy.ndarray): The boxes in xywh format.
        xyxyn (torch.Tensor) or (numpy.ndarray): The boxes in xyxy format normalized by original image size.
        xywhn (torch.Tensor) or (numpy.ndarray): The boxes in xywh format normalized by original image size.
        data (torch.Tensor): The raw bboxes tensor

    Methods:
        cpu(): Move the object to CPU memory.
        numpy(): Convert the object to a numpy array.
        cuda(): Move the object to CUDA memory.
        to(*args, **kwargs): Move the object to the specified device.
        pandas(): Convert the object to a pandas DataFrame (not yet implemented).
    """

    def __init__(self, boxes, orig_shape) -> None:
        if boxes.ndim == 1:
            boxes = boxes[None, :]
        n = boxes.shape[-1]
        assert n in (6, 7), f'expected `n` in [6, 7], but got {n}'  # xyxy, (track_id), conf, cls
        # TODO
        self.is_track = n == 7
        self.boxes = boxes
        self.orig_shape = torch.as_tensor(orig_shape, device=boxes.device) if isinstance(boxes, torch.Tensor) \
            else np.asarray(orig_shape)

    @property
    def xyxy(self):
        return self.boxes[:, :4]

    @property
    def conf(self):
        return self.boxes[:, -2]

    @property
    def cls(self):
        return self.boxes[:, -1]

    @property
    def id(self):
        return self.boxes[:, -3] if self.is_track else None

    @property
    @lru_cache(maxsize=2)  # maxsize 1 should suffice
    def xywh(self):
        return ops.xyxy2xywh(self.xyxy)

    @property
    @lru_cache(maxsize=2)
    def xyxyn(self):
        return self.xyxy / self.orig_shape[[1, 0, 1, 0]]

    @property
    @lru_cache(maxsize=2)
    def xywhn(self):
        return self.xywh / self.orig_shape[[1, 0, 1, 0]]

    def cpu(self):
        return Boxes(self.boxes.cpu(), self.orig_shape)

    def numpy(self):
        return Boxes(self.boxes.numpy(), self.orig_shape)

    def cuda(self):
        return Boxes(self.boxes.cuda(), self.orig_shape)

    def to(self, *args, **kwargs):
        return Boxes(self.boxes.to(*args, **kwargs), self.orig_shape)

    def pandas(self):
        LOGGER.info('results.pandas() method not yet implemented')
        '''
        new = copy(self)  # return copy
        ca = 'xmin', 'ymin', 'xmax', 'ymax', 'confidence', 'class', 'name'  # xyxy columns
        cb = 'xcenter', 'ycenter', 'width', 'height', 'confidence', 'class', 'name'  # xywh columns
        for k, c in zip(['xyxy', 'xyxyn', 'xywh', 'xywhn'], [ca, ca, cb, cb]):
            a = [[x[:5] + [int(x[5]), self.names[int(x[5])]] for x in x.tolist()] for x in getattr(self, k)]  # update
            setattr(new, k, [pd.DataFrame(x, columns=c) for x in a])
        return new
        '''

    @property
    def shape(self):
        return self.boxes.shape

    @property
    def data(self):
        return self.boxes

    def __len__(self):  # override len(results)
        return len(self.boxes)

    def __str__(self):
        return self.boxes.__str__()

    def __repr__(self):
        return (f'{self.__class__.__module__}.{self.__class__.__name__}\n'
                f'type:  {self.boxes.__class__.__module__}.{self.boxes.__class__.__name__}\n'
                f'shape: {self.boxes.shape}\n'
                f'dtype: {self.boxes.dtype}\n'
                f'{self.boxes.__repr__()}')

    def __getitem__(self, idx):
        return Boxes(self.boxes[idx], self.orig_shape)

    def __getattr__(self, attr):
        name = self.__class__.__name__
        raise AttributeError(f"'{name}' object has no attribute '{attr}'. See valid attributes below.\n{self.__doc__}")


class Masks:
    """
    A class for storing and manipulating detection masks.

    Args:
        masks (torch.Tensor): A tensor containing the detection masks, with shape (num_masks, height, width).
        orig_shape (tuple): Original image size, in the format (height, width).

    Attributes:
        masks (torch.Tensor): A tensor containing the detection masks, with shape (num_masks, height, width).
        orig_shape (tuple): Original image size, in the format (height, width).

    Properties:
        segments (list): A list of segments which includes x, y, w, h, label, confidence, and mask of each detection.

    Methods:
        cpu(): Returns a copy of the masks tensor on CPU memory.
        numpy(): Returns a copy of the masks tensor as a numpy array.
        cuda(): Returns a copy of the masks tensor on GPU memory.
        to(): Returns a copy of the masks tensor with the specified device and dtype.
        __len__(): Returns the number of masks in the tensor.
        __str__(): Returns a string representation of the masks tensor.
        __repr__(): Returns a detailed string representation of the masks tensor.
        __getitem__(): Returns a new Masks object with the masks at the specified index.
        __getattr__(): Raises an AttributeError with a list of valid attributes and properties.
    """

    def __init__(self, masks, orig_shape) -> None:
        self.masks = masks  # N, h, w
        self.orig_shape = orig_shape

    @property
    @lru_cache(maxsize=1)
    def segments(self):
        return [
            ops.scale_coords(self.masks.shape[1:], x, self.orig_shape, normalize=True)
            for x in ops.masks2segments(self.masks)]

    @property
    def shape(self):
        return self.masks.shape

    @property
    def data(self):
        return self.masks

    def cpu(self):
        return Masks(self.masks.cpu(), self.orig_shape)

    def numpy(self):
        return Masks(self.masks.numpy(), self.orig_shape)

    def cuda(self):
        return Masks(self.masks.cuda(), self.orig_shape)

    def to(self, *args, **kwargs):
        return Masks(self.masks.to(*args, **kwargs), self.orig_shape)

    def __len__(self):  # override len(results)
        return len(self.masks)

    def __str__(self):
        return self.masks.__str__()

    def __repr__(self):
        return (f'{self.__class__.__module__}.{self.__class__.__name__}\n'
                f'type:  {self.masks.__class__.__module__}.{self.masks.__class__.__name__}\n'
                f'shape: {self.masks.shape}\n'
                f'dtype: {self.masks.dtype}\n'
                f'{self.masks.__repr__()}')

    def __getitem__(self, idx):
        return Masks(self.masks[idx], self.orig_shape)

    def __getattr__(self, attr):
        name = self.__class__.__name__
        raise AttributeError(f"'{name}' object has no attribute '{attr}'. See valid attributes below.\n{self.__doc__}")<|MERGE_RESOLUTION|>--- conflicted
+++ resolved
@@ -140,11 +140,8 @@
         masks = self.masks
         probs = self.probs
         names = self.names
-<<<<<<< HEAD
         keypoints = self.keypoints
-=======
         hide_labels, hide_conf = False, not show_conf
->>>>>>> 28e48be5
         if boxes is not None:
             for d in reversed(boxes):
                 c, conf, id = int(d.cls), float(d.conf), None if d.id is None else int(d.id.item())
