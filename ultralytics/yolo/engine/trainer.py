--- conflicted
+++ resolved
@@ -236,23 +236,9 @@
 
         # dataloaders
         batch_size = self.batch_size // world_size if world_size > 1 else self.batch_size
-<<<<<<< HEAD
-        self.train_loader = self.get_dataloader(self.trainset,
-                                                batch_size=batch_size,
-                                                rank=rank,
-                                                mode="train",
-                                                transforms=self.args.train_transform)
+        self.train_loader = self.get_dataloader(self.trainset, batch_size=batch_size, rank=rank, mode='train', transforms=self.args.train_transform)
         if rank in {0, -1}:
-            self.test_loader = self.get_dataloader(self.testset,
-                                                   batch_size=batch_size * 2,
-                                                   rank=-1,
-                                                   mode="val",
-                                                   transforms=self.args.test_transform)
-=======
-        self.train_loader = self.get_dataloader(self.trainset, batch_size=batch_size, rank=rank, mode='train')
-        if rank in {0, -1}:
-            self.test_loader = self.get_dataloader(self.testset, batch_size=batch_size * 2, rank=-1, mode='val')
->>>>>>> 3ea65941
+            self.test_loader = self.get_dataloader(self.testset, batch_size=batch_size * 2, rank=-1, mode='val', transforms=self.args.test_transform)
             self.validator = self.get_validator()
             metric_keys = self.validator.metrics.keys + self.label_loss_items(prefix='val')
             self.metrics = dict(zip(metric_keys, [0] * len(metric_keys)))  # TODO: init metrics for plot_results()?
@@ -469,11 +455,7 @@
     def get_validator(self):
         raise NotImplementedError('get_validator function not implemented in trainer')
 
-<<<<<<< HEAD
     def get_dataloader(self, dataset_path, batch_size=16, rank=0, mode="train", transform=None):
-=======
-    def get_dataloader(self, dataset_path, batch_size=16, rank=0, mode='train'):
->>>>>>> 3ea65941
         """
         Returns dataloader derived from torch.data.Dataloader.
         """
