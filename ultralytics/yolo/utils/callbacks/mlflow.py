# Ultralytics YOLO 🚀, AGPL-3.0 license

import os
import re
from pathlib import Path

from ultralytics.yolo.utils import LOGGER, TESTS_RUNNING, colorstr

try:
    import mlflow

    assert not TESTS_RUNNING  # do not log pytest
    assert hasattr(mlflow, '__version__')  # verify package is not directory
except (ImportError, AssertionError):
    mlflow = None


def on_pretrain_routine_end(trainer):
    """Logs training parameters to MLflow."""
    global mlflow, run, run_id, experiment_name

    if os.environ.get('MLFLOW_TRACKING_URI') is None:
        mlflow = None

    if mlflow:
        mlflow_location = os.environ['MLFLOW_TRACKING_URI']  # "http://192.168.xxx.xxx:5000"
        mlflow.set_tracking_uri(mlflow_location)

        experiment_name = trainer.args.project or '/Shared/YOLOv8'
        experiment = mlflow.get_experiment_by_name(experiment_name)
        if experiment is None:
            mlflow.create_experiment(experiment_name)
        mlflow.set_experiment(experiment_name)

        prefix = colorstr('MLFlow: ')
        try:
            run, active_run = mlflow, mlflow.active_run()
            if not active_run:
                active_run = mlflow.start_run(experiment_id=experiment.experiment_id)
            run_id = active_run.info.run_id
            LOGGER.info(f'{prefix}Using run_id({run_id}) at {mlflow_location}')
            run.log_params(vars(trainer.model.args))
        except Exception as err:
            LOGGER.error(f'{prefix}Failing init - {repr(err)}')
            LOGGER.warning(f'{prefix}Continuing without Mlflow')


def on_fit_epoch_end(trainer):
    """Logs training metrics to Mlflow."""
    if mlflow:
        metrics_dict = {f"{re.sub('[()]', '', k)}": float(v) for k, v in trainer.metrics.items()}
        run.log_metrics(metrics=metrics_dict, step=trainer.epoch)


<<<<<<< HEAD
=======
def on_model_save(trainer):
    """Logs model and metrics to mlflow on save."""
    if mlflow:
        run.log_artifact(trainer.last)


>>>>>>> f486dc2c
def on_train_end(trainer):
    """Called at end of train loop to log model artifact info."""
    if mlflow:
        root_dir = Path(__file__).resolve().parents[3]
        run.log_artifact(trainer.last)
        run.log_artifact(trainer.best)
        run.pyfunc.log_model(artifact_path=experiment_name,
                             code_path=[str(root_dir)],
                             artifacts={'model_path': str(trainer.save_dir)},
                             python_model=run.pyfunc.PythonModel())


callbacks = {
    'on_pretrain_routine_end': on_pretrain_routine_end,
    'on_fit_epoch_end': on_fit_epoch_end,
    'on_train_end': on_train_end} if mlflow else {}<|MERGE_RESOLUTION|>--- conflicted
+++ resolved
@@ -52,15 +52,6 @@
         run.log_metrics(metrics=metrics_dict, step=trainer.epoch)
 
 
-<<<<<<< HEAD
-=======
-def on_model_save(trainer):
-    """Logs model and metrics to mlflow on save."""
-    if mlflow:
-        run.log_artifact(trainer.last)
-
-
->>>>>>> f486dc2c
 def on_train_end(trainer):
     """Called at end of train loop to log model artifact info."""
     if mlflow:
