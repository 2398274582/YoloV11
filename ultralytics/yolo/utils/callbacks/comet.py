# Ultralytics YOLO 🚀, GPL-3.0 license
import os
from pathlib import Path

from ultralytics.yolo.utils import LOGGER, RANK, TESTS_RUNNING, ops
from ultralytics.yolo.utils.torch_utils import get_flops, get_num_params

try:
    import comet_ml

    assert not TESTS_RUNNING  # do not log pytest
    assert hasattr(comet_ml, '__version__')  # verify package is not directory
except (ImportError, AssertionError):
    comet_ml = None

COMET_MODE = os.getenv('COMET_MODE', 'online')
COMET_MODEL_NAME = os.getenv('COMET_MODEL_NAME', 'YOLOv8')
# determines how many batches of image predictions to log from the validation set
COMET_EVAL_BATCH_LOGGING_INTERVAL = int(os.getenv('COMET_EVAL_BATCH_LOGGING_INTERVAL', 1))
# determines whether to log confusion matrix every evaluation epoch
COMET_EVAL_LOG_CONFUSION_MATRIX = (os.getenv('COMET_EVAL_LOG_CONFUSION_MATRIX', 'true').lower() == 'true')
# determines whether to log image predictions every evaluation epoch
COMET_EVAL_LOG_IMAGE_PREDICTIONS = (os.getenv('COMET_EVAL_LOG_IMAGE_PREDICTIONS', 'true').lower() == 'true')
COMET_MAX_IMAGE_PREDICTIONS = int(os.getenv('COMET_MAX_IMAGE_PREDICTIONS', 100))

# ensures certain logging functions only run for supported tasks
COMET_SUPPORTED_TASKS = ['detect']
# scales reported confidence scores (0.0-1.0) by this value
COMET_MAX_CONFIDENCE_SCORE = int(os.getenv('COMET_MAX_CONFIDENCE_SCORE', 100))

# names of plots created by YOLOv8 that are logged to Comet
EVALUATION_PLOT_NAMES = 'F1_curve', 'P_curve', 'R_curve', 'PR_curve', 'confusion_matrix'
LABEL_PLOT_NAMES = 'labels', 'labels_correlogram'

_comet_image_prediction_count = 0


def _get_experiment_type(mode, project_name):
    if mode == 'offline':
        return comet_ml.OfflineExperiment(project_name=project_name)

    return comet_ml.Experiment(project_name=project_name)


def _create_experiment(args):
    # Ensures that the experiment object is only created in a single process during distributed training.
    if RANK not in (-1, 0):
        return
    try:
        experiment = _get_experiment_type(COMET_MODE, args.project)
        experiment.log_parameters(vars(args))
        experiment.log_others({
            'eval_batch_logging_interval': COMET_EVAL_BATCH_LOGGING_INTERVAL,
            'log_confusion_matrix': COMET_EVAL_LOG_CONFUSION_MATRIX,
            'log_image_predictions': COMET_EVAL_LOG_IMAGE_PREDICTIONS,
            'max_image_predictions': COMET_MAX_IMAGE_PREDICTIONS, })
        experiment.log_other('Created from', 'yolov8')

    except Exception as e:
        LOGGER.warning(f'WARNING ⚠️ Comet installed but not initialized correctly, not logging this run. {e}')


def _fetch_trainer_metadata(trainer):
    curr_epoch = trainer.epoch + 1

    train_num_steps_per_epoch = len(trainer.train_loader.dataset) // trainer.batch_size
    curr_step = curr_epoch * train_num_steps_per_epoch
    final_epoch = curr_epoch == trainer.epochs

    save = trainer.args.save
    save_period = trainer.args.save_period
    save_interval = curr_epoch % save_period == 0
    save_assets = save and save_period > 0 and save_interval and not final_epoch

    return dict(curr_epoch=curr_epoch, curr_step=curr_step, save_assets=save_assets, final_epoch=final_epoch)


def _scale_bounding_box_to_original_image_shape(box, resized_image_shape, original_image_shape, ratio_pad):
    """YOLOv8 resizes images during training and the label values
    are normalized based on this resized shape. This function rescales the
    bounding box labels to the original image shape.
    """

    resized_image_height, resized_image_width = resized_image_shape

    # convert normalized xywh format predictions to xyxy in resized scale format
    box = ops.xywhn2xyxy(box, h=resized_image_height, w=resized_image_width)
    # scale box predictions from resized image scale back to original image scale
    box = ops.scale_boxes(resized_image_shape, box, original_image_shape, ratio_pad)
    # Convert bounding box format from xyxy to xywh for Comet logging
    box = ops.xyxy2xywh(box)
    # adjust xy center to correspond top-left corner
    box[:2] -= box[2:] / 2
    box = box.tolist()

    return box


def _format_ground_truth_annotations_for_detection(img_idx, image_path, batch, class_name_map=None):
    indices = batch['batch_idx'] == img_idx
    bboxes = batch['bboxes'][indices]
    if len(bboxes) == 0:
        LOGGER.debug(f'COMET WARNING: Image: {image_path} has no bounding boxes labels')
        return None

    cls_labels = batch['cls'][indices].squeeze(1).tolist()
    if class_name_map:
        cls_labels = [str(class_name_map[label]) for label in cls_labels]

    original_image_shape = batch['ori_shape'][img_idx]
    resized_image_shape = batch['resized_shape'][img_idx]
    ratio_pad = batch['ratio_pad'][img_idx]

    data = []
    for box, label in zip(bboxes, cls_labels):
        box = _scale_bounding_box_to_original_image_shape(box, resized_image_shape, original_image_shape, ratio_pad)
        data.append({'boxes': [box], 'label': f'gt_{label}', 'score': COMET_MAX_CONFIDENCE_SCORE})

    return {'name': 'ground_truth', 'data': data}


def _format_prediction_annotations_for_detection(image_path, metadata, class_label_map=None):
    stem = image_path.stem
    image_id = int(stem) if stem.isnumeric() else stem

    predictions = metadata.get(image_id)
    if not predictions:
        LOGGER.debug(f'COMET WARNING: Image: {image_path} has no bounding boxes predictions')
        return None

    data = []
    for prediction in predictions:
        boxes = prediction['bbox']
        score = prediction['score'] * COMET_MAX_CONFIDENCE_SCORE
        cls_label = prediction['category_id']
        if class_label_map:
            cls_label = str(class_label_map[cls_label])

        data.append({'boxes': [boxes], 'label': cls_label, 'score': score})

    return {'name': 'prediction', 'data': data}


def _fetch_annotations(img_idx, image_path, batch, prediction_metadata_map, class_label_map):
    ground_truth_annotations = _format_ground_truth_annotations_for_detection(img_idx, image_path, batch,
                                                                              class_label_map)
    prediction_annotations = _format_prediction_annotations_for_detection(image_path, prediction_metadata_map,
                                                                          class_label_map)

    annotations = [
        annotation for annotation in [ground_truth_annotations, prediction_annotations] if annotation is not None]
    return [annotations] if annotations else None


def _create_prediction_metadata_map(model_predictions):
    pred_metadata_map = {}
    for prediction in model_predictions:
        pred_metadata_map.setdefault(prediction['image_id'], [])
        pred_metadata_map[prediction['image_id']].append(prediction)

    return pred_metadata_map


def _log_confusion_matrix(experiment, trainer, curr_step, curr_epoch):
    conf_mat = trainer.validator.confusion_matrix.matrix
    names = list(trainer.data['names'].values()) + ['background']
    experiment.log_confusion_matrix(
        matrix=conf_mat,
        labels=names,
        max_categories=len(names),
        epoch=curr_epoch,
        step=curr_step,
    )


def _log_images(experiment, image_paths, curr_step, annotations=None):
    if annotations:
        for image_path, annotation in zip(image_paths, annotations):
            experiment.log_image(image_path, name=image_path.stem, step=curr_step, annotations=annotation)

    else:
        for image_path in image_paths:
            experiment.log_image(image_path, name=image_path.stem, step=curr_step)


def _log_image_predictions(experiment, validator, curr_step):
    global _comet_image_prediction_count

    task = validator.args.task
    if task not in COMET_SUPPORTED_TASKS:
        return

    jdict = validator.jdict
    if not jdict:
        return

    predictions_metadata_map = _create_prediction_metadata_map(jdict)
    dataloader = validator.dataloader
    class_label_map = validator.names

    for batch_idx, batch in enumerate(dataloader):
        if (batch_idx + 1) % COMET_EVAL_BATCH_LOGGING_INTERVAL != 0:
            continue

        image_paths = batch['im_file']
        for img_idx, image_path in enumerate(image_paths):
            if _comet_image_prediction_count >= COMET_MAX_IMAGE_PREDICTIONS:
                return

            image_path = Path(image_path)
            annotations = _fetch_annotations(
                img_idx,
                image_path,
                batch,
                predictions_metadata_map,
                class_label_map,
            )
            _log_images(
                experiment,
                [image_path],
                curr_step,
                annotations=annotations,
            )
            _comet_image_prediction_count += 1


def _log_plots(experiment, trainer):
    plot_filenames = [trainer.save_dir / f'{plots}.png' for plots in EVALUATION_PLOT_NAMES]
    _log_images(experiment, plot_filenames, None)

    label_plot_filenames = [trainer.save_dir / f'{labels}.jpg' for labels in LABEL_PLOT_NAMES]
    _log_images(experiment, label_plot_filenames, None)


def _log_model(experiment, trainer):
    experiment.log_model(
        COMET_MODEL_NAME,
        file_or_folder=str(trainer.best),
        file_name='best.pt',
        overwrite=True,
    )


def on_pretrain_routine_start(trainer):
    experiment = comet_ml.get_global_experiment()
    if not experiment:
        _create_experiment(trainer.args)


def on_train_epoch_end(trainer):
    experiment = comet_ml.get_global_experiment()
    if not experiment:
        return

    metadata = _fetch_trainer_metadata(trainer)
    curr_epoch = metadata['curr_epoch']
    curr_step = metadata['curr_step']

    experiment.log_metrics(
        trainer.label_loss_items(trainer.tloss, prefix='train'),
        step=curr_step,
        epoch=curr_epoch,
    )

    if curr_epoch == 1:
        _log_images(experiment, trainer.save_dir.glob('train_batch*.jpg'), curr_step)


def on_fit_epoch_end(trainer):
    experiment = comet_ml.get_global_experiment()
<<<<<<< HEAD
    if experiment:
        if trainer.done_val:
            experiment.log_metrics(trainer.metrics, step=trainer.epoch + 1)
        if trainer.epoch == 0:
            model_info = {
                'model/parameters': get_num_params(trainer.model),
                'model/GFLOPs': round(get_flops(trainer.model), 3),
                'model/speed(ms)': round(trainer.validator.speed['inference'], 3)}
            experiment.log_metrics(model_info, step=trainer.epoch + 1)
=======
    if not experiment:
        return

    metadata = _fetch_trainer_metadata(trainer)
    curr_epoch = metadata['curr_epoch']
    curr_step = metadata['curr_step']
    save_assets = metadata['save_assets']

    experiment.log_metrics(trainer.metrics, step=curr_step, epoch=curr_epoch)
    experiment.log_metrics(trainer.lr, step=curr_step, epoch=curr_epoch)
    if curr_epoch == 1:
        model_info = {
            'model/parameters': get_num_params(trainer.model),
            'model/GFLOPs': round(get_flops(trainer.model), 3),
            'model/speed(ms)': round(trainer.validator.speed['inference'], 3)}
        experiment.log_metrics(model_info, step=curr_step, epoch=curr_epoch)

    if not save_assets:
        return

    _log_model(experiment, trainer)
    if COMET_EVAL_LOG_CONFUSION_MATRIX:
        _log_confusion_matrix(experiment, trainer, curr_step, curr_epoch)
    if COMET_EVAL_LOG_IMAGE_PREDICTIONS:
        _log_image_predictions(experiment, trainer.validator, curr_step)
>>>>>>> 95f96dc5


def on_train_end(trainer):
    experiment = comet_ml.get_global_experiment()
    if not experiment:
        return

    metadata = _fetch_trainer_metadata(trainer)
    curr_epoch = metadata['curr_epoch']
    curr_step = metadata['curr_step']
    plots = trainer.args.plots

    _log_model(experiment, trainer)
    if plots:
        _log_plots(experiment, trainer)

    _log_confusion_matrix(experiment, trainer, curr_step, curr_epoch)
    _log_image_predictions(experiment, trainer.validator, curr_step)
    experiment.end()

    global _comet_image_prediction_count
    _comet_image_prediction_count = 0


callbacks = {
    'on_pretrain_routine_start': on_pretrain_routine_start,
    'on_train_epoch_end': on_train_epoch_end,
    'on_fit_epoch_end': on_fit_epoch_end,
    'on_train_end': on_train_end} if comet_ml else {}<|MERGE_RESOLUTION|>--- conflicted
+++ resolved
@@ -268,17 +268,6 @@
 
 def on_fit_epoch_end(trainer):
     experiment = comet_ml.get_global_experiment()
-<<<<<<< HEAD
-    if experiment:
-        if trainer.done_val:
-            experiment.log_metrics(trainer.metrics, step=trainer.epoch + 1)
-        if trainer.epoch == 0:
-            model_info = {
-                'model/parameters': get_num_params(trainer.model),
-                'model/GFLOPs': round(get_flops(trainer.model), 3),
-                'model/speed(ms)': round(trainer.validator.speed['inference'], 3)}
-            experiment.log_metrics(model_info, step=trainer.epoch + 1)
-=======
     if not experiment:
         return
 
@@ -287,8 +276,9 @@
     curr_step = metadata['curr_step']
     save_assets = metadata['save_assets']
 
-    experiment.log_metrics(trainer.metrics, step=curr_step, epoch=curr_epoch)
-    experiment.log_metrics(trainer.lr, step=curr_step, epoch=curr_epoch)
+    if trainer.done_val:
+        experiment.log_metrics(trainer.metrics, step=curr_step, epoch=curr_epoch)
+        experiment.log_metrics(trainer.lr, step=curr_step, epoch=curr_epoch)
     if curr_epoch == 1:
         model_info = {
             'model/parameters': get_num_params(trainer.model),
@@ -304,7 +294,6 @@
         _log_confusion_matrix(experiment, trainer, curr_step, curr_epoch)
     if COMET_EVAL_LOG_IMAGE_PREDICTIONS:
         _log_image_predictions(experiment, trainer.validator, curr_step)
->>>>>>> 95f96dc5
 
 
 def on_train_end(trainer):
