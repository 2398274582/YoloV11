# Ultralytics YOLO 🚀, GPL-3.0 license
"""
Base callbacks
"""
from collections import defaultdict
from copy import deepcopy


# Trainer callbacks ----------------------------------------------------------------------------------------------------
def on_pretrain_routine_start(trainer):
    pass


def on_pretrain_routine_end(trainer):
    pass


def on_train_start(trainer):
    pass


def on_train_epoch_start(trainer):
    pass


def on_train_batch_start(trainer):
    pass


def optimizer_step(trainer):
    pass


def on_before_zero_grad(trainer):
    pass


def on_train_batch_end(trainer):
    pass


def on_train_epoch_end(trainer):
    pass


def on_fit_epoch_end(trainer):
    pass


def on_model_save(trainer):
    pass


def on_train_end(trainer):
    pass


def on_params_update(trainer):
    pass


def teardown(trainer):
    pass


# Validator callbacks --------------------------------------------------------------------------------------------------
def on_val_start(validator):
    pass


def on_val_batch_start(validator):
    pass


def on_val_batch_end(validator):
    pass


def on_val_end(validator):
    pass


# Predictor callbacks --------------------------------------------------------------------------------------------------
def on_predict_start(predictor):
    pass


def on_predict_batch_start(predictor):
    pass


def on_predict_batch_end(predictor):
    pass


def on_predict_postprocess_end(predictor):
    pass


def on_predict_end(predictor):
    pass


# Exporter callbacks ---------------------------------------------------------------------------------------------------
def on_export_start(exporter):
    pass


def on_export_end(exporter):
    pass


default_callbacks = {
    # Run in trainer
    'on_pretrain_routine_start': [on_pretrain_routine_start],
    'on_pretrain_routine_end': [on_pretrain_routine_end],
    'on_train_start': [on_train_start],
    'on_train_epoch_start': [on_train_epoch_start],
    'on_train_batch_start': [on_train_batch_start],
    'optimizer_step': [optimizer_step],
    'on_before_zero_grad': [on_before_zero_grad],
    'on_train_batch_end': [on_train_batch_end],
    'on_train_epoch_end': [on_train_epoch_end],
    'on_fit_epoch_end': [on_fit_epoch_end],  # fit = train + val
    'on_model_save': [on_model_save],
    'on_train_end': [on_train_end],
    'on_params_update': [on_params_update],
    'teardown': [teardown],

    # Run in validator
    'on_val_start': [on_val_start],
    'on_val_batch_start': [on_val_batch_start],
    'on_val_batch_end': [on_val_batch_end],
    'on_val_end': [on_val_end],

    # Run in predictor
    'on_predict_start': [on_predict_start],
    'on_predict_batch_start': [on_predict_batch_start],
    'on_predict_postprocess_end': [on_predict_postprocess_end],
    'on_predict_batch_end': [on_predict_batch_end],
    'on_predict_end': [on_predict_end],

    # Run in exporter
    'on_export_start': [on_export_start],
    'on_export_end': [on_export_end]}


def get_default_callbacks():
    return defaultdict(list, deepcopy(default_callbacks))


def add_integration_callbacks(instance):
    from .clearml import callbacks as clearml_callbacks
    from .comet import callbacks as comet_callbacks
    from .hub import callbacks as hub_callbacks
    from .mlflow import callbacks as mf_callbacks
    from .raytune import callbacks as tune_callbacks
    from .tensorboard import callbacks as tb_callbacks
<<<<<<< HEAD
    from .neptune import callbacks as neptune_callbacks

    for x in clearml_callbacks, comet_callbacks, hub_callbacks, tb_callbacks, mf_callbacks, neptune_callbacks:
=======
    from .wb import callbacks as wb_callbacks

    for x in clearml_callbacks, comet_callbacks, hub_callbacks, tb_callbacks, mf_callbacks, tune_callbacks, wb_callbacks:
>>>>>>> 5065ca36
        for k, v in x.items():
            if v not in instance.callbacks[k]:  # prevent duplicate callbacks addition
                instance.callbacks[k].append(v)  # callback[name].append(func)<|MERGE_RESOLUTION|>--- conflicted
+++ resolved
@@ -156,15 +156,10 @@
     from .mlflow import callbacks as mf_callbacks
     from .raytune import callbacks as tune_callbacks
     from .tensorboard import callbacks as tb_callbacks
-<<<<<<< HEAD
+    from .wb import callbacks as wb_callbacks
     from .neptune import callbacks as neptune_callbacks
 
-    for x in clearml_callbacks, comet_callbacks, hub_callbacks, tb_callbacks, mf_callbacks, neptune_callbacks:
-=======
-    from .wb import callbacks as wb_callbacks
-
-    for x in clearml_callbacks, comet_callbacks, hub_callbacks, tb_callbacks, mf_callbacks, tune_callbacks, wb_callbacks:
->>>>>>> 5065ca36
+    for x in clearml_callbacks, comet_callbacks, hub_callbacks, tb_callbacks, mf_callbacks, tune_callbacks, wb_callbacks, neptune_callbacks:
         for k, v in x.items():
             if v not in instance.callbacks[k]:  # prevent duplicate callbacks addition
                 instance.callbacks[k].append(v)  # callback[name].append(func)