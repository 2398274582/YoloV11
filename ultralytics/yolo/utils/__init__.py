<<<<<<< HEAD
from .general import WorkingDirectory, check_version, download, increment_path, save_yaml, LOGGER
from .torch_utils import LOCAL_RANK, RANK, WORLD_SIZE, DDP_model, select_device, torch_distributed_zero_first, time_sync, fuse_conv_and_bn, model_info, initialize_weights, scale_img

=======
from .general import Profile, WorkingDirectory, check_version, download, increment_path, save_yaml
from .torch_utils import LOCAL_RANK, RANK, WORLD_SIZE, DDP_model, select_device, torch_distributed_zero_first
>>>>>>> c5cb76b3

__all__ = [
    # general
    "increment_path",
    "save_yaml",
    "WorkingDirectory",
    "download",
    "check_version",
<<<<<<< HEAD
    "LOGGER",
=======
    "Profile",
>>>>>>> c5cb76b3
    # torch
    "torch_distributed_zero_first",
    "LOCAL_RANK",
    "RANK",
    "WORLD_SIZE",
    "DDP_model",
    "select_device",
    "time_sync",
    "fuse_conv_and_bn",
    "model_info",
    "initialize_weights",
    "scale_img"
    ]<|MERGE_RESOLUTION|>--- conflicted
+++ resolved
@@ -1,11 +1,6 @@
-<<<<<<< HEAD
-from .general import WorkingDirectory, check_version, download, increment_path, save_yaml, LOGGER
+from .general import Profile, WorkingDirectory, check_version, download, increment_path, save_yaml, LOGGER
 from .torch_utils import LOCAL_RANK, RANK, WORLD_SIZE, DDP_model, select_device, torch_distributed_zero_first, time_sync, fuse_conv_and_bn, model_info, initialize_weights, scale_img
 
-=======
-from .general import Profile, WorkingDirectory, check_version, download, increment_path, save_yaml
-from .torch_utils import LOCAL_RANK, RANK, WORLD_SIZE, DDP_model, select_device, torch_distributed_zero_first
->>>>>>> c5cb76b3
 
 __all__ = [
     # general
@@ -14,11 +9,8 @@
     "WorkingDirectory",
     "download",
     "check_version",
-<<<<<<< HEAD
     "LOGGER",
-=======
     "Profile",
->>>>>>> c5cb76b3
     # torch
     "torch_distributed_zero_first",
     "LOCAL_RANK",
