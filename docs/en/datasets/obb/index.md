--- conflicted
+++ resolved
@@ -1,149 +1,3 @@
-<<<<<<< HEAD
----
-comments: true
-description: Discover OBB dataset formats for Ultralytics YOLO models. Learn about their structure, application, and format conversions to enhance your object detection training.
-keywords: Oriented Bounding Box, OBB Datasets, YOLO, Ultralytics, Object Detection, Dataset Formats
----
-
-# Oriented Bounding Box (OBB) Datasets Overview
-
-Training a precise object detection model with oriented bounding boxes (OBB) requires a thorough dataset. This guide explains the various OBB dataset formats compatible with Ultralytics YOLO models, offering insights into their structure, application, and methods for format conversions.
-
-## Supported OBB Dataset Formats
-
-### YOLO OBB Format
-
-The YOLO OBB format designates bounding boxes by their four corner points with coordinates normalized between 0 and 1. It follows this format:
-
-```bash
-class_index, x1, y1, x2, y2, x3, y3, x4, y4
-```
-
-Internally, YOLO processes losses and outputs in the `xywhr` format, which represents the bounding box's center point (xy), width, height, and rotation.
-
-<p align="center"><img width="800" src="https://user-images.githubusercontent.com/26833433/259471881-59020fe2-09a4-4dcc-acce-9b0f7cfa40ee.png" alt="OBB format examples"></p>
-
-An example of a `*.txt` label file for the above image, which contains an object of class `0` in OBB format, could look like:
-
-```bash
-0 0.780811 0.743961 0.782371 0.74686 0.777691 0.752174 0.776131 0.749758
-```
-
-## Usage
-
-To train a model using these OBB formats:
-
-!!! Example
-
-    === "Python"
-
-        ```python
-        from ultralytics import YOLO
-
-        # Create a new YOLOv8n-OBB model from scratch
-        model = YOLO("yolov8n-obb.yaml")
-
-        # Train the model on the DOTAv2 dataset
-        results = model.train(data="DOTAv1.yaml", epochs=100, imgsz=640)
-        ```
-
-    === "CLI"
-
-        ```bash
-        # Train a new YOLOv8n-OBB model on the DOTAv2 dataset
-        yolo detect train data=DOTAv1.yaml model=yolov8n.pt epochs=100 imgsz=640
-        ```
-
-## Supported Datasets
-
-Currently, the following datasets with Oriented Bounding Boxes are supported:
-
-- [DOTA-v2](dota-v2.md): DOTA (A Large-scale Dataset for Object Detection in Aerial Images) version 2, emphasizes detection from aerial perspectives and contains oriented bounding boxes with 1.7 million instances and 11,268 images.
-- [DOTA8](dota8.md): A small, 8-image subset of the full DOTA dataset suitable for testing workflows and Continuous Integration (CI) checks of OBB training in the `ultralytics` repository.
-
-### Incorporating your own OBB dataset
-
-For those looking to introduce their own datasets with oriented bounding boxes, ensure compatibility with the "YOLO OBB format" mentioned above. Convert your annotations to this required format and detail the paths, classes, and class names in a corresponding YAML configuration file.
-
-## Convert Label Formats
-
-### DOTA Dataset Format to YOLO OBB Format
-
-Transitioning labels from the DOTA dataset format to the YOLO OBB format can be achieved with this script:
-
-!!! Example
-
-    === "Python"
-
-        ```python
-        from ultralytics.data.converter import convert_dota_to_yolo_obb
-
-        convert_dota_to_yolo_obb("path/to/DOTA")
-        ```
-
-This conversion mechanism is instrumental for datasets in the DOTA format, ensuring alignment with the Ultralytics YOLO OBB format.
-
-It's imperative to validate the compatibility of the dataset with your model and adhere to the necessary format conventions. Properly structured datasets are pivotal for training efficient object detection models with oriented bounding boxes.
-
-## FAQ
-
-### What are Oriented Bounding Boxes (OBB) and how are they used in Ultralytics YOLO models?
-
-Oriented Bounding Boxes (OBB) are a type of bounding box annotation where the box can be rotated to align more closely with the object being detected, rather than just being axis-aligned. This is particularly useful in aerial or satellite imagery where objects might not be aligned with the image axes. In Ultralytics YOLO models, OBBs are represented by their four corner points in the YOLO OBB format. This allows for more accurate object detection since the bounding boxes can rotate to fit the objects better.
-
-### How do I convert my existing DOTA dataset labels to YOLO OBB format for use with Ultralytics YOLOv8?
-
-You can convert DOTA dataset labels to YOLO OBB format using the `convert_dota_to_yolo_obb` function from Ultralytics. This conversion ensures compatibility with the Ultralytics YOLO models, enabling you to leverage the OBB capabilities for enhanced object detection. Here's a quick example:
-
-```python
-from ultralytics.data.converter import convert_dota_to_yolo_obb
-
-convert_dota_to_yolo_obb("path/to/DOTA")
-```
-
-This script will reformat your DOTA annotations into a YOLO-compatible format.
-
-### How do I train a YOLOv8 model with oriented bounding boxes (OBB) on my dataset?
-
-Training a YOLOv8 model with OBBs involves ensuring your dataset is in the YOLO OBB format and then using the Ultralytics API to train the model. Here's an example in both Python and CLI:
-
-!!! Example
-
-    === "Python"
-    
-        ```python
-        from ultralytics import YOLO
-
-        # Create a new YOLOv8n-OBB model from scratch
-        model = YOLO("yolov8n-obb.yaml")
-
-        # Train the model on the custom dataset
-        results = model.train(data="your_dataset.yaml", epochs=100, imgsz=640)
-        ```
-    
-
-    === "CLI"
-    
-        ```bash
-        # Train a new YOLOv8n-OBB model on the custom dataset
-        yolo detect train data=your_dataset.yaml model=yolov8n.pt epochs=100 imgsz=640
-        ```
-        
-This ensures your model leverages the detailed OBB annotations for improved detection accuracy.
-
-### What datasets are currently supported for OBB training in Ultralytics YOLO models?
-
-Currently, Ultralytics supports the following datasets for OBB training:
-
-- [DOTA-v2](dota-v2.md): This dataset includes 1.7 million instances with oriented bounding boxes and 11,268 images, primarily focusing on aerial object detection.
-- [DOTA8](dota8.md): A smaller, 8-image subset of the DOTA dataset used for testing and continuous integration (CI) checks.
-
-These datasets are tailored for scenarios where OBBs offer a significant advantage, such as aerial and satellite image analysis.
-
-### Can I use my own dataset with oriented bounding boxes for YOLOv8 training, and if so, how?
-
-Yes, you can use your own dataset with oriented bounding boxes for YOLOv8 training. Ensure your dataset annotations are converted to the YOLO OBB format, which involves defining bounding boxes by their four corner points. You can then create a YAML configuration file specifying the dataset paths, classes, and other necessary details. For more information on creating and configuring your datasets, refer to the [Supported Datasets](#supported-datasets) section.
-=======
 ---
 comments: true
 description: Discover OBB dataset formats for Ultralytics YOLO models. Learn about their structure, application, and format conversions to enhance your object detection training.
@@ -287,5 +141,4 @@
 
 ### Can I use my own dataset with oriented bounding boxes for YOLOv8 training, and if so, how?
 
-Yes, you can use your own dataset with oriented bounding boxes for YOLOv8 training. Ensure your dataset annotations are converted to the YOLO OBB format, which involves defining bounding boxes by their four corner points. You can then create a YAML configuration file specifying the dataset paths, classes, and other necessary details. For more information on creating and configuring your datasets, refer to the [Supported Datasets](#supported-datasets) section.
->>>>>>> 9f22f451
+Yes, you can use your own dataset with oriented bounding boxes for YOLOv8 training. Ensure your dataset annotations are converted to the YOLO OBB format, which involves defining bounding boxes by their four corner points. You can then create a YAML configuration file specifying the dataset paths, classes, and other necessary details. For more information on creating and configuring your datasets, refer to the [Supported Datasets](#supported-datasets) section.