--- conflicted
+++ resolved
@@ -1,21 +1,3 @@
-<<<<<<< HEAD
----
-description: Learn how to use the Ultralytics Heatmap module for real-time video analysis with object tracking and heatmap generation.
-keywords: Ultralytics, Heatmap, Python, Real-time Video, Object Tracking, cv2, Shapely, Computer Vision, AI
----
-
-# Reference for `ultralytics/solutions/heatmap.py`
-
-!!! Note
-
-    This file is available at [https://github.com/ultralytics/ultralytics/blob/main/ultralytics/solutions/heatmap.py](https://github.com/ultralytics/ultralytics/blob/main/ultralytics/solutions/heatmap.py). If you spot a problem please help fix it by [contributing](https://docs.ultralytics.com/help/contributing/) a [Pull Request](https://github.com/ultralytics/ultralytics/edit/main/ultralytics/solutions/heatmap.py) 🛠️. Thank you 🙏!
-
-<br><br>
-
-## ::: ultralytics.solutions.heatmap.Heatmap
-
-<br><br>
-=======
 ---
 description: Learn how to use the Ultralytics Heatmap module for real-time video analysis with object tracking and heatmap generation.
 keywords: Ultralytics, Heatmap, Python, Real-time Video, Object Tracking, cv2, Shapely, Computer Vision, AI
@@ -31,5 +13,4 @@
 
 ## ::: ultralytics.solutions.heatmap.Heatmap
 
-<br><br>
->>>>>>> 9f22f451
+<br><br>