<<<<<<< HEAD
---
description: Discover how to automatically estimate the best YOLO batch size for optimal CUDA memory usage in PyTorch using Ultralytics' autobatch utility.
keywords: YOLO batch size, CUDA memory, PyTorch autobatch, Ultralytics, machine learning, optimal batch size, training batch size, YOLO model
---

# Reference for `ultralytics/utils/autobatch.py`

!!! Note

    This file is available at [https://github.com/ultralytics/ultralytics/blob/main/ultralytics/utils/autobatch.py](https://github.com/ultralytics/ultralytics/blob/main/ultralytics/utils/autobatch.py). If you spot a problem please help fix it by [contributing](https://docs.ultralytics.com/help/contributing/) a [Pull Request](https://github.com/ultralytics/ultralytics/edit/main/ultralytics/utils/autobatch.py) 🛠️. Thank you 🙏!

<br><br>

## ::: ultralytics.utils.autobatch.check_train_batch_size

<br><br>

## ::: ultralytics.utils.autobatch.autobatch

<br><br>
=======
---
description: Discover how to automatically estimate the best YOLO batch size for optimal CUDA memory usage in PyTorch using Ultralytics' autobatch utility.
keywords: YOLO batch size, CUDA memory, PyTorch autobatch, Ultralytics, machine learning, optimal batch size, training batch size, YOLO model
---

# Reference for `ultralytics/utils/autobatch.py`

!!! Note

    This file is available at [https://github.com/ultralytics/ultralytics/blob/main/ultralytics/utils/autobatch.py](https://github.com/ultralytics/ultralytics/blob/main/ultralytics/utils/autobatch.py). If you spot a problem please help fix it by [contributing](https://docs.ultralytics.com/help/contributing/) a [Pull Request](https://github.com/ultralytics/ultralytics/edit/main/ultralytics/utils/autobatch.py) 🛠️. Thank you 🙏!

<br>

## ::: ultralytics.utils.autobatch.check_train_batch_size

<br><br><hr><br>

## ::: ultralytics.utils.autobatch.autobatch

<br><br>
>>>>>>> 9f22f451
<|MERGE_RESOLUTION|>--- conflicted
+++ resolved
@@ -1,25 +1,3 @@
-<<<<<<< HEAD
----
-description: Discover how to automatically estimate the best YOLO batch size for optimal CUDA memory usage in PyTorch using Ultralytics' autobatch utility.
-keywords: YOLO batch size, CUDA memory, PyTorch autobatch, Ultralytics, machine learning, optimal batch size, training batch size, YOLO model
----
-
-# Reference for `ultralytics/utils/autobatch.py`
-
-!!! Note
-
-    This file is available at [https://github.com/ultralytics/ultralytics/blob/main/ultralytics/utils/autobatch.py](https://github.com/ultralytics/ultralytics/blob/main/ultralytics/utils/autobatch.py). If you spot a problem please help fix it by [contributing](https://docs.ultralytics.com/help/contributing/) a [Pull Request](https://github.com/ultralytics/ultralytics/edit/main/ultralytics/utils/autobatch.py) 🛠️. Thank you 🙏!
-
-<br><br>
-
-## ::: ultralytics.utils.autobatch.check_train_batch_size
-
-<br><br>
-
-## ::: ultralytics.utils.autobatch.autobatch
-
-<br><br>
-=======
 ---
 description: Discover how to automatically estimate the best YOLO batch size for optimal CUDA memory usage in PyTorch using Ultralytics' autobatch utility.
 keywords: YOLO batch size, CUDA memory, PyTorch autobatch, Ultralytics, machine learning, optimal batch size, training batch size, YOLO model
@@ -39,5 +17,4 @@
 
 ## ::: ultralytics.utils.autobatch.autobatch
 
-<br><br>
->>>>>>> 9f22f451
+<br><br>