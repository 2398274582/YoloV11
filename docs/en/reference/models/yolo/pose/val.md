<<<<<<< HEAD
---
description: Explore the PoseValidator class for YOLO models. Learn how to extend DetectionValidator for pose validation with example code and detailed methods.
keywords: Ultralytics, YOLO, PoseValidator, pose validation, machine learning, object detection, keypoints, python code, AI, deep learning
---

# Reference for `ultralytics/models/yolo/pose/val.py`

!!! Note

    This file is available at [https://github.com/ultralytics/ultralytics/blob/main/ultralytics/models/yolo/pose/val.py](https://github.com/ultralytics/ultralytics/blob/main/ultralytics/models/yolo/pose/val.py). If you spot a problem please help fix it by [contributing](https://docs.ultralytics.com/help/contributing/) a [Pull Request](https://github.com/ultralytics/ultralytics/edit/main/ultralytics/models/yolo/pose/val.py) 🛠️. Thank you 🙏!

<br><br>

## ::: ultralytics.models.yolo.pose.val.PoseValidator

<br><br>
=======
---
description: Explore the PoseValidator class for YOLO models. Learn how to extend DetectionValidator for pose validation with example code and detailed methods.
keywords: Ultralytics, YOLO, PoseValidator, pose validation, machine learning, object detection, keypoints, python code, AI, deep learning
---

# Reference for `ultralytics/models/yolo/pose/val.py`

!!! Note

    This file is available at [https://github.com/ultralytics/ultralytics/blob/main/ultralytics/models/yolo/pose/val.py](https://github.com/ultralytics/ultralytics/blob/main/ultralytics/models/yolo/pose/val.py). If you spot a problem please help fix it by [contributing](https://docs.ultralytics.com/help/contributing/) a [Pull Request](https://github.com/ultralytics/ultralytics/edit/main/ultralytics/models/yolo/pose/val.py) 🛠️. Thank you 🙏!

<br>

## ::: ultralytics.models.yolo.pose.val.PoseValidator

<br><br>
>>>>>>> 9f22f451
<|MERGE_RESOLUTION|>--- conflicted
+++ resolved
@@ -1,21 +1,3 @@
-<<<<<<< HEAD
----
-description: Explore the PoseValidator class for YOLO models. Learn how to extend DetectionValidator for pose validation with example code and detailed methods.
-keywords: Ultralytics, YOLO, PoseValidator, pose validation, machine learning, object detection, keypoints, python code, AI, deep learning
----
-
-# Reference for `ultralytics/models/yolo/pose/val.py`
-
-!!! Note
-
-    This file is available at [https://github.com/ultralytics/ultralytics/blob/main/ultralytics/models/yolo/pose/val.py](https://github.com/ultralytics/ultralytics/blob/main/ultralytics/models/yolo/pose/val.py). If you spot a problem please help fix it by [contributing](https://docs.ultralytics.com/help/contributing/) a [Pull Request](https://github.com/ultralytics/ultralytics/edit/main/ultralytics/models/yolo/pose/val.py) 🛠️. Thank you 🙏!
-
-<br><br>
-
-## ::: ultralytics.models.yolo.pose.val.PoseValidator
-
-<br><br>
-=======
 ---
 description: Explore the PoseValidator class for YOLO models. Learn how to extend DetectionValidator for pose validation with example code and detailed methods.
 keywords: Ultralytics, YOLO, PoseValidator, pose validation, machine learning, object detection, keypoints, python code, AI, deep learning
@@ -31,5 +13,4 @@
 
 ## ::: ultralytics.models.yolo.pose.val.PoseValidator
 
-<br><br>
->>>>>>> 9f22f451
+<br><br>