--- conflicted
+++ resolved
@@ -1,77 +1,3 @@
-<<<<<<< HEAD
----
-description: Explore the methods for managing and validating YOLO configurations in the Ultralytics configuration module. Enhance your YOLO experience.
-keywords: Ultralytics, YOLO, configuration, cfg2dict, get_cfg, check_cfg, save_dir, deprecation, merge_args, yolo, settings, explorer
----
-
-# Reference for `ultralytics/cfg/__init__.py`
-
-!!! Note
-
-    This file is available at [https://github.com/ultralytics/ultralytics/blob/main/ultralytics/cfg/__init__.py](https://github.com/ultralytics/ultralytics/blob/main/ultralytics/cfg/__init__.py). If you spot a problem please help fix it by [contributing](https://docs.ultralytics.com/help/contributing/) a [Pull Request](https://github.com/ultralytics/ultralytics/edit/main/ultralytics/cfg/__init__.py) 🛠️. Thank you 🙏!
-
-<br><br>
-
-## ::: ultralytics.cfg.cfg2dict
-
-<br><br>
-
-## ::: ultralytics.cfg.get_cfg
-
-<br><br>
-
-## ::: ultralytics.cfg.check_cfg
-
-<br><br>
-
-## ::: ultralytics.cfg.get_save_dir
-
-<br><br>
-
-## ::: ultralytics.cfg._handle_deprecation
-
-<br><br>
-
-## ::: ultralytics.cfg.check_dict_alignment
-
-<br><br>
-
-## ::: ultralytics.cfg.merge_equals_args
-
-<br><br>
-
-## ::: ultralytics.cfg.handle_yolo_hub
-
-<br><br>
-
-## ::: ultralytics.cfg.handle_yolo_settings
-
-<br><br>
-
-## ::: ultralytics.cfg.handle_explorer
-
-<br><br>
-
-## ::: ultralytics.cfg.handle_streamlit_inference
-
-<br><br>
-
-## ::: ultralytics.cfg.parse_key_value_pair
-
-<br><br>
-
-## ::: ultralytics.cfg.smart_value
-
-<br><br>
-
-## ::: ultralytics.cfg.entrypoint
-
-<br><br>
-
-## ::: ultralytics.cfg.copy_default_cfg
-
-<br><br>
-=======
 ---
 description: Explore the methods for managing and validating YOLO configurations in the Ultralytics configuration module. Enhance your YOLO experience.
 keywords: Ultralytics, YOLO, configuration, cfg2dict, get_cfg, check_cfg, save_dir, deprecation, merge_args, yolo, settings, explorer
@@ -143,5 +69,4 @@
 
 ## ::: ultralytics.cfg.copy_default_cfg
 
-<br><br>
->>>>>>> 9f22f451
+<br><br>