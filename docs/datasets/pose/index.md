--- conflicted
+++ resolved
@@ -34,12 +34,7 @@
 <class-index> <x> <y> <width> <height> <px1> <py1> <p1-visibility> <px2> <py2> <p2-visibility> <pxn> <pyn> <p2-visibility>
 ```
 
-<<<<<<< HEAD
 In this format, `<class-index>` is the index of the class for the object,`<x> <y> <width> <height>` are coordinates of boudning box, and `<px1> <py1> <px2> <py2> ... <pxn> <pyn>` are the pixel coordinates of the keypoints. The coordinates are separated by spaces. 
-
-=======
-In this format, `<class-index>` is the index of the class for the object,`<x> <y> <width> <height>` are coordinates of boudning box, and `<px1> <py1> <px2> <py2>  <pxn> <pyn>` are the pixel coordinates of the keypoints. The coordinates are separated by spaces.
->>>>>>> 271d0e77
 
 ** Dataset file format **
 
