--- conflicted
+++ resolved
@@ -63,7 +63,7 @@
     ny = (y / screen_height) * 2 - 1
 
     # FOV的一半的切线值，用于计算z坐标
-    t = np.tan(np.radians(fov / 2))
+    t = 1
 
     # 逆向计算出对应的方向向量
     direction = np.array([t * nx, t * ny, 1])
@@ -99,30 +99,6 @@
 
 
 # Load a model
-<<<<<<< HEAD
-model = YOLO('runs/detect/train33/weights/best.pt')  # pretrained YOLOv8n model
-inferencer = MMSegInferencer(model='deeplabv3plus_r18-d8_4xb2-80k_cityscapes-512x1024')
-
-def predict_result(image):
-    ndarr = image
-    classes = inferencer.visualizer.dataset_meta['classes']
-    num_classes = len(classes)
-    palette = inferencer.visualizer.dataset_meta['palette']
-    ids = np.unique(ndarr)[::-1]
-    legal_indices = ids < num_classes
-    ids = ids[legal_indices]
-    labels = np.array(ids, dtype=np.int64)
-
-    colors = [palette[label] for label in labels]
-    shape = np.append(np.array(ndarr.shape), 3)
-    result = np.empty(shape, np.uint8)
-    for i in range(ndarr.shape[0]):
-        for j in range(ndarr.shape[1]):
-            pred_category = ndarr[i, j]
-            result[i, j] = palette[pred_category]
-    mask = Image.fromarray(result)
-    return mask
-=======
 model = YOLO('runs/detect/train55/weights/best.pt')  # pretrained YOLOv8n model
 # inferencer = MMSegInferencer(model='deeplabv3plus_r18-d8_4xb2-80k_cityscapes-512x1024')
 
@@ -148,18 +124,13 @@
 #     return mask
 
 
->>>>>>> 537a1b22
 # Run batched inference on a list of images
 images = [
     # 'https://ow-prod-cdn.survey.work/platform_id_1/app_id_null/roled_user_id_null/type_1/52f3a0273dfb466e85e6bf59ade05c2e.jpg',
     # 'https://ow-prod-cdn.survey.work/platform_id_1/app_id_null/roled_user_id_null/type_1/6176dca744e64bd6bf8a02dd92f466eb.jpg',
     # 'https://ow-prod-cdn.survey.work/platform_id_1/app_id_null/roled_user_id_null/type_1/057c166dcc8648e69cba69009a8535b4.jpg',
     # 'https://ow-prod-cdn.survey.work/platform_id_1/app_id_null/roled_user_id_null/type_1/0b3f8b79969940528ab1cf6a43ca83a9.jpg',
-<<<<<<< HEAD
     'https://ow-prod-cdn.survey.work/platform_id_1/app_id_null/roled_user_id_null/type_1/9cf26a02681f44f68b718762cd0f5494.jpg',
-=======
-    # 'https://ow-prod-cdn.survey.work/platform_id_1/app_id_null/roled_user_id_null/type_1/9cf26a02681f44f68b718762cd0f5494.jpg',
->>>>>>> 537a1b22
     # 'https://ow-prod-cdn.survey.work/platform_id_1/app_id_null/roled_user_id_null/type_1/aa00a97db0a34c0e90eea6d393cedde2.jpg',
     # 'https://ow-prod-cdn.survey.work/platform_id_1/app_id_null/roled_user_id_null/type_1/7868ef382f84429fb79047fba3978b67.jpg',
     # 'https://ow-prod-cdn.survey.work/platform_id_1/app_id_null/roled_user_id_null/type_1/723fbb77ae71495e8407265cb3d8f7db.jpg',
@@ -170,127 +141,6 @@
     # 'https://ow-prod-cdn.survey.work/platform_id_1/app_id_null/roled_user_id_null/type_1/d92593ffbcf74d80aa12afaa43a26584.jpg',
     # 'https://ow-prod-cdn.survey.work/platform_id_1/app_id_null/roled_user_id_null/type_1/74483c83efb84cf7a41f55c314bffcb8.jpg',
     # 'https://ow-prod-cdn.survey.work/platform_id_1/app_id_null/roled_user_id_null/type_1/61523fb326234be194e5d41afa06b17b.jpg'
-<<<<<<< HEAD
-=======
-    # 'img_662504a04dbc57656cfce1ed/926c8249e8454d2c83ba81f4b06b30c0.jpg',
-    # 'img_662504a04dbc57656cfce1ed/4ae3658f9f794ca08b462c6fe6cc7390.jpg',
-    # 'img_662504a04dbc57656cfce1ed/e3a4dd496cc142e5977fa841c1cdb588.jpg',
-    # 'img_662504a04dbc57656cfce1ed/748f05324f1444fd8f6b232300ccec6e.jpg',
-    # 'img_662504a04dbc57656cfce1ed/51f9d80eaa8746919ab777ba974e8678.jpg',
-    # 'img_662504a04dbc57656cfce1ed/cb3cdca3ddbe4805af66a4b88bb057d9.jpg',
-    # 'img_662504a04dbc57656cfce1ed/fe146e68a6c84c868243a01bec88e4c8.jpg',
-    # 'img_662504a04dbc57656cfce1ed/59117f01c8eb4579afbb04b6e9163925.jpg',
-    # 'img_662504a04dbc57656cfce1ed/013e92db2aa0445b9b7c606d53c2c923.jpg',
-    # 'img_662504a04dbc57656cfce1ed/6ee72c73a2f44f689349f1e041ea233d.jpg',
-    # 'img_662b005089d953346ed1c475/33b749b9bd2f40a4840e17d5254e16ed.jpg',
-    # 'img_662b005089d953346ed1c475/ce965bad47734fcbb026788bba50e1f7.jpg',
-    # 'img_662b005089d953346ed1c475/a6a88f1785fe4042b24338b565c1fd63.jpg',
-    # 'img_662b005089d953346ed1c475/f274bc26311c4ab28b2444082f2a8d49.jpg',
-    # 'img_662b005089d953346ed1c475/72fadd4ee38a4ad392332aca03c85faa.jpg',
-    # 'img_662b005089d953346ed1c475/06d54efd006e490d8aa5603260ccb4c2.jpg',
-    # 'img_662b005089d953346ed1c475/f85c77a28cba414dbd1ed9a5a24307d9.jpg',
-    # 'img_662b005089d953346ed1c475/0e737a627235479c8ff3a1a76100bb9f.jpg',
-    # 'img_662b005089d953346ed1c475/0c2d58d8f45d4a4184d9df65d77a61f5.jpg',
-    # 'img_662b005089d953346ed1c475/85a20c16d6ab41d18661271a44f88aed.jpg',
-    # 'img_662680943071dd4f07eca23c/40664431b6574654bb77b9ebebfbbd55.jpg',
-    # 'img_662680943071dd4f07eca23c/9a686709e7584f9d8ca10578590416c7.jpg',
-    # 'img_662680943071dd4f07eca23c/2afed2504eaa4f1290daafe0953591b0.jpg',
-    # 'img_662680943071dd4f07eca23c/395d151408804ae981d5d3a636d12fdd.jpg',
-    # 'img_662680943071dd4f07eca23c/3980c02e40054692ae46c3ad6d55bbea.jpg',
-    # 'img_662680943071dd4f07eca23c/be5aba00f33f4814ad1f6cfd8f2b0ba2.jpg',
-    # 'img_662680943071dd4f07eca23c/3f08a283daf74389b21743f91afdeb38.jpg',
-    # 'img_662680943071dd4f07eca23c/0761f55764f248e586bca24dcfca41dd.jpg',
-    # 'img_662680943071dd4f07eca23c/3071d1779de24408a740633e8aa16f64.jpg',
-    # 'img_662680943071dd4f07eca23c/be1c80cb99414663bdaa7500b74c8456.jpg',
-    # 'img_663c600f9036c94341364414/dcb8e696cc0f4218a43ce5bb94aaebd0.jpg',
-    # 'img_663c600f9036c94341364414/59c57873ff1c46449017f7e58d0f0e1f.jpg',
-    # 'img_663c600f9036c94341364414/ba39f9338c6f43298a03d923833ec62b.jpg',
-    # 'img_663c600f9036c94341364414/8f855773ff664bf99d9a5d990c09cd08.jpg',
-    # 'img_663c600f9036c94341364414/3211f225c2d44afe85f301f55b0c09d9.jpg',
-    # 'img_663c600f9036c94341364414/0cec5eb87ce14537b666b09dcb3c8849.jpg',
-    # 'img_663c600f9036c94341364414/4f13bf389b5d49d8b698b630be4b6e25.jpg',
-    # 'img_663c600f9036c94341364414/d7fea3a81c0d4783b9f3dd3fb5c1ffee.jpg',
-    # 'img_663c600f9036c94341364414/3d9ed423e76e4074b47fcfafd3af5bb3.jpg',
-    # 'img_663c600f9036c94341364414/5b619abf3b29451f9d7850789f3577a2.jpg',
-    # 'img_662680703071dd4f07eca23b/226134332a1943f2b7ddd8f93e94c439.jpg',
-    # 'img_662680703071dd4f07eca23b/5dd5f033eb134b1ab3c40a082c28bc61.jpg',
-    # 'img_662680703071dd4f07eca23b/77f7cea57d564527832efb59017481f4.jpg',
-    # 'img_662680703071dd4f07eca23b/3ccce744cc6e4bb8a90d60f54c3525de.jpg',
-    # 'img_662680703071dd4f07eca23b/1f1c63f7dcbe43f7ba174688d2bfc01f.jpg',
-    # 'img_662680703071dd4f07eca23b/1f76e22065e9433fa63d9b3843e09f17.jpg',
-    # 'img_662680703071dd4f07eca23b/ec2869c2311b4129a830489f91440249.jpg',
-    # 'img_662680703071dd4f07eca23b/08e00b6412c847ecb18c84b81449ec15.jpg',
-    # 'img_662680703071dd4f07eca23b/efa8564101ec4906843e8519c6d5f44f.jpg',
-    # 'img_662680703071dd4f07eca23b/26d62670f5c84f1e92c0402b0e824130.jpg',
-    # 'img_6639c3e6e1fb1f61863c2359/1ff0ca6dd1354fe6ad651a3fb929356f.jpg',
-    # 'img_6639c3e6e1fb1f61863c2359/9f2a417c4e1b488a9f340c33f38f7eeb.jpg',
-    # 'img_6639c3e6e1fb1f61863c2359/2d8831de52814dc18909d788e05d438a.jpg',
-    # 'img_6639c3e6e1fb1f61863c2359/1cc1beb7ae3f46a29b7a56cc1478d41e.jpg',
-    # 'img_6639c3e6e1fb1f61863c2359/12ca6d7291734bc2924d64f9097e4bef.jpg',
-    # 'img_6639c3e6e1fb1f61863c2359/afb4cb43e14941e7b074123c040f747b.jpg',
-    # 'img_6639c3e6e1fb1f61863c2359/8cac48fc625543839aa1bae0898d88a4.jpg',
-    # 'img_6639c3e6e1fb1f61863c2359/5283352cbdf343bd8e4ce197cbbd084a.jpg',
-    # 'img_6639c3e6e1fb1f61863c2359/7289a96720c34e3a83adf62867fc6615.jpg',
-    # 'img_6639c3e6e1fb1f61863c2359/a0302eaf6dc84a84842970feb9cab50f.jpg',
-    # 'img_66268a793071dd4f07eca241/71e86432ce6d480bafa2c43493ec4568.jpg',
-    # 'img_66268a793071dd4f07eca241/789a03d9970d433cbdfb62e24498454d.jpg',
-    # 'img_66268a793071dd4f07eca241/9e6b4cce1bf84c40829a4cad796fe967.jpg',
-    # 'img_66268a793071dd4f07eca241/2107cc43c470409a9fcaa120e100476e.jpg',
-    # 'img_66268a793071dd4f07eca241/6e0aeebd172640b88c72d3fc88f3fab9.jpg',
-    # 'img_66268a793071dd4f07eca241/eab9eed230cc484da5ea07a3d7cf2bef.jpg',
-    # 'img_66268a793071dd4f07eca241/bbb833c6db16461caaadbc628f6f9bb7.jpg',
-    # 'img_66268a793071dd4f07eca241/9c9c6ffb42f741c686d97410d517fd17.jpg',
-    # 'img_66268a793071dd4f07eca241/4ff6860c34864b4d95ae08c2f7023e6f.jpg',
-    # 'img_66268a793071dd4f07eca241/ba076d42948d4c5d8aab392a4a2dcc49.jpg',
-    # 'img_66268a5b3071dd4f07eca240/f592b7cefd8a4f81b2ba83b846826502.jpg',
-    # 'img_66268a5b3071dd4f07eca240/d257d209c8f54e669f02a1afb23df855.jpg',
-    # 'img_66268a5b3071dd4f07eca240/a0fb7455a45044739216e2cca627f473.jpg',
-    # 'img_66268a5b3071dd4f07eca240/ed22d5f9a2094cf4bc5af6dc2f88b6c3.jpg',
-    # 'img_66268a5b3071dd4f07eca240/536d1670615b4e1ba17a3f61890a099f.jpg',
-    # 'img_66268a5b3071dd4f07eca240/4e0d93f70796430580ce7fe5d7a4e22a.jpg',
-    # 'img_66268a5b3071dd4f07eca240/fdefb629609a409e8dc9125e82218d57.jpg',
-    # 'img_66268a5b3071dd4f07eca240/f3936ca5de0e4887956dd88773502391.jpg',
-    # 'img_66268a5b3071dd4f07eca240/f97e1b70d8f34083a4b093862f1d0cd8.jpg',
-    # 'img_6639c419e1fb1f61863c235a/c81ada54b4e349d98786cd75da5a99c9.jpg',
-    # 'img_6639c419e1fb1f61863c235a/5b152c37a9f6473dbf931080b7698c94.jpg',
-    # 'img_6639c419e1fb1f61863c235a/09ce3f8aaf6347eaab1c9210f2b93ad4.jpg',
-    # 'img_6639c419e1fb1f61863c235a/3c59b5c23153471b8a37cd39d23b0033.jpg',
-    # 'img_6639c419e1fb1f61863c235a/c262ab01af0347d2a61ea4f74e4d0458.jpg',
-    # 'img_6639c419e1fb1f61863c235a/1d932411e2414a64beb94f12428edb16.jpg',
-    # 'img_6639c419e1fb1f61863c235a/461f3403acc547bfb98f02d8da5bfe1c.jpg',
-    # 'img_6639c419e1fb1f61863c235a/f2f8c1a3adf24b01bc970c3961fb5217.jpg',
-    # 'img_6639c419e1fb1f61863c235a/faa7af86a9d646efad1ed16fb9103f5b.jpg',
-    # 'img_6639c419e1fb1f61863c235a/a20f7cd6b0034cee8c989c23991f8d64.jpg',
-    # 'img_663c60469036c94341364415/d166aac619214437a4c9ee25fd763fcd.jpg',
-    # 'img_663c60469036c94341364415/d966519fa0a14204b9ddf91092c54795.jpg',
-    # 'img_663c60469036c94341364415/ec33dbe2240b434a92900213d048c3d5.jpg',
-    # 'img_663c60469036c94341364415/259166c365d4401792112ddd71366559.jpg',
-    # 'img_663c60469036c94341364415/e5a1c4398bf44bcab4675c0bb1e93046.jpg',
-    # 'img_663c60469036c94341364415/9b7e6f36f1eb4bfb838a30630b9182eb.jpg',
-    # 'img_663c60469036c94341364415/9cd7690101e745ce8ef6d3a8a008474d.jpg',
-    # 'img_663c60469036c94341364415/7c728674787f4301b2f8f811a008112b.jpg',
-    # 'img_663c60469036c94341364415/18351469262047a58a6e93baecd1105f.jpg',
-    # 'img_663c60469036c94341364415/683a80b9f97e4f8583b386671872a405.jpg',
-    'https://ow-prod-cdn.survey.work/platform_id_1/app_id_null/roled_user_id_null/type_1/057c166dcc8648e69cba69009a8535b4.jpg',
-    'https://ow-prod-cdn.survey.work/platform_id_1/app_id_null/roled_user_id_null/type_1/7868ef382f84429fb79047fba3978b67.jpg',
-    'https://ow-prod-cdn.survey.work/platform_id_1/app_id_null/roled_user_id_null/type_1/e1e599f026834cd0ae7f0a714123175d.jpg',
-    'https://ow-prod-cdn.survey.work/platform_id_1/app_id_null/roled_user_id_null/type_1/9cf26a02681f44f68b718762cd0f5494.jpg',
-    'https://ow-prod-cdn.survey.work/platform_id_1/app_id_null/roled_user_id_null/type_1/9d2658c034bb436f8e30aa5b2728dc77.jpg',
-    'https://ow-prod-cdn.survey.work/platform_id_1/app_id_null/roled_user_id_null/type_1/a9c987587751494798f2c5ee17181c58.jpg',
-    'https://ow-prod-cdn.survey.work/platform_id_1/app_id_null/roled_user_id_null/type_1/9d7bdfbce3394b2e95ebde7fbb684182.jpg',
-    'https://ow-prod-cdn.survey.work/platform_id_1/app_id_null/roled_user_id_null/type_1/1dfa3061d79142c683025c8267ee8499.jpg',
-    'https://ow-prod-cdn.survey.work/platform_id_1/app_id_null/roled_user_id_null/type_1/160b82883aa04825bdb52ec08a7fac18.jpg',
-    'https://ow-prod-cdn.survey.work/platform_id_1/app_id_null/roled_user_id_null/type_1/d68fd34d74ba4c02b969065467e7ab56.jpg',
-    'https://ow-prod-cdn.survey.work/platform_id_1/app_id_null/roled_user_id_null/type_1/f42d61fcd2564975a4dd5ed3c965810b.jpg',
-    'https://ow-prod-cdn.survey.work/platform_id_1/app_id_null/roled_user_id_null/type_1/7104abb418784d879e5493614b10d812.jpg',
-    'https://ow-prod-cdn.survey.work/platform_id_1/app_id_null/roled_user_id_null/type_1/9e394126256f45ffb7f1fb180a31f481.jpg',
-    'https://ow-prod-cdn.survey.work/platform_id_1/app_id_null/roled_user_id_null/type_1/331c7d16481545088b44dde0f3c92c07.jpg',
-    'https://ow-prod-cdn.survey.work/platform_id_1/app_id_null/roled_user_id_null/type_1/c126a36d84fb46d592b2fdf122d2be7d.jpg',
-    'https://ow-prod-cdn.survey.work/platform_id_1/app_id_null/roled_user_id_null/type_1/07fc9e732e2c422584e23364e221968f.jpg',
-    'https://ow-prod-cdn.survey.work/platform_id_1/app_id_null/roled_user_id_null/type_1/34391d88fc3940deadff2e97fbea6e8c.jpg',
-    'https://ow-prod-cdn.survey.work/platform_id_1/app_id_null/roled_user_id_null/type_1/379f25d4eef8409d8fc643ba6157abcd.jpg',
-    'https://ow-prod-cdn.survey.work/platform_id_1/app_id_null/roled_user_id_null/type_1/4563bf6787974c829c8787406ab9e095.jpg'
->>>>>>> 537a1b22
 ]
 
 img_names = [x.split('/')[-1].split('.')[0] for x in images]
@@ -324,7 +174,7 @@
         if img is None:
             continue
         # img = cv2.imread(image_url)
-        cv2.imwrite(f'orig/{img_names[img_idx]}_orig_result.jpg', img)
+        # cv2.imwrite(f'det/{img_names[img_idx]}_orig_result.jpg', img)
         print(f'下载图片耗时{time.time() - now:.2f}s')
         # img = e2c(img, face_w=int(img.shape[0] / 3))
         now = time.time()
@@ -407,20 +257,12 @@
                     conf_np = conf.cpu().detach().numpy().item()
                     p1 = (box_np[0], box_np[1])
                     p2 = (box_np[2], box_np[3])
-<<<<<<< HEAD
                     # if (p2[0] - p1[0]) * (p2[1] - p1[1]) < 100:
                     #     continue
-=======
-                    factor = 1 / 250
-                    if (p2[0] - p1[0]) * (p2[1] - p1[1]) / (pers_width * pers_height) < factor:
-                        continue
->>>>>>> 537a1b22
                     left_top = screen_to_equirectangular(box_np[0], box_np[1], pers_width, pers_height, fov_deg,
-                                                         math.degrees(pers_image.yaw), math.degrees(pers_image.pitch),
-                                                         width, height)
+                                                         math.degrees(pers_image.yaw), math.degrees(pers_image.pitch), width, height)
                     right_bottom = screen_to_equirectangular(box_np[2], box_np[3], pers_width, pers_height, fov_deg,
-                                                             math.degrees(pers_image.yaw),
-                                                             math.degrees(pers_image.pitch), width, height)
+                                                             math.degrees(pers_image.yaw), math.degrees(pers_image.pitch), width, height)
                     if left_top[0] > right_bottom[0]:
                         # 如果x1大于x2且它俩之间的距离相差大于一屏，则说明标注框跨过了接缝，需要将x1进行偏移
                         if left_top[0] - right_bottom[0] > pers_should_width:
@@ -434,8 +276,7 @@
 
                     orig_draw.rectangle(xy=(p1, p2), fill=None, outline='red', width=5)
                     # cv2.rectangle(img=img, pt1=p1, pt2=p2, color=(0, 0, 255), thickness=10)
-                    font = ImageFont.truetype(font='wqy-zenhei.ttc',
-                                              size=40)  # 字体设置，Windows系统可以在 "C:\Windows\Fonts" 下查找
+                    font = ImageFont.truetype(font='wqy-zenhei.ttc', size=40)  # 字体设置，Windows系统可以在 "C:\Windows\Fonts" 下查找
                     orig_draw.rectangle(((p1[0], p1[1] - 50), (p1[0] + 300, p1[1])),
                                         fill=(255, 0, 0), )
                     name = f'{name_dict[cls_np]} {conf_np:.2f}'
@@ -448,14 +289,8 @@
                     r.pers_p1 = [box_np[0], box_np[1]]
                     r.pers_p2 = [box_np[2], box_np[3]]
                     rectangles.append(r)
-<<<<<<< HEAD
                 # print(f'保存标注图第{idx}张')
                 # cv2.imwrite(f'{dir}/标注图/labeled_img_{idx}.jpg', cv2.cvtColor(np.asarray(orig_image), cv2.COLOR_RGB2BGR))
-=======
-                print(f'保存标注图第{idx}张')
-                cv2.imwrite(f'{dir}/标注图/labeled_img_{idx}.jpg',
-                            cv2.cvtColor(np.asarray(orig_image), cv2.COLOR_RGB2BGR))
->>>>>>> 537a1b22
         # merged = []
         # for rect1 in rectangles:
         #     # 如果该矩形已被其他矩形合并过则不需要再处理
@@ -483,7 +318,7 @@
             draw.text(xy=(rectangle.p1[0], rectangle.p1[1] - font.size - 10), text=name, font=font,
                       fill=(255, 255, 255))
         img = cv2.cvtColor(np.asarray(img_PIL), cv2.COLOR_RGB2BGR)  # 再转成 OpenCV 的格式，记住 OpenCV 中通道排布是 BGR
-        cv2.imwrite(f'det/{img_names[img_idx]}_det_result.jpg', img)
+        # cv2.imwrite(f'det_merged/{img_names[img_idx]}_det_result.jpg', img)
         cv2.imwrite(f'det_result.jpg', img)
 
         # seg_img = requests.get(image_url + '?x-oss-process=image/resize,h_1024,m_lfit')
