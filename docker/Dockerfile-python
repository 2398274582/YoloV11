--- conflicted
+++ resolved
@@ -36,15 +36,10 @@
 RUN pip install -e ".[export]" --extra-index-url https://download.pytorch.org/whl/cpu
 
 # Run exports to AutoInstall packages
-<<<<<<< HEAD
-RUN yolo export model=tmp/yolov8n.pt format=edgetpu imgsz=32
-RUN yolo export model=tmp/yolov8n.pt format=ncnn imgsz=32
-=======
 RUN yolo export model=tmp/yolo11n.pt format=edgetpu imgsz=32
 RUN yolo export model=tmp/yolo11n.pt format=ncnn imgsz=32
 # Requires Python<=3.10, bug with paddlepaddle==2.5.0 https://github.com/PaddlePaddle/X2Paddle/issues/991
 RUN pip install "paddlepaddle>=2.6.0" x2paddle
->>>>>>> 7a6c76d1
 
 # Remove extra build files
 RUN rm -rf tmp /root/.config/Ultralytics/persistent_cache.json
