# Ultralytics YOLO 🚀, GPL-3.0 license
# Builds ultralytics/ultralytics:latest-cpu image on DockerHub https://hub.docker.com/r/ultralytics/ultralytics
# Image is CPU-optimized for ONNX, OpenVINO and PyTorch YOLOv8 deployments

# Start FROM Ubuntu image https://hub.docker.com/_/ubuntu
FROM ubuntu:rolling

# Downloads to user config dir
ADD https://ultralytics.com/assets/Arial.ttf https://ultralytics.com/assets/Arial.Unicode.ttf /root/.config/Ultralytics/

# Install linux packages
ENV DEBIAN_FRONTEND noninteractive
RUN apt update
RUN TZ=Etc/UTC apt install -y tzdata
RUN apt install --no-install-recommends -y python3-pip git zip curl htop libgl1-mesa-glx libglib2.0-0 libpython3-dev gnupg g++
# RUN alias python=python3

# Create working directory
RUN mkdir -p /usr/src/ultralytics
WORKDIR /usr/src/ultralytics

# Copy contents
# COPY . /usr/src/app  (issues as not a .git directory)
RUN git clone https://github.com/ultralytics/ultralytics /usr/src/ultralytics
ADD https://github.com/ultralytics/assets/releases/download/v0.0.0/yolov8n.pt /usr/src/ultralytics/

# Install pip packages
RUN python3 -m pip install --upgrade pip wheel
<<<<<<< HEAD
RUN pip install --no-cache '.[export]' albumentations gsutil notebook tensorboard \
=======
RUN pip install --no-cache . albumentations gsutil notebook \
>>>>>>> 4916014a
        --extra-index-url https://download.pytorch.org/whl/cpu

# Cleanup
ENV DEBIAN_FRONTEND teletype


# Usage Examples -------------------------------------------------------------------------------------------------------

# Build and Push
# t=ultralytics/ultralytics:latest-cpu && sudo docker build -f docker/Dockerfile-cpu -t $t . && sudo docker push $t

# Pull and Run
# t=ultralytics/ultralytics:latest-cpu && sudo docker pull $t && sudo docker run -it --ipc=host -v "$(pwd)"/datasets:/usr/src/datasets $t<|MERGE_RESOLUTION|>--- conflicted
+++ resolved
@@ -26,11 +26,7 @@
 
 # Install pip packages
 RUN python3 -m pip install --upgrade pip wheel
-<<<<<<< HEAD
-RUN pip install --no-cache '.[export]' albumentations gsutil notebook tensorboard \
-=======
-RUN pip install --no-cache . albumentations gsutil notebook \
->>>>>>> 4916014a
+RUN pip install --no-cache . albumentations gsutil notebook tensorboard \
         --extra-index-url https://download.pytorch.org/whl/cpu
 
 # Cleanup
