--- conflicted
+++ resolved
@@ -4,12 +4,7 @@
 
 import pytest
 
-<<<<<<< HEAD
-from ultralytics_4bands.utils import ASSETS, WEIGHTS_DIR
-from ultralytics_4bands.utils.checks import cuda_device_count, cuda_is_available
-=======
 from ultralytics.utils import ASSETS, WEIGHTS_DIR, checks
->>>>>>> f5d883ba
 
 CUDA_IS_AVAILABLE = checks.cuda_is_available()
 CUDA_DEVICE_COUNT = checks.cuda_device_count()
@@ -82,9 +77,9 @@
     run(f"yolo segment val {task} model={model} data={data} imgsz=32")
     run(f"yolo segment predict model={model} source={source} imgsz=32 save save_crop save_txt")
 
-    from ultralytics_4bands import FastSAM
-    from ultralytics_4bands.models.fastsam import FastSAMPrompt
-    from ultralytics_4bands.models.sam import Predictor
+    from ultralytics import FastSAM
+    from ultralytics.models.fastsam import FastSAMPrompt
+    from ultralytics.models.sam import Predictor
 
     # Create a FastSAM model
     sam_model = FastSAM(model)  # or FastSAM-x.pt
@@ -114,7 +109,7 @@
 
 def test_mobilesam():
     """Test MobileSAM segmentation functionality using Ultralytics."""
-    from ultralytics_4bands import SAM
+    from ultralytics import SAM
 
     # Load the model
     model = SAM(WEIGHTS_DIR / "mobile_sam.pt")
