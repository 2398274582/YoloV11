# Ultralytics YOLO 🚀, AGPL-3.0 license

import shutil
import uuid
from itertools import product
from pathlib import Path

import pytest

from tests import MODEL, SOURCE
from ultralytics import YOLO
from ultralytics.cfg import TASK2DATA, TASK2MODEL, TASKS
from ultralytics.utils import (
    IS_RASPBERRYPI,
    LINUX,
    MACOS,
    WINDOWS,
    checks,
)
from ultralytics.utils.torch_utils import TORCH_1_9, TORCH_1_13


def test_export_torchscript():
    """Test YOLO model exporting to TorchScript format for compatibility and correctness."""
    file = YOLO(MODEL).export(format="torchscript", optimize=False, imgsz=32)
    YOLO(file)(SOURCE, imgsz=32)  # exported model inference


def test_export_onnx():
    """Test YOLO model export to ONNX format with dynamic axes."""
    file = YOLO(MODEL).export(format="onnx", dynamic=True, imgsz=32)
    YOLO(file)(SOURCE, imgsz=32)  # exported model inference


@pytest.mark.skipif(not TORCH_1_13, reason="OpenVINO requires torch>=1.13")
def test_export_openvino():
    """Test YOLO exports to OpenVINO format for model inference compatibility."""
    file = YOLO(MODEL).export(format="openvino", imgsz=32)
    YOLO(file)(SOURCE, imgsz=32)  # exported model inference


@pytest.mark.slow
@pytest.mark.skipif(not TORCH_1_13, reason="OpenVINO requires torch>=1.13")
@pytest.mark.parametrize(
    "task, dynamic, int8, half, batch",
    [  # generate all combinations but exclude those where both int8 and half are True
        (task, dynamic, int8, half, batch)
        for task, dynamic, int8, half, batch in product(TASKS, [True, False], [True, False], [True, False], [1, 2])
        if not (int8 and half)  # exclude cases where both int8 and half are True
    ],
)
def test_export_openvino_matrix(task, dynamic, int8, half, batch):
    """Test YOLO model exports to OpenVINO under various configuration matrix conditions."""
    file = YOLO(TASK2MODEL[task]).export(
        format="openvino",
        imgsz=32,
        dynamic=dynamic,
        int8=int8,
        half=half,
        batch=batch,
        data=TASK2DATA[task],
    )
    if WINDOWS:
        # Use unique filenames due to Windows file permissions bug possibly due to latent threaded use
        # See https://github.com/ultralytics/ultralytics/actions/runs/8957949304/job/24601616830?pr=10423
        file = Path(file)
        file = file.rename(file.with_stem(f"{file.stem}-{uuid.uuid4()}"))
    YOLO(file)([SOURCE] * batch, imgsz=64 if dynamic else 32)  # exported model inference
    shutil.rmtree(file, ignore_errors=True)  # retry in case of potential lingering multi-threaded file usage errors


@pytest.mark.slow
@pytest.mark.parametrize(
    "task, dynamic, int8, half, batch, simplify", product(TASKS, [True, False], [False], [False], [1, 2], [True, False])
)
def test_export_onnx_matrix(task, dynamic, int8, half, batch, simplify):
    """Test YOLO exports to ONNX format with various configurations and parameters."""
    file = YOLO(TASK2MODEL[task]).export(
        format="onnx",
        imgsz=32,
        dynamic=dynamic,
        int8=int8,
        half=half,
        batch=batch,
        simplify=simplify,
    )
    YOLO(file)([SOURCE] * batch, imgsz=64 if dynamic else 32)  # exported model inference
    Path(file).unlink()  # cleanup


@pytest.mark.slow
@pytest.mark.parametrize("task, dynamic, int8, half, batch", product(TASKS, [False], [False], [False], [1, 2]))
def test_export_torchscript_matrix(task, dynamic, int8, half, batch):
    """Tests YOLO model exports to TorchScript format under varied configurations."""
    file = YOLO(TASK2MODEL[task]).export(
        format="torchscript",
        imgsz=32,
        dynamic=dynamic,
        int8=int8,
        half=half,
        batch=batch,
    )
    YOLO(file)([SOURCE] * 3, imgsz=64 if dynamic else 32)  # exported model inference at batch=3
    Path(file).unlink()  # cleanup


@pytest.mark.slow
@pytest.mark.skipif(not MACOS, reason="CoreML inference only supported on macOS")
@pytest.mark.skipif(not TORCH_1_9, reason="CoreML>=7.2 not supported with PyTorch<=1.8")
@pytest.mark.skipif(checks.IS_PYTHON_3_12, reason="CoreML not supported in Python 3.12")
@pytest.mark.parametrize(
    "task, dynamic, int8, half, batch",
    [  # generate all combinations but exclude those where both int8 and half are True
        (task, dynamic, int8, half, batch)
        for task, dynamic, int8, half, batch in product(TASKS, [False], [True, False], [True, False], [1])
        if not (int8 and half)  # exclude cases where both int8 and half are True
    ],
)
def test_export_coreml_matrix(task, dynamic, int8, half, batch):
    """Test YOLO exports to CoreML format with various parameter configurations."""
    file = YOLO(TASK2MODEL[task]).export(
        format="coreml",
        imgsz=32,
        dynamic=dynamic,
        int8=int8,
        half=half,
        batch=batch,
    )
    YOLO(file)([SOURCE] * batch, imgsz=32)  # exported model inference at batch=3
    shutil.rmtree(file)  # cleanup


@pytest.mark.slow
@pytest.mark.skipif(not checks.IS_PYTHON_MINIMUM_3_10, reason="TFLite export requires Python>=3.10")
@pytest.mark.skipif(not LINUX, reason="Test disabled as TF suffers from install conflicts on Windows and macOS")
@pytest.mark.parametrize(
    "task, dynamic, int8, half, batch",
    [  # generate all combinations but exclude those where both int8 and half are True
        (task, dynamic, int8, half, batch)
        for task, dynamic, int8, half, batch in product(TASKS, [False], [True, False], [True, False], [1])
        if not (int8 and half)  # exclude cases where both int8 and half are True
    ],
)
def test_export_tflite_matrix(task, dynamic, int8, half, batch):
    """Test YOLO exports to TFLite format considering various export configurations."""
    file = YOLO(TASK2MODEL[task]).export(
        format="tflite",
        imgsz=32,
        dynamic=dynamic,
        int8=int8,
        half=half,
        batch=batch,
    )
    YOLO(file)([SOURCE] * batch, imgsz=32)  # exported model inference at batch=3
    Path(file).unlink()  # cleanup


@pytest.mark.skipif(not TORCH_1_9, reason="CoreML>=7.2 not supported with PyTorch<=1.8")
@pytest.mark.skipif(WINDOWS, reason="CoreML not supported on Windows")  # RuntimeError: BlobWriter not loaded
@pytest.mark.skipif(IS_RASPBERRYPI, reason="CoreML not supported on Raspberry Pi")
@pytest.mark.skipif(checks.IS_PYTHON_3_12, reason="CoreML not supported in Python 3.12")
def test_export_coreml():
    """Test YOLO exports to CoreML format, optimized for macOS only."""
    if MACOS:
        file = YOLO(MODEL).export(format="coreml", imgsz=32)
        YOLO(file)(SOURCE, imgsz=32)  # model prediction only supported on macOS for nms=False models
    else:
        YOLO(MODEL).export(format="coreml", nms=True, imgsz=32)


@pytest.mark.skipif(not checks.IS_PYTHON_MINIMUM_3_10, reason="TFLite export requires Python>=3.10")
@pytest.mark.skipif(not LINUX, reason="Test disabled as TF suffers from install conflicts on Windows and macOS")
def test_export_tflite():
    """Test YOLO exports to TFLite format under specific OS and Python version conditions."""
    model = YOLO(MODEL)
    file = model.export(format="tflite", imgsz=32)
    YOLO(file)(SOURCE, imgsz=32)


@pytest.mark.skipif(True, reason="Test disabled")
@pytest.mark.skipif(not LINUX, reason="TF suffers from install conflicts on Windows and macOS")
def test_export_pb():
    """Test YOLO exports to TensorFlow's Protobuf (*.pb) format."""
    model = YOLO(MODEL)
    file = model.export(format="pb", imgsz=32)
    YOLO(file)(SOURCE, imgsz=32)


@pytest.mark.skipif(True, reason="Test disabled as Paddle protobuf and ONNX protobuf requirements conflict.")
def test_export_paddle():
    """Test YOLO exports to Paddle format, noting protobuf conflicts with ONNX."""
    YOLO(MODEL).export(format="paddle", imgsz=32)


@pytest.mark.slow
def test_export_ncnn():
    """Test YOLO exports to NCNN format."""
    file = YOLO(MODEL).export(format="ncnn", imgsz=32)
    YOLO(file)(SOURCE, imgsz=32)  # exported model inference


<<<<<<< HEAD
@pytest.mark.skipif(True, reason="Test disabled")
def test_export_mct():
    """Test YOLOv8n exports to MCT format."""
    model = YOLO("yolov8n.pt")
    file = model.export(format="mct", imgsz=32)
    YOLO(file)(SOURCE, imgsz=32)
=======
@pytest.mark.slow
def test_export_mnn():
    """Test YOLO exports to MNN format."""
    file = YOLO(MODEL).export(format="mnn", imgsz=32)
    YOLO(file)(SOURCE, imgsz=32)  # exported model inference
>>>>>>> 9c72d94b
<|MERGE_RESOLUTION|>--- conflicted
+++ resolved
@@ -199,17 +199,16 @@
     YOLO(file)(SOURCE, imgsz=32)  # exported model inference
 
 
-<<<<<<< HEAD
+@pytest.mark.slow
+def test_export_mnn():
+    """Test YOLO exports to MNN format."""
+    file = YOLO(MODEL).export(format="mnn", imgsz=32)
+    YOLO(file)(SOURCE, imgsz=32)  # exported model inference
+
+
 @pytest.mark.skipif(True, reason="Test disabled")
 def test_export_mct():
     """Test YOLOv8n exports to MCT format."""
     model = YOLO("yolov8n.pt")
     file = model.export(format="mct", imgsz=32)
-    YOLO(file)(SOURCE, imgsz=32)
-=======
-@pytest.mark.slow
-def test_export_mnn():
-    """Test YOLO exports to MNN format."""
-    file = YOLO(MODEL).export(format="mnn", imgsz=32)
-    YOLO(file)(SOURCE, imgsz=32)  # exported model inference
->>>>>>> 9c72d94b
+    YOLO(file)(SOURCE, imgsz=32)