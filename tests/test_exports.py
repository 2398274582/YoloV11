# Ultralytics YOLO 🚀, AGPL-3.0 license

import shutil
import uuid
from itertools import product
from pathlib import Path

import pytest

from tests import MODEL, SOURCE
from ultralytics import YOLO
from ultralytics.cfg import TASK2DATA, TASK2MODEL, TASKS
from ultralytics.utils import (
    IS_RASPBERRYPI,
    LINUX,
    MACOS,
    WINDOWS,
    checks,
)
from ultralytics.utils.torch_utils import TORCH_1_9, TORCH_1_13


def test_export_torchscript():
    """Test YOLO model exporting to TorchScript format for compatibility and correctness."""
    file = YOLO(MODEL).export(format="torchscript", optimize=False, imgsz=32)
    YOLO(file)(SOURCE, imgsz=32)  # exported model inference


def test_export_onnx():
    """Test YOLO model export to ONNX format with dynamic axes."""
    file = YOLO(MODEL).export(format="onnx", dynamic=True, imgsz=32)
    YOLO(file)(SOURCE, imgsz=32)  # exported model inference


@pytest.mark.skipif(not TORCH_1_13, reason="OpenVINO requires torch>=1.13")
def test_export_openvino():
    """Test YOLO exports to OpenVINO format for model inference compatibility."""
    file = YOLO(MODEL).export(format="openvino", imgsz=32)
    YOLO(file)(SOURCE, imgsz=32)  # exported model inference


@pytest.mark.slow
@pytest.mark.skipif(not TORCH_1_13, reason="OpenVINO requires torch>=1.13")
@pytest.mark.parametrize(
    "task, dynamic, int8, half, batch",
    [  # generate all combinations but exclude those where both int8 and half are True
        (task, dynamic, int8, half, batch)
        for task, dynamic, int8, half, batch in product(TASKS, [True, False], [True, False], [True, False], [1, 2])
        if not (int8 and half)  # exclude cases where both int8 and half are True
    ],
)
def test_export_openvino_matrix(task, dynamic, int8, half, batch):
    """Test YOLO model exports to OpenVINO under various configuration matrix conditions."""
    file = YOLO(TASK2MODEL[task]).export(
        format="openvino",
        imgsz=32,
        dynamic=dynamic,
        int8=int8,
        half=half,
        batch=batch,
        data=TASK2DATA[task],
    )
    if WINDOWS:
        # Use unique filenames due to Windows file permissions bug possibly due to latent threaded use
        # See https://github.com/ultralytics/ultralytics/actions/runs/8957949304/job/24601616830?pr=10423
        file = Path(file)
        file = file.rename(file.with_stem(f"{file.stem}-{uuid.uuid4()}"))
    YOLO(file)([SOURCE] * batch, imgsz=64 if dynamic else 32)  # exported model inference
    shutil.rmtree(file, ignore_errors=True)  # retry in case of potential lingering multi-threaded file usage errors


@pytest.mark.slow
@pytest.mark.parametrize(
    "task, dynamic, int8, half, batch, simplify", product(TASKS, [True, False], [False], [False], [1, 2], [True, False])
)
def test_export_onnx_matrix(task, dynamic, int8, half, batch, simplify):
    """Test YOLO exports to ONNX format with various configurations and parameters."""
    file = YOLO(TASK2MODEL[task]).export(
        format="onnx",
        imgsz=32,
        dynamic=dynamic,
        int8=int8,
        half=half,
        batch=batch,
        simplify=simplify,
    )
    YOLO(file)([SOURCE] * batch, imgsz=64 if dynamic else 32)  # exported model inference
    Path(file).unlink()  # cleanup


@pytest.mark.slow
@pytest.mark.parametrize("task, dynamic, int8, half, batch", product(TASKS, [False], [False], [False], [1, 2]))
def test_export_torchscript_matrix(task, dynamic, int8, half, batch):
    """Tests YOLO model exports to TorchScript format under varied configurations."""
    file = YOLO(TASK2MODEL[task]).export(
        format="torchscript",
        imgsz=32,
        dynamic=dynamic,
        int8=int8,
        half=half,
        batch=batch,
    )
    YOLO(file)([SOURCE] * 3, imgsz=64 if dynamic else 32)  # exported model inference at batch=3
    Path(file).unlink()  # cleanup


@pytest.mark.slow
@pytest.mark.skipif(not MACOS, reason="CoreML inference only supported on macOS")
@pytest.mark.skipif(not TORCH_1_9, reason="CoreML>=7.2 not supported with PyTorch<=1.8")
@pytest.mark.skipif(checks.IS_PYTHON_3_12, reason="CoreML not supported in Python 3.12")
@pytest.mark.parametrize(
    "task, dynamic, int8, half, batch",
    [  # generate all combinations but exclude those where both int8 and half are True
        (task, dynamic, int8, half, batch)
        for task, dynamic, int8, half, batch in product(TASKS, [False], [True, False], [True, False], [1])
        if not (int8 and half)  # exclude cases where both int8 and half are True
    ],
)
def test_export_coreml_matrix(task, dynamic, int8, half, batch):
    """Test YOLO exports to CoreML format with various parameter configurations."""
    file = YOLO(TASK2MODEL[task]).export(
        format="coreml",
        imgsz=32,
        dynamic=dynamic,
        int8=int8,
        half=half,
        batch=batch,
    )
    YOLO(file)([SOURCE] * batch, imgsz=32)  # exported model inference at batch=3
    shutil.rmtree(file)  # cleanup


@pytest.mark.slow
@pytest.mark.skipif(not checks.IS_PYTHON_MINIMUM_3_10, reason="TFLite export requires Python>=3.10")
@pytest.mark.skipif(not LINUX, reason="Test disabled as TF suffers from install conflicts on Windows and macOS")
@pytest.mark.parametrize(
    "task, dynamic, int8, half, batch",
    [  # generate all combinations but exclude those where both int8 and half are True
        (task, dynamic, int8, half, batch)
        for task, dynamic, int8, half, batch in product(TASKS, [False], [True, False], [True, False], [1])
        if not (int8 and half)  # exclude cases where both int8 and half are True
    ],
)
def test_export_tflite_matrix(task, dynamic, int8, half, batch):
    """Test YOLO exports to TFLite format considering various export configurations."""
    file = YOLO(TASK2MODEL[task]).export(
        format="tflite",
        imgsz=32,
        dynamic=dynamic,
        int8=int8,
        half=half,
        batch=batch,
    )
    YOLO(file)([SOURCE] * batch, imgsz=32)  # exported model inference at batch=3
    Path(file).unlink()  # cleanup


@pytest.mark.skipif(not TORCH_1_9, reason="CoreML>=7.2 not supported with PyTorch<=1.8")
@pytest.mark.skipif(WINDOWS, reason="CoreML not supported on Windows")  # RuntimeError: BlobWriter not loaded
@pytest.mark.skipif(IS_RASPBERRYPI, reason="CoreML not supported on Raspberry Pi")
@pytest.mark.skipif(checks.IS_PYTHON_3_12, reason="CoreML not supported in Python 3.12")
def test_export_coreml():
    """Test YOLO exports to CoreML format, optimized for macOS only."""
    if MACOS:
        file = YOLO(MODEL).export(format="coreml", imgsz=32)
        YOLO(file)(SOURCE, imgsz=32)  # model prediction only supported on macOS for nms=False models
    else:
        YOLO(MODEL).export(format="coreml", nms=True, imgsz=32)


@pytest.mark.skipif(not checks.IS_PYTHON_MINIMUM_3_10, reason="TFLite export requires Python>=3.10")
@pytest.mark.skipif(not LINUX, reason="Test disabled as TF suffers from install conflicts on Windows and macOS")
def test_export_tflite():
    """Test YOLO exports to TFLite format under specific OS and Python version conditions."""
    model = YOLO(MODEL)
    file = model.export(format="tflite", imgsz=32)
    YOLO(file)(SOURCE, imgsz=32)


@pytest.mark.skipif(True, reason="Test disabled")
@pytest.mark.skipif(not LINUX, reason="TF suffers from install conflicts on Windows and macOS")
def test_export_pb():
    """Test YOLO exports to TensorFlow's Protobuf (*.pb) format."""
    model = YOLO(MODEL)
    file = model.export(format="pb", imgsz=32)
    YOLO(file)(SOURCE, imgsz=32)


<<<<<<< HEAD
=======
@pytest.mark.skipif(True, reason="Test disabled as Paddle protobuf and ONNX protobuf requirements conflict.")
>>>>>>> 6243c257
def test_export_paddle():
    """Test YOLO exports to Paddle format, noting protobuf conflicts with ONNX."""
    YOLO(MODEL).export(format="paddle", imgsz=32)


@pytest.mark.slow
def test_export_ncnn():
    """Test YOLO exports to NCNN format."""
    file = YOLO(MODEL).export(format="ncnn", imgsz=32)
    YOLO(file)(SOURCE, imgsz=32)  # exported model inference<|MERGE_RESOLUTION|>--- conflicted
+++ resolved
@@ -186,10 +186,6 @@
     YOLO(file)(SOURCE, imgsz=32)
 
 
-<<<<<<< HEAD
-=======
-@pytest.mark.skipif(True, reason="Test disabled as Paddle protobuf and ONNX protobuf requirements conflict.")
->>>>>>> 6243c257
 def test_export_paddle():
     """Test YOLO exports to Paddle format, noting protobuf conflicts with ONNX."""
     YOLO(MODEL).export(format="paddle", imgsz=32)
