# Ultralytics YOLO 🚀, AGPL-3.0 license

import contextlib
from copy import copy
from pathlib import Path

import cv2
import numpy as np
import pytest
import torch
from PIL import Image
from torchvision.transforms import ToTensor

from ultralytics import RTDETR, YOLO
from ultralytics.cfg import TASK2DATA
from ultralytics.data.build import load_inference_source
from ultralytics.utils import (ASSETS, DEFAULT_CFG, DEFAULT_CFG_PATH, LINUX, MACOS, ONLINE, ROOT, WEIGHTS_DIR, WINDOWS,
                               checks, is_dir_writeable)
from ultralytics.utils.downloads import download
from ultralytics.utils.torch_utils import TORCH_1_9

MODEL = WEIGHTS_DIR / 'path with spaces' / 'yolov8n.pt'  # test spaces in path
CFG = 'yolov8n.yaml'
SOURCE = ASSETS / 'bus.jpg'
TMP = (ROOT / '../tests/tmp').resolve()  # temp directory for test files
IS_TMP_WRITEABLE = is_dir_writeable(TMP)


def test_model_forward():
    model = YOLO(CFG)
    model(source=None, imgsz=32, augment=True)  # also test no source and augment


def test_model_methods():
    model = YOLO(MODEL)

    # Model methods
    model.info(verbose=True, detailed=True)
    model = model.reset_weights()
    model = model.load(MODEL)
    model.to('cpu')
    model.fuse()
    model.clear_callback('on_train_start')
    model.reset_callbacks()

    # Model properties
    _ = model.names
    _ = model.device
    _ = model.transforms
    _ = model.task_map


def test_model_profile():
    # Test profile=True model argument
    from ultralytics.nn.tasks import DetectionModel

    model = DetectionModel()  # build model
    im = torch.randn(1, 3, 64, 64)  # requires min imgsz=64
    _ = model.predict(im, profile=True)


@pytest.mark.skipif(not IS_TMP_WRITEABLE, reason='directory is not writeable')
def test_predict_txt():
    # Write a list of sources (file, dir, glob, recursive glob) to a txt file
    txt_file = TMP / 'sources.txt'
    with open(txt_file, 'w') as f:
        for x in [ASSETS / 'bus.jpg', ASSETS, ASSETS / '*', ASSETS / '**/*.jpg']:
            f.write(f'{x}\n')
    _ = YOLO(MODEL)(source=txt_file, imgsz=32)


def test_predict_img():
    model = YOLO(MODEL)
    seg_model = YOLO(WEIGHTS_DIR / 'yolov8n-seg.pt')
    cls_model = YOLO(WEIGHTS_DIR / 'yolov8n-cls.pt')
    pose_model = YOLO(WEIGHTS_DIR / 'yolov8n-pose.pt')
    im = cv2.imread(str(SOURCE))
    assert len(model(source=Image.open(SOURCE), save=True, verbose=True, imgsz=32)) == 1  # PIL
    assert len(model(source=im, save=True, save_txt=True, imgsz=32)) == 1  # ndarray
    assert len(model(source=[im, im], save=True, save_txt=True, imgsz=32)) == 2  # batch
    assert len(list(model(source=[im, im], save=True, stream=True, imgsz=32))) == 2  # stream
    assert len(model(torch.zeros(320, 640, 3).numpy(), imgsz=32)) == 1  # tensor to numpy
    batch = [
        str(SOURCE),  # filename
        Path(SOURCE),  # Path
        'https://ultralytics.com/images/zidane.jpg' if ONLINE else SOURCE,  # URI
        cv2.imread(str(SOURCE)),  # OpenCV
        Image.open(SOURCE),  # PIL
        np.zeros((320, 640, 3))]  # numpy
    assert len(model(batch, imgsz=32)) == len(batch)  # multiple sources in a batch

    # Test tensor inference
    im = cv2.imread(str(SOURCE))  # OpenCV
    t = cv2.resize(im, (32, 32))
    t = ToTensor()(t)
    t = torch.stack([t, t, t, t])
    results = model(t, imgsz=32)
    assert len(results) == t.shape[0]
    results = seg_model(t, imgsz=32)
    assert len(results) == t.shape[0]
    results = cls_model(t, imgsz=32)
    assert len(results) == t.shape[0]
    results = pose_model(t, imgsz=32)
    assert len(results) == t.shape[0]


def test_predict_grey_and_4ch():
    # Convert SOURCE to greyscale and 4-ch
    im = Image.open(SOURCE)
    directory = TMP / 'im4'
    directory.mkdir(parents=True, exist_ok=True)

    source_greyscale = directory / 'greyscale.jpg'
    source_rgba = directory / '4ch.png'
    source_non_utf = directory / 'non_UTF_测试文件_tést_image.jpg'
    source_spaces = directory / 'image with spaces.jpg'

    im.convert('L').save(source_greyscale)  # greyscale
    im.convert('RGBA').save(source_rgba)  # 4-ch PNG with alpha
    im.save(source_non_utf)  # non-UTF characters in filename
    im.save(source_spaces)  # spaces in filename

    # Inference
    model = YOLO(MODEL)
    for f in source_rgba, source_greyscale, source_non_utf, source_spaces:
        for source in Image.open(f), cv2.imread(str(f)), f:
            results = model(source, save=True, verbose=True, imgsz=32)
            assert len(results) == 1  # verify that an image was run
        f.unlink()  # cleanup


@pytest.mark.skipif(not ONLINE, reason='environment is offline')
@pytest.mark.skipif(not IS_TMP_WRITEABLE, reason='directory is not writeable')
def test_track_stream():
    # Test YouTube streaming inference (short 10 frame video) with non-default ByteTrack tracker
    # imgsz=160 required for tracking for higher confidence and better matches
    import yaml

    model = YOLO(MODEL)
    model.predict('https://youtu.be/G17sBkb38XQ', imgsz=96, save=True)
    model.track('https://ultralytics.com/assets/decelera_portrait_min.mov', imgsz=160, tracker='bytetrack.yaml')
    model.track('https://ultralytics.com/assets/decelera_portrait_min.mov', imgsz=160, tracker='botsort.yaml')

    # Test Global Motion Compensation (GMC) methods
    for gmc in 'orb', 'sift', 'ecc':
        with open(ROOT / 'cfg/trackers/botsort.yaml', encoding='utf-8') as f:
            data = yaml.safe_load(f)
        tracker = TMP / f'botsort-{gmc}.yaml'
        data['gmc_method'] = gmc
        with open(tracker, 'w', encoding='utf-8') as f:
            yaml.safe_dump(data, f)
        model.track('https://ultralytics.com/assets/decelera_portrait_min.mov', imgsz=160, tracker=tracker)


def test_val():
    YOLO(MODEL).val(data='coco8.yaml', imgsz=32, save_hybrid=True)


def test_train_scratch():
    model = YOLO(CFG)
    model.train(data='coco8.yaml', epochs=2, imgsz=32, cache='disk', batch=-1, close_mosaic=1, name='model')
    model(SOURCE)


def test_train_pretrained():
    model = YOLO(WEIGHTS_DIR / 'yolov8n-seg.pt')
    model.train(data='coco8-seg.yaml', epochs=1, imgsz=32, cache='ram', copy_paste=0.5, mixup=0.5, name=0)
    model(SOURCE)


def test_export_torchscript():
    f = YOLO(MODEL).export(format='torchscript', optimize=False)
    YOLO(f)(SOURCE)  # exported model inference


def test_export_onnx():
    f = YOLO(MODEL).export(format='onnx', dynamic=True)
    YOLO(f)(SOURCE)  # exported model inference


def test_export_openvino():
    f = YOLO(MODEL).export(format='openvino')
    YOLO(f)(SOURCE)  # exported model inference


def test_export_coreml():
    if not WINDOWS:  # RuntimeError: BlobWriter not loaded with coremltools 7.0 on windows
        if MACOS:
            f = YOLO(MODEL).export(format='coreml')
            YOLO(f)(SOURCE)  # model prediction only supported on macOS for nms=False models
        else:
            YOLO(MODEL).export(format='coreml', nms=True)


def test_export_tflite(enabled=False):
    # TF suffers from install conflicts on Windows and macOS
    if enabled and LINUX:
        model = YOLO(MODEL)
        f = model.export(format='tflite')
        YOLO(f)(SOURCE)


def test_export_pb(enabled=False):
    # TF suffers from install conflicts on Windows and macOS
    if enabled and LINUX:
        model = YOLO(MODEL)
        f = model.export(format='pb')
        YOLO(f)(SOURCE)


def test_export_paddle(enabled=False):
    # Paddle protobuf requirements conflicting with onnx protobuf requirements
    if enabled:
        YOLO(MODEL).export(format='paddle')


@pytest.mark.slow
def test_export_ncnn():
    f = YOLO(MODEL).export(format='ncnn')
    YOLO(f)(SOURCE)  # exported model inference


def test_all_model_yamls():
    for m in (ROOT / 'cfg' / 'models').rglob('*.yaml'):
        if 'rtdetr' in m.name:
            if TORCH_1_9:  # torch<=1.8 issue - TypeError: __init__() got an unexpected keyword argument 'batch_first'
                _ = RTDETR(m.name)(SOURCE, imgsz=640)  # must be 640
        else:
            YOLO(m.name)


def test_workflow():
    model = YOLO(MODEL)
    model.train(data='coco8.yaml', epochs=1, imgsz=32, optimizer='SGD')
    model.val(imgsz=32)
    model.predict(SOURCE, imgsz=32)
    model.export(format='onnx')  # export a model to ONNX format


def test_predict_callback_and_setup():
    # Test callback addition for prediction
    def on_predict_batch_end(predictor):  # results -> List[batch_size]
        path, im0s, _, _ = predictor.batch
        im0s = im0s if isinstance(im0s, list) else [im0s]
        bs = [predictor.dataset.bs for _ in range(len(path))]
        predictor.results = zip(predictor.results, im0s, bs)

    model = YOLO(MODEL)
    model.add_callback('on_predict_batch_end', on_predict_batch_end)

    dataset = load_inference_source(source=SOURCE)
    bs = dataset.bs  # noqa access predictor properties
    results = model.predict(dataset, stream=True, imgsz=160)  # source already setup
    for r, im0, bs in results:
        print('test_callback', im0.shape)
        print('test_callback', bs)
        boxes = r.boxes  # Boxes object for bbox outputs
        print(boxes)


def test_results():
    for m in 'yolov8n-pose.pt', 'yolov8n-seg.pt', 'yolov8n.pt', 'yolov8n-cls.pt':
        results = YOLO(WEIGHTS_DIR / m)([SOURCE, SOURCE], imgsz=160)
        for r in results:
            r = r.cpu().numpy()
            r = r.to(device='cpu', dtype=torch.float32)
            r.save_txt(txt_file=TMP / 'runs/tests/label.txt', save_conf=True)
            r.save_crop(save_dir=TMP / 'runs/tests/crops/')
            r.tojson(normalize=True)
            r.plot(pil=True)
            r.plot(conf=True, boxes=True)
            print(r, len(r), r.path)


@pytest.mark.skipif(not ONLINE, reason='environment is offline')
def test_data_utils():
    # Test functions in ultralytics/data/utils.py
    from ultralytics.data.utils import HUBDatasetStats, autosplit
    from ultralytics.utils.downloads import zip_directory

    # from ultralytics.utils.files import WorkingDirectory
    # with WorkingDirectory(ROOT.parent / 'tests'):

    for task in 'detect', 'segment', 'pose', 'classify':
        file = Path(TASK2DATA[task]).with_suffix('.zip')  # i.e. coco8.zip
        download(f'https://github.com/ultralytics/hub/raw/main/example_datasets/{file}', unzip=False, dir=TMP)
        stats = HUBDatasetStats(TMP / file, task=task)
        stats.get_json(save=True)
        stats.process_images()

    autosplit(TMP / 'coco8')
    zip_directory(TMP / 'coco8/images/val')  # zip


@pytest.mark.skipif(not ONLINE, reason='environment is offline')
def test_data_converter():
    # Test dataset converters
    from ultralytics.data.converter import coco80_to_coco91_class, convert_coco

    file = 'instances_val2017.json'
    download(f'https://github.com/ultralytics/yolov5/releases/download/v1.0/{file}', dir=TMP)
    convert_coco(labels_dir=TMP, save_dir=TMP / 'yolo_labels', use_segments=True, use_keypoints=False, cls91to80=True)
    coco80_to_coco91_class()


def test_data_annotator():
    from ultralytics.data.annotator import auto_annotate

    auto_annotate(ASSETS,
                  det_model=WEIGHTS_DIR / 'yolov8n.pt',
                  sam_model=WEIGHTS_DIR / 'mobile_sam.pt',
                  output_dir=TMP / 'auto_annotate_labels')


def test_events():
    # Test event sending
    from ultralytics.hub.utils import Events

    events = Events()
    events.enabled = True
    cfg = copy(DEFAULT_CFG)  # does not require deepcopy
    cfg.mode = 'test'
    events(cfg)


def test_cfg_init():
    from ultralytics.cfg import check_dict_alignment, copy_default_cfg, smart_value

    with contextlib.suppress(SyntaxError):
        check_dict_alignment({'a': 1}, {'b': 2})
    copy_default_cfg()
    (Path.cwd() / DEFAULT_CFG_PATH.name.replace('.yaml', '_copy.yaml')).unlink(missing_ok=False)
    [smart_value(x) for x in ['none', 'true', 'false']]


def test_utils_init():
    from ultralytics.utils import get_git_branch, get_git_origin_url, get_ubuntu_version, is_github_actions_ci

    get_ubuntu_version()
    is_github_actions_ci()
    get_git_origin_url()
    get_git_branch()


def test_utils_checks():
    checks.check_yolov5u_filename('yolov5n.pt')
    checks.git_describe(ROOT)
    checks.check_requirements()  # check requirements.txt
    checks.check_imgsz([600, 600], max_dim=1)
    checks.check_imshow()
    checks.check_version('ultralytics', '8.0.0')
    checks.print_args()
    # checks.check_imshow(warn=True)


def test_utils_benchmarks():
    from ultralytics.utils.benchmarks import ProfileModels

    ProfileModels(['yolov8n.yaml'], imgsz=32, min_time=1, num_timed_runs=3, num_warmup_runs=1).profile()


def test_utils_torchutils():
    from ultralytics.nn.modules.conv import Conv
    from ultralytics.utils.torch_utils import get_flops_with_torch_profiler, profile, time_sync

    x = torch.randn(1, 64, 20, 20)
    m = Conv(64, 64, k=1, s=2)

    profile(x, [m], n=3)
    get_flops_with_torch_profiler(m)
    time_sync()


@pytest.mark.skipif(not ONLINE, reason='environment is offline')
def test_utils_downloads():
    from ultralytics.utils.downloads import get_google_drive_file_info

    get_google_drive_file_info('https://drive.google.com/file/d/1cqT-cJgANNrhIHCrEufUYhQ4RqiWG_lJ/view?usp=drive_link')


def test_utils_ops():
    from ultralytics.utils.ops import (ltwh2xywh, ltwh2xyxy, make_divisible, xywh2ltwh, xywh2xyxy, xywhn2xyxy,
                                       xywhr2xyxyxyxy, xyxy2ltwh, xyxy2xywh, xyxy2xywhn, xyxyxyxy2xywhr)

    make_divisible(17, torch.tensor([8]))

    boxes = torch.rand(10, 4)  # xywh
    torch.allclose(boxes, xyxy2xywh(xywh2xyxy(boxes)))
    torch.allclose(boxes, xyxy2xywhn(xywhn2xyxy(boxes)))
    torch.allclose(boxes, ltwh2xywh(xywh2ltwh(boxes)))
    torch.allclose(boxes, xyxy2ltwh(ltwh2xyxy(boxes)))

    boxes = torch.rand(10, 5)  # xywhr for OBB
    boxes[:, 4] = torch.randn(10) * 30
    torch.allclose(boxes, xyxyxyxy2xywhr(xywhr2xyxyxyxy(boxes)), rtol=1e-3)


def test_utils_files():
    from ultralytics.utils.files import file_age, file_date, get_latest_run, spaces_in_path

    file_age(SOURCE)
    file_date(SOURCE)
    get_latest_run(ROOT / 'runs')

    path = TMP / 'path/with spaces'
    path.mkdir(parents=True, exist_ok=True)
    with spaces_in_path(path) as new_path:
        print(new_path)


def test_nn_modules_conv():
    from ultralytics.nn.modules.conv import CBAM, Conv2, ConvTranspose, DWConvTranspose2d, Focus

    c1, c2 = 8, 16  # input and output channels
    x = torch.zeros(4, c1, 10, 10)  # BCHW

    # Run all modules not otherwise covered in tests
    DWConvTranspose2d(c1, c2)(x)
    ConvTranspose(c1, c2)(x)
    Focus(c1, c2)(x)
    CBAM(c1)(x)

    # Fuse ops
    m = Conv2(c1, c2)
    m.fuse_convs()
    m(x)


def test_nn_modules_block():
    from ultralytics.nn.modules.block import C1, C3TR, BottleneckCSP, C3Ghost, C3x

    c1, c2 = 8, 16  # input and output channels
    x = torch.zeros(4, c1, 10, 10)  # BCHW

    # Run all modules not otherwise covered in tests
    C1(c1, c2)(x)
    C3x(c1, c2)(x)
    C3TR(c1, c2)(x)
    C3Ghost(c1, c2)(x)
    BottleneckCSP(c1, c2)(x)


@pytest.mark.skipif(not ONLINE, reason='environment is offline')
def test_hub():
    from ultralytics.hub import export_fmts_hub, logout
    from ultralytics.hub.utils import smart_request

    export_fmts_hub()
    logout()
    smart_request('GET', 'http://github.com', progress=True)


<<<<<<< HEAD
@pytest.fixture
def image():
    return cv2.imread(str(SOURCE))


@pytest.mark.parametrize(
    'auto_augment, re_prob, force_color_jitter',
    [
        (None, 0.0, False),
        ('randaugment', 0.5, True),
        ('augmix', 0.2, False),
        ('autoaugment', 0.0, True), ],
)
def test_classify_transforms_train(image, auto_augment, re_prob, force_color_jitter):
    import torchvision.transforms as T

    from ultralytics.data.augment import classify_transforms_train

    transform = classify_transforms_train(
        size=224,
        mean=(0.5, 0.5, 0.5),
        std=(0.5, 0.5, 0.5),
        scale=(0.08, 1.0),
        ratio=(3.0 / 4.0, 4.0 / 3.0),
        hflip=0.5,
        vflip=0.5,
        auto_augment=auto_augment,
        hsv_h=0.015,
        hsv_s=0.4,
        hsv_v=0.4,
        force_color_jitter=force_color_jitter,
        re_prob=re_prob,
        interpolation=T.InterpolationMode.BILINEAR,
    )

    transformed_image = transform(Image.fromarray(cv2.cvtColor(image, cv2.COLOR_BGR2RGB)))

    assert transformed_image.shape == (3, 224, 224)
    assert torch.is_tensor(transformed_image)
    assert transformed_image.dtype == torch.float32
=======
@pytest.mark.slow
@pytest.mark.skipif(not ONLINE, reason='environment is offline')
def test_triton():
    checks.check_requirements('tritonclient[all]')
    import subprocess
    import time

    from tritonclient.http import InferenceServerClient  # noqa

    # Create variables
    model_name = 'yolo'
    triton_repo_path = TMP / 'triton_repo'
    triton_model_path = triton_repo_path / model_name

    # Export model to ONNX
    f = YOLO(MODEL).export(format='onnx', dynamic=True)

    # Prepare Triton repo
    (triton_model_path / '1').mkdir(parents=True, exist_ok=True)
    Path(f).rename(triton_model_path / '1' / 'model.onnx')
    (triton_model_path / 'config.pdtxt').touch()

    # Define image https://catalog.ngc.nvidia.com/orgs/nvidia/containers/tritonserver
    tag = 'nvcr.io/nvidia/tritonserver:23.09-py3'  # 6.4 GB

    # Pull the image
    subprocess.call(f'docker pull {tag}', shell=True)

    # Run the Triton server and capture the container ID
    container_id = subprocess.check_output(
        f'docker run -d --rm -v {triton_repo_path}:/models -p 8000:8000 {tag} tritonserver --model-repository=/models',
        shell=True).decode('utf-8').strip()

    # Wait for the Triton server to start
    triton_client = InferenceServerClient(url='localhost:8000', verbose=False, ssl=False)

    # Wait until model is ready
    for _ in range(10):
        with contextlib.suppress(Exception):
            assert triton_client.is_model_ready(model_name)
            break
        time.sleep(1)

    # Check Triton inference
    YOLO(f'http://localhost:8000/{model_name}', 'detect')(SOURCE)  # exported model inference

    # Kill and remove the container at the end of the test
    subprocess.call(f'docker kill {container_id}', shell=True)
>>>>>>> c7aa83da
<|MERGE_RESOLUTION|>--- conflicted
+++ resolved
@@ -450,7 +450,6 @@
     smart_request('GET', 'http://github.com', progress=True)
 
 
-<<<<<<< HEAD
 @pytest.fixture
 def image():
     return cv2.imread(str(SOURCE))
@@ -491,7 +490,8 @@
     assert transformed_image.shape == (3, 224, 224)
     assert torch.is_tensor(transformed_image)
     assert transformed_image.dtype == torch.float32
-=======
+
+    
 @pytest.mark.slow
 @pytest.mark.skipif(not ONLINE, reason='environment is offline')
 def test_triton():
@@ -539,5 +539,4 @@
     YOLO(f'http://localhost:8000/{model_name}', 'detect')(SOURCE)  # exported model inference
 
     # Kill and remove the container at the end of the test
-    subprocess.call(f'docker kill {container_id}', shell=True)
->>>>>>> c7aa83da
+    subprocess.call(f'docker kill {container_id}', shell=True)