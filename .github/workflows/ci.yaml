--- conflicted
+++ resolved
@@ -40,13 +40,11 @@
     strategy:
       fail-fast: false
       matrix:
-<<<<<<< HEAD
+
         os: [ubuntu-latest, macos-latest]
         python-version: ['3.11']
-=======
-        os: [ubuntu-latest]
-        python-version: ["3.11"]
->>>>>>> 2881cda4
+        os: [ubuntu-latest]
+        python-version: ["3.11"]
     steps:
       - uses: actions/checkout@v4
       - uses: actions/setup-python@v5
@@ -157,13 +155,11 @@
     strategy:
       fail-fast: false
       matrix:
-<<<<<<< HEAD
         os: [ubuntu-latest, macos-latest]
         python-version: ['3.11']
-=======
-        os: [ubuntu-latest]
-        python-version: ["3.11"]
->>>>>>> 2881cda4
+
+        os: [ubuntu-latest]
+        python-version: ["3.11"]
         torch: [latest]
         include:
           - os: ubuntu-latest
@@ -233,13 +229,11 @@
     strategy:
       fail-fast: false
       matrix:
-<<<<<<< HEAD
         os: [ubuntu-latest, macos-latest]
         python-version: ['3.11']
-=======
-        os: [ubuntu-latest]
-        python-version: ["3.11"]
->>>>>>> 2881cda4
+        os: [ubuntu-latest]
+        python-version: ["3.11"]
+
     defaults:
       run:
         shell: bash -el {0}
