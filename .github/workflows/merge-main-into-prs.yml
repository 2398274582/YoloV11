--- conflicted
+++ resolved
@@ -31,13 +31,8 @@
         run: |
           from github import Github
           import os
-<<<<<<< HEAD
+          import time
           
-          # Authenticate with the GitHub Token
-=======
-          import time
-
->>>>>>> a1e72d3f
           g = Github(os.getenv('GITHUB_TOKEN'))
           repo = g.get_repo(os.getenv('GITHUB_REPOSITORY'))
           
@@ -52,15 +47,11 @@
           
           for pr in repo.get_pulls(state='open', sort='created'):
               try:
-<<<<<<< HEAD
                   # Label PRs as popular for positive reactions
                   reactions = pr.as_issue().get_reactions()
                   if sum([(1 if r.content not in {"-1", "confused"} else 0) for r in reactions]) > 5:
                       pr.set_labels(*("popular",) + tuple(l.name for l in pr.get_labels()))
-                  
-                  # Compare PR head with main to see if it's behind
-                  comparison = repo.compare(pr.base.ref, pr.head.ref)  # ensure correct order of base and head
-=======
+
                   # Get full names for repositories and branches
                   base_repo_name = repo.full_name
                   head_repo_name = pr.head.repo.full_name
@@ -69,7 +60,6 @@
 
                   # Check if PR is behind the default branch
                   comparison = repo.compare(default_branch.commit.sha, pr.head.sha)
->>>>>>> a1e72d3f
                   if comparison.behind_by > 0:
                       print(f"⚠️ PR #{pr.number} ({head_repo_name}:{head_branch_name} -> {base_repo_name}:{base_branch_name}) is behind {default_branch_name} by {comparison.behind_by} commit(s).")
                       
