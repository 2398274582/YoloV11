# Ultralytics YOLO 🚀, AGPL-3.0 license

site_name: Ultralytics YOLOv8 Docs
site_description: Explore Ultralytics YOLOv8, a cutting-edge real-time object detection and image segmentation model for various applications and hardware platforms.
site_url: https://docs.ultralytics.com
site_author: Ultralytics
repo_url: https://github.com/ultralytics/ultralytics
edit_uri: https://github.com/ultralytics/ultralytics/tree/main/docs/en/
repo_name: ultralytics/ultralytics
remote_name: https://github.com/ultralytics/docs
docs_dir: "docs/en/" # where to find the markdown files
site_dir: "site/" # where to publish to

theme:
  name: material
  language: en
  custom_dir: docs/overrides/
  logo: https://github.com/ultralytics/assets/raw/main/logo/Ultralytics_Logotype_Reverse.svg
  favicon: assets/favicon.ico
  icon:
    repo: fontawesome/brands/github
  # font:  # disabled for faster page load times
  #  text: Helvetica
  #  code: Roboto Mono
  palette:
    - media: "(prefers-color-scheme)"
      toggle:
        icon: material/brightness-auto
        name: Switch to light mode
    - media: "(prefers-color-scheme: dark)"
      scheme: slate
      primary: black
      accent: indigo
      toggle:
        icon: material/brightness-4
        name: Switch to system preference
    - media: "(prefers-color-scheme: light)"
      scheme: default
      primary: indigo
      accent: indigo
      toggle:
        icon: material/brightness-7
        name: Switch to dark mode
  features:
    # - announce.dismiss
    - content.action.edit
    - content.code.annotate
    - content.code.copy
    - content.tooltips
    - search.highlight
    - search.share
    - search.suggest
    - toc.follow
    - navigation.top
    - navigation.tabs
    - navigation.tabs.sticky
    - navigation.prune
    - navigation.footer
    - navigation.tracking
    - navigation.instant
    - navigation.instant.progress
    - navigation.indexes
    - navigation.sections # navigation.expand or navigation.sections
    - content.tabs.link # all code tabs change simultaneously

# Customization
copyright: <a href="https://ultralytics.com" target="_blank">© 2024 Ultralytics Inc.</a> All rights reserved.
extra: # version:
  #   provider: mike  #  version drop-down menu
  robots: robots.txt
  analytics:
    provider: google
    property: G-2M5EHKC0BH
  #  alternate: # language drop-down
  #    - name: 🇬🇧 English
  #      link: /
  #      lang: en
  #    - name: 🇨🇳 简体中文
  #      link: /zh/
  #      lang: zh
  #    - name: 🇰🇷 한국어
  #      link: /ko/
  #      lang: ko
  #    - name: 🇯🇵 日本語
  #      link: /ja/
  #      lang: ja
  #    - name: 🇷🇺 Русский
  #      link: /ru/
  #      lang: ru
  #    - name: 🇩🇪 Deutsch
  #      link: /de/
  #      lang: de
  #    - name: 🇫🇷 Français
  #      link: /fr/
  #      lang: fr
  #    - name: 🇪🇸 Español
  #      link: /es/
  #      lang: es
  #    - name: 🇵🇹 Português
  #      link: /pt/
  #      lang: pt
  #    - name: 🇮🇳 हिन्दी
  #      link: /hi/
  #      lang: hi
  #    - name: 🇸🇦 العربية
  #      link: /ar/
  #      lang: ar
  social:
    - icon: fontawesome/brands/github
      link: https://github.com/ultralytics
    - icon: fontawesome/brands/linkedin
      link: https://www.linkedin.com/company/ultralytics/
    - icon: fontawesome/brands/x-twitter
      link: https://twitter.com/ultralytics
    - icon: fontawesome/brands/youtube
      link: https://www.youtube.com/ultralytics
    - icon: fontawesome/brands/docker
      link: https://hub.docker.com/r/ultralytics/ultralytics/
    - icon: fontawesome/brands/python
      link: https://pypi.org/project/ultralytics/
    - icon: fontawesome/brands/discord
      link: https://ultralytics.com/discord

extra_css:
  - stylesheets/style.css
extra_javascript:
  - javascript/extra.js

markdown_extensions:
  - admonition
  - md_in_html
  - tables
  - attr_list
  - def_list
  - pymdownx.critic
  - pymdownx.caret
  - pymdownx.keys
  - pymdownx.mark
  - pymdownx.tilde
  - pymdownx.details
  - pymdownx.superfences
  - pymdownx.inlinehilite
  - pymdownx.highlight:
      anchor_linenums: true
  - pymdownx.snippets:
      base_path: ./
  - pymdownx.emoji:
      emoji_index: !!python/name:material.extensions.emoji.twemoji
      emoji_generator: !!python/name:material.extensions.emoji.to_svg
  - pymdownx.tabbed:
      alternate_style: true

# Primary navigation ---------------------------------------------------------------------------------------------------
nav:
  - Home:
      - Home: index.md
      - Quickstart: quickstart.md
      - Modes:
          - modes/index.md
          - Train: modes/train.md
          - Val: modes/val.md
          - Predict: modes/predict.md
          - Export: modes/export.md
          - Track: modes/track.md
          - Benchmark: modes/benchmark.md
      - Tasks:
          - tasks/index.md
          - Detect: tasks/detect.md
          - Segment: tasks/segment.md
          - Classify: tasks/classify.md
          - Pose: tasks/pose.md
          - OBB: tasks/obb.md
      - Models:
          - models/index.md
      - Datasets:
          - datasets/index.md
      - Guides:
          - guides/index.md
      - NEW 🚀 Explorer:
          - datasets/explorer/index.md
      - Languages:
          - 🇬🇧&nbsp English: https://ultralytics.com/docs/
          - 🇨🇳&nbsp 简体中文: https://docs.ultralytics.com/zh/
          - 🇰🇷&nbsp 한국어: https://docs.ultralytics.com/ko/
          - 🇯🇵&nbsp 日本語: https://docs.ultralytics.com/ja/
          - 🇷🇺&nbsp Русский: https://docs.ultralytics.com/ru/
          - 🇩🇪&nbsp Deutsch: https://docs.ultralytics.com/de/
          - 🇫🇷&nbsp Français: https://docs.ultralytics.com/fr/
          - 🇪🇸&nbsp Español: https://docs.ultralytics.com/es/
          - 🇵🇹&nbsp Português: https://docs.ultralytics.com/pt/
          - 🇮🇳&nbsp हिन्दी: https://docs.ultralytics.com/hi/
          - 🇸🇦&nbsp العربية: https://docs.ultralytics.com/ar/
  - Quickstart:
      - quickstart.md
      - Usage:
          - CLI: usage/cli.md
          - Python: usage/python.md
          - Callbacks: usage/callbacks.md
          - Configuration: usage/cfg.md
          - Simple Utilities: usage/simple-utilities.md
          - Advanced Customization: usage/engine.md
  - Modes:
      - modes/index.md
      - Train: modes/train.md
      - Val: modes/val.md
      - Predict: modes/predict.md
      - Export: modes/export.md
      - Track: modes/track.md
      - Benchmark: modes/benchmark.md
  - Tasks:
      - tasks/index.md
      - Detect: tasks/detect.md
      - Segment: tasks/segment.md
      - Classify: tasks/classify.md
      - Pose: tasks/pose.md
      - OBB: tasks/obb.md
  - Models:
      - models/index.md
      - YOLOv3: models/yolov3.md
      - YOLOv4: models/yolov4.md
      - YOLOv5: models/yolov5.md
      - YOLOv6: models/yolov6.md
      - YOLOv7: models/yolov7.md
      - YOLOv8: models/yolov8.md
      - YOLOv9: models/yolov9.md
      - SAM (Segment Anything Model): models/sam.md
      - MobileSAM (Mobile Segment Anything Model): models/mobile-sam.md
      - FastSAM (Fast Segment Anything Model): models/fast-sam.md
      - YOLO-NAS (Neural Architecture Search): models/yolo-nas.md
      - RT-DETR (Realtime Detection Transformer): models/rtdetr.md
      - YOLO-World (Real-Time Open-Vocabulary Object Detection): models/yolo-world.md
  - Datasets:
      - datasets/index.md
      - NEW 🚀 Explorer:
          - datasets/explorer/index.md
          - Explorer API: datasets/explorer/api.md
          - Explorer Dashboard: datasets/explorer/dashboard.md
          - VOC Exploration Example: datasets/explorer/explorer.ipynb
      - Detection:
          - datasets/detect/index.md
          - Argoverse: datasets/detect/argoverse.md
          - COCO: datasets/detect/coco.md
          - LVIS: datasets/detect/lvis.md
          - COCO8: datasets/detect/coco8.md
          - GlobalWheat2020: datasets/detect/globalwheat2020.md
          - Objects365: datasets/detect/objects365.md
          - OpenImagesV7: datasets/detect/open-images-v7.md
          - SKU-110K: datasets/detect/sku-110k.md
          - VisDrone: datasets/detect/visdrone.md
          - VOC: datasets/detect/voc.md
          - xView: datasets/detect/xview.md
          - Roboflow 100: datasets/detect/roboflow-100.md
          - Brain-tumor: datasets/detect/brain-tumor.md
          - African-wildlife: datasets/detect/african-wildlife.md
      - Segmentation:
          - datasets/segment/index.md
          - COCO: datasets/segment/coco.md
          - COCO8-seg: datasets/segment/coco8-seg.md
          - Crack-seg: datasets/segment/crack-seg.md
          - Carparts-seg: datasets/segment/carparts-seg.md
          - Package-seg: datasets/segment/package-seg.md
      - Pose:
          - datasets/pose/index.md
          - COCO: datasets/pose/coco.md
          - COCO8-pose: datasets/pose/coco8-pose.md
          - Tiger-pose: datasets/pose/tiger-pose.md
      - Classification:
          - datasets/classify/index.md
          - Caltech 101: datasets/classify/caltech101.md
          - Caltech 256: datasets/classify/caltech256.md
          - CIFAR-10: datasets/classify/cifar10.md
          - CIFAR-100: datasets/classify/cifar100.md
          - Fashion-MNIST: datasets/classify/fashion-mnist.md
          - ImageNet: datasets/classify/imagenet.md
          - ImageNet-10: datasets/classify/imagenet10.md
          - Imagenette: datasets/classify/imagenette.md
          - Imagewoof: datasets/classify/imagewoof.md
          - MNIST: datasets/classify/mnist.md
      - Oriented Bounding Boxes (OBB):
          - datasets/obb/index.md
          - DOTAv2: datasets/obb/dota-v2.md
          - DOTA8: datasets/obb/dota8.md
      - Multi-Object Tracking:
          - datasets/track/index.md
  - NEW 🚀 Explorer:
      - datasets/explorer/index.md
      - Explorer API: datasets/explorer/api.md
      - Explorer Dashboard Demo: datasets/explorer/dashboard.md
      - VOC Exploration Example: datasets/explorer/explorer.ipynb
  - Guides:
      - guides/index.md
      - YOLO Common Issues: guides/yolo-common-issues.md
      - YOLO Performance Metrics: guides/yolo-performance-metrics.md
      - YOLO Thread-Safe Inference: guides/yolo-thread-safe-inference.md
      - Model Deployment Options: guides/model-deployment-options.md
      - K-Fold Cross Validation: guides/kfold-cross-validation.md
      - Hyperparameter Tuning: guides/hyperparameter-tuning.md
      - SAHI Tiled Inference: guides/sahi-tiled-inference.md
      - AzureML Quickstart: guides/azureml-quickstart.md
      - Conda Quickstart: guides/conda-quickstart.md
      - Docker Quickstart: guides/docker-quickstart.md
      - Raspberry Pi: guides/raspberry-pi.md
      - NVIDIA Jetson: guides/nvidia-jetson.md
      - Triton Inference Server: guides/triton-inference-server.md
      - Isolating Segmentation Objects: guides/isolating-segmentation-objects.md
      - Edge TPU on Raspberry Pi: guides/coral-edge-tpu-on-raspberry-pi.md
      - Viewing Inference Images in a Terminal: guides/view-results-in-terminal.md
      - OpenVINO Latency vs Throughput modes: guides/optimizing-openvino-latency-vs-throughput-modes.md
      - Real-World Projects:
          - Object Counting: guides/object-counting.md
          - Object Cropping: guides/object-cropping.md
          - Object Blurring: guides/object-blurring.md
          - Workouts Monitoring: guides/workouts-monitoring.md
          - Objects Counting in Regions: guides/region-counting.md
          - Security Alarm System: guides/security-alarm-system.md
          - Heatmaps: guides/heatmaps.md
          - Instance Segmentation with Object Tracking: guides/instance-segmentation-and-tracking.md
          - VisionEye Mapping: guides/vision-eye.md
          - Speed Estimation: guides/speed-estimation.md
          - Distance Calculation: guides/distance-calculation.md
          - Queue Management: guides/queue-management.md
      - YOLOv5:
          - yolov5/index.md
          - Quickstart: yolov5/quickstart_tutorial.md
          - Environments:
              - Amazon Web Services (AWS): yolov5/environments/aws_quickstart_tutorial.md
              - Google Cloud (GCP): yolov5/environments/google_cloud_quickstart_tutorial.md
              - AzureML: yolov5/environments/azureml_quickstart_tutorial.md
              - Docker Image: yolov5/environments/docker_image_quickstart_tutorial.md
          - Tutorials:
              - Train Custom Data: yolov5/tutorials/train_custom_data.md
              - Tips for Best Training Results: yolov5/tutorials/tips_for_best_training_results.md
              - Multi-GPU Training: yolov5/tutorials/multi_gpu_training.md
              - PyTorch Hub: yolov5/tutorials/pytorch_hub_model_loading.md
              - TFLite, ONNX, CoreML, TensorRT Export: yolov5/tutorials/model_export.md
              - NVIDIA Jetson Nano Deployment: yolov5/tutorials/running_on_jetson_nano.md
              - Test-Time Augmentation (TTA): yolov5/tutorials/test_time_augmentation.md
              - Model Ensembling: yolov5/tutorials/model_ensembling.md
              - Pruning/Sparsity Tutorial: yolov5/tutorials/model_pruning_and_sparsity.md
              - Hyperparameter evolution: yolov5/tutorials/hyperparameter_evolution.md
              - Transfer learning with frozen layers: yolov5/tutorials/transfer_learning_with_frozen_layers.md
              - Architecture Summary: yolov5/tutorials/architecture_description.md
              - Roboflow Datasets: yolov5/tutorials/roboflow_datasets_integration.md
              - Neural Magic's DeepSparse: yolov5/tutorials/neural_magic_pruning_quantization.md
              - Comet Logging: yolov5/tutorials/comet_logging_integration.md
              - Clearml Logging: yolov5/tutorials/clearml_logging_integration.md
  - Integrations:
      - integrations/index.md
      - TorchScript: integrations/torchscript.md
      - ONNX: integrations/onnx.md
      - OpenVINO: integrations/openvino.md
      - TensorRT: integrations/tensorrt.md
      - CoreML: integrations/coreml.md
      - TF SavedModel: integrations/tf-savedmodel.md
      - TF GraphDef: integrations/tf-graphdef.md
      - TFLite: integrations/tflite.md
      - TFLite Edge TPU: integrations/edge-tpu.md
      - TF.js: integrations/tfjs.md
      - PaddlePaddle: integrations/paddlepaddle.md
      - NCNN: integrations/ncnn.md
      - Comet ML: integrations/comet.md
      - Ray Tune: integrations/ray-tune.md
      - Roboflow: integrations/roboflow.md
      - MLflow: integrations/mlflow.md
      - ClearML: integrations/clearml.md
      - DVC: integrations/dvc.md
      - Weights & Biases: integrations/weights-biases.md
      - Neural Magic: integrations/neural-magic.md
      - Gradio: integrations/gradio.md
      - TensorBoard: integrations/tensorboard.md
      - Amazon SageMaker: integrations/amazon-sagemaker.md
<<<<<<< HEAD
      - Google Collab: integrations/google-collab.md
=======
      - Paperspace Gradient: integrations/paperspace.md
>>>>>>> 2f3e17d2
  - HUB:
      - Cloud:
          - hub/index.md
          - Quickstart: hub/quickstart.md
          - Datasets: hub/datasets.md
          - Projects: hub/projects.md
          - Models: hub/models.md
          - Cloud Training: hub/cloud-training.md
          - Integrations: hub/integrations.md
          - Inference API: hub/inference-api.md
      - On-Premise:
          - hub/on-premise/index.md
      - App:
          - hub/app/index.md
          - iOS: hub/app/ios.md
          - Android: hub/app/android.md
      - Python SDK:
          - hub/sdk/index.md
          - Quickstart: hub/sdk/quickstart.md
          - Model: hub/sdk/model.md
          - Dataset: hub/sdk/dataset.md
          - Project: hub/sdk/project.md
          - Reference:
              - base:
                  - api_client: hub/sdk/reference/base/api_client.md
                  - auth: hub/sdk/reference/base/auth.md
                  - crud_client: hub/sdk/reference/base/crud_client.md
                  - paginated_list: hub/sdk/reference/base/paginated_list.md
                  - server_clients: hub/sdk/reference/base/server_clients.md
              - helpers:
                  - error_handler: hub/sdk/reference/helpers/error_handler.md
                  - exceptions: hub/sdk/reference/helpers/exceptions.md
                  - logger: hub/sdk/reference/helpers/logger.md
                  - utils: hub/sdk/reference/helpers/utils.md
              - hub_client: hub/sdk/reference/hub_client.md
              - modules:
                  - datasets: hub/sdk/reference/modules/datasets.md
                  - models: hub/sdk/reference/modules/models.md
                  - projects: hub/sdk/reference/modules/projects.md
                  - teams: hub/sdk/reference/modules/teams.md
                  - users: hub/sdk/reference/modules/users.md
      - REST API:
          - hub/api/index.md

  - Reference:
      - cfg:
          - __init__: reference/cfg/__init__.md
      - data:
          - annotator: reference/data/annotator.md
          - augment: reference/data/augment.md
          - base: reference/data/base.md
          - build: reference/data/build.md
          - converter: reference/data/converter.md
          - dataset: reference/data/dataset.md
          - explorer:
              - explorer: reference/data/explorer/explorer.md
              - gui:
                  - dash: reference/data/explorer/gui/dash.md
              - utils: reference/data/explorer/utils.md
          - loaders: reference/data/loaders.md
          - split_dota: reference/data/split_dota.md
          - utils: reference/data/utils.md
      - engine:
          - exporter: reference/engine/exporter.md
          - model: reference/engine/model.md
          - predictor: reference/engine/predictor.md
          - results: reference/engine/results.md
          - trainer: reference/engine/trainer.md
          - tuner: reference/engine/tuner.md
          - validator: reference/engine/validator.md
      - hub:
          - __init__: reference/hub/__init__.md
          - auth: reference/hub/auth.md
          - session: reference/hub/session.md
          - utils: reference/hub/utils.md
      - models:
          - fastsam:
              - model: reference/models/fastsam/model.md
              - predict: reference/models/fastsam/predict.md
              - prompt: reference/models/fastsam/prompt.md
              - utils: reference/models/fastsam/utils.md
              - val: reference/models/fastsam/val.md
          - nas:
              - model: reference/models/nas/model.md
              - predict: reference/models/nas/predict.md
              - val: reference/models/nas/val.md
          - rtdetr:
              - model: reference/models/rtdetr/model.md
              - predict: reference/models/rtdetr/predict.md
              - train: reference/models/rtdetr/train.md
              - val: reference/models/rtdetr/val.md
          - sam:
              - amg: reference/models/sam/amg.md
              - build: reference/models/sam/build.md
              - model: reference/models/sam/model.md
              - modules:
                  - decoders: reference/models/sam/modules/decoders.md
                  - encoders: reference/models/sam/modules/encoders.md
                  - sam: reference/models/sam/modules/sam.md
                  - tiny_encoder: reference/models/sam/modules/tiny_encoder.md
                  - transformer: reference/models/sam/modules/transformer.md
              - predict: reference/models/sam/predict.md
          - utils:
              - loss: reference/models/utils/loss.md
              - ops: reference/models/utils/ops.md
          - yolo:
              - classify:
                  - predict: reference/models/yolo/classify/predict.md
                  - train: reference/models/yolo/classify/train.md
                  - val: reference/models/yolo/classify/val.md
              - detect:
                  - predict: reference/models/yolo/detect/predict.md
                  - train: reference/models/yolo/detect/train.md
                  - val: reference/models/yolo/detect/val.md
              - model: reference/models/yolo/model.md
              - obb:
                  - predict: reference/models/yolo/obb/predict.md
                  - train: reference/models/yolo/obb/train.md
                  - val: reference/models/yolo/obb/val.md
              - pose:
                  - predict: reference/models/yolo/pose/predict.md
                  - train: reference/models/yolo/pose/train.md
                  - val: reference/models/yolo/pose/val.md
              - segment:
                  - predict: reference/models/yolo/segment/predict.md
                  - train: reference/models/yolo/segment/train.md
                  - val: reference/models/yolo/segment/val.md
              - world:
                  - train: reference/models/yolo/world/train.md
                  - train_world: reference/models/yolo/world/train_world.md
      - nn:
          - autobackend: reference/nn/autobackend.md
          - modules:
              - block: reference/nn/modules/block.md
              - conv: reference/nn/modules/conv.md
              - head: reference/nn/modules/head.md
              - transformer: reference/nn/modules/transformer.md
              - utils: reference/nn/modules/utils.md
          - tasks: reference/nn/tasks.md
      - solutions:
          - ai_gym: reference/solutions/ai_gym.md
          - distance_calculation: reference/solutions/distance_calculation.md
          - heatmap: reference/solutions/heatmap.md
          - object_counter: reference/solutions/object_counter.md
          - queue_management: reference/solutions/queue_management.md
          - speed_estimation: reference/solutions/speed_estimation.md
      - trackers:
          - basetrack: reference/trackers/basetrack.md
          - bot_sort: reference/trackers/bot_sort.md
          - byte_tracker: reference/trackers/byte_tracker.md
          - track: reference/trackers/track.md
          - utils:
              - gmc: reference/trackers/utils/gmc.md
              - kalman_filter: reference/trackers/utils/kalman_filter.md
              - matching: reference/trackers/utils/matching.md
      - utils:
          - __init__: reference/utils/__init__.md
          - autobatch: reference/utils/autobatch.md
          - benchmarks: reference/utils/benchmarks.md
          - callbacks:
              - base: reference/utils/callbacks/base.md
              - clearml: reference/utils/callbacks/clearml.md
              - comet: reference/utils/callbacks/comet.md
              - dvc: reference/utils/callbacks/dvc.md
              - hub: reference/utils/callbacks/hub.md
              - mlflow: reference/utils/callbacks/mlflow.md
              - neptune: reference/utils/callbacks/neptune.md
              - raytune: reference/utils/callbacks/raytune.md
              - tensorboard: reference/utils/callbacks/tensorboard.md
              - wb: reference/utils/callbacks/wb.md
          - checks: reference/utils/checks.md
          - dist: reference/utils/dist.md
          - downloads: reference/utils/downloads.md
          - errors: reference/utils/errors.md
          - files: reference/utils/files.md
          - instance: reference/utils/instance.md
          - loss: reference/utils/loss.md
          - metrics: reference/utils/metrics.md
          - ops: reference/utils/ops.md
          - patches: reference/utils/patches.md
          - plotting: reference/utils/plotting.md
          - tal: reference/utils/tal.md
          - torch_utils: reference/utils/torch_utils.md
          - triton: reference/utils/triton.md
          - tuner: reference/utils/tuner.md

  - Help:
      - Help: help/index.md
      - Frequently Asked Questions (FAQ): help/FAQ.md
      - Contributing Guide: help/contributing.md
      - Continuous Integration (CI) Guide: help/CI.md
      - Contributor License Agreement (CLA): help/CLA.md
      - Minimum Reproducible Example (MRE) Guide: help/minimum_reproducible_example.md
      - Code of Conduct: help/code_of_conduct.md
      - Environmental, Health and Safety (EHS) Policy: help/environmental-health-safety.md
      - Security Policy: help/security.md
      - Privacy Policy: help/privacy.md

# Plugins including 301 redirects navigation ---------------------------------------------------------------------------
plugins:
  - search:
      lang: en
  - mkdocstrings:
      enabled: true
      default_handler: python
      handlers:
        python:
          options:
            docstring_style: google
            show_root_heading: true
            show_source: true
  - ultralytics:
      add_desc: False
      add_image: True
      add_authors: True
      add_json_ld: True
      add_share_buttons: True
      default_image: https://github.com/ultralytics/assets/blob/main/yolov8/banner-yolov8.png
  - mkdocs-jupyter
  - redirects:
      redirect_maps:
        callbacks.md: usage/callbacks.md
        cfg.md: usage/cfg.md
        cli.md: usage/cli.md
        config.md: usage/cfg.md
        engine.md: usage/engine.md
        environments/AWS-Quickstart.md: yolov5/environments/aws_quickstart_tutorial.md
        environments/Docker-Quickstart.md: yolov5/environments/docker_image_quickstart_tutorial.md
        environments/GCP-Quickstart.md: yolov5/environments/google_cloud_quickstart_tutorial.md
        FAQ/augmentation.md: yolov5/tutorials/tips_for_best_training_results.md
        package-framework.md: index.md
        package-framework/mock_detector.md: index.md
        predict.md: modes/predict.md
        python.md: usage/python.md
        quick-start.md: quickstart.md
        app.md: hub/app/index.md
        sdk.md: index.md
        hub/inference_api.md: hub/inference-api.md
        usage/hyperparameter_tuning.md: integrations/ray-tune.md
        reference/base_pred.md: reference/engine/predictor.md
        reference/base_trainer.md: reference/engine/trainer.md
        reference/exporter.md: reference/engine/exporter.md
        reference/model.md: reference/engine/model.md
        reference/nn.md: reference/nn/modules/head.md
        reference/ops.md: reference/utils/ops.md
        reference/results.md: reference/engine/results.md
        reference/base_val.md: index.md
        tasks/classification.md: tasks/classify.md
        tasks/detection.md: tasks/detect.md
        tasks/segmentation.md: tasks/segment.md
        tasks/keypoints.md: tasks/pose.md
        tasks/tracking.md: modes/track.md
        SECURITY.md: help/security.md
        tutorials/architecture-summary.md: yolov5/tutorials/architecture_description.md
        tutorials/clearml-logging.md: yolov5/tutorials/clearml_logging_integration.md
        tutorials/comet-logging.md: yolov5/tutorials/comet_logging_integration.md
        tutorials/hyperparameter-evolution.md: yolov5/tutorials/hyperparameter_evolution.md
        tutorials/model-ensembling.md: yolov5/tutorials/model_ensembling.md
        tutorials/multi-gpu-training.md: yolov5/tutorials/multi_gpu_training.md
        tutorials/nvidia-jetson.md: yolov5/tutorials/running_on_jetson_nano.md
        tutorials/pruning-sparsity.md: yolov5/tutorials/model_pruning_and_sparsity.md
        tutorials/pytorch-hub.md: yolov5/tutorials/pytorch_hub_model_loading.md
        tutorials/roboflow.md: yolov5/tutorials/roboflow_datasets_integration.md
        tutorials/test-time-augmentation.md: yolov5/tutorials/test_time_augmentation.md
        tutorials/torchscript-onnx-coreml-export.md: yolov5/tutorials/model_export.md
        tutorials/train-custom-datasets.md: yolov5/tutorials/train_custom_data.md
        tutorials/training-tips-best-results.md: yolov5/tutorials/tips_for_best_training_results.md
        tutorials/transfer-learning-froze-layers.md: yolov5/tutorials/transfer_learning_with_frozen_layers.md
        tutorials/weights-and-biasis-logging.md: yolov5/tutorials/comet_logging_integration.md
        yolov5/pytorch_hub.md: yolov5/tutorials/pytorch_hub_model_loading.md
        yolov5/hyp_evolution.md: yolov5/tutorials/hyperparameter_evolution.md
        yolov5/pruning_sparsity.md: yolov5/tutorials/model_pruning_and_sparsity.md
        yolov5/roboflow.md: yolov5/tutorials/roboflow_datasets_integration.md
        yolov5/comet.md: yolov5/tutorials/comet_logging_integration.md
        yolov5/clearml.md: yolov5/tutorials/clearml_logging_integration.md
        yolov5/tta.md: yolov5/tutorials/test_time_augmentation.md
        yolov5/multi_gpu_training.md: yolov5/tutorials/multi_gpu_training.md
        yolov5/ensemble.md: yolov5/tutorials/model_ensembling.md
        yolov5/jetson_nano.md: yolov5/tutorials/running_on_jetson_nano.md
        yolov5/transfer_learn_frozen.md: yolov5/tutorials/transfer_learning_with_frozen_layers.md
        yolov5/neural_magic.md: yolov5/tutorials/neural_magic_pruning_quantization.md
        yolov5/train_custom_data.md: yolov5/tutorials/train_custom_data.md
        yolov5/architecture.md: yolov5/tutorials/architecture_description.md
        yolov5/export.md: yolov5/tutorials/model_export.md
        yolov5/yolov5_quickstart_tutorial.md: yolov5/quickstart_tutorial.md
        yolov5/tips_for_best_training_results.md: yolov5/tutorials/tips_for_best_training_results.md
        yolov5/tutorials/yolov5_neural_magic_tutorial.md: yolov5/tutorials/neural_magic_pruning_quantization.md
        yolov5/tutorials/model_ensembling_tutorial.md: yolov5/tutorials/model_ensembling.md
        yolov5/tutorials/pytorch_hub_tutorial.md: yolov5/tutorials/pytorch_hub_model_loading.md
        yolov5/tutorials/yolov5_architecture_tutorial.md: yolov5/tutorials/architecture_description.md
        yolov5/tutorials/multi_gpu_training_tutorial.md: yolov5/tutorials/multi_gpu_training.md
        yolov5/tutorials/yolov5_pytorch_hub_tutorial.md: yolov5/tutorials/pytorch_hub_model_loading.md
        yolov5/tutorials/model_export_tutorial.md: yolov5/tutorials/model_export.md
        yolov5/tutorials/jetson_nano_tutorial.md: yolov5/tutorials/running_on_jetson_nano.md
        yolov5/tutorials/yolov5_model_ensembling_tutorial.md: yolov5/tutorials/model_ensembling.md
        yolov5/tutorials/roboflow_integration.md: yolov5/tutorials/roboflow_datasets_integration.md
        yolov5/tutorials/pruning_and_sparsity_tutorial.md: yolov5/tutorials/model_pruning_and_sparsity.md
        yolov5/tutorials/yolov5_transfer_learning_with_frozen_layers_tutorial.md: yolov5/tutorials/transfer_learning_with_frozen_layers.md
        yolov5/tutorials/transfer_learning_with_frozen_layers_tutorial.md: yolov5/tutorials/transfer_learning_with_frozen_layers.md
        yolov5/tutorials/yolov5_model_export_tutorial.md: yolov5/tutorials/model_export.md
        yolov5/tutorials/neural_magic_tutorial.md: yolov5/tutorials/neural_magic_pruning_quantization.md
        yolov5/tutorials/yolov5_clearml_integration_tutorial.md: yolov5/tutorials/clearml_logging_integration.md
        yolov5/tutorials/yolov5_train_custom_data.md: yolov5/tutorials/train_custom_data.md
        yolov5/tutorials/comet_integration_tutorial.md: yolov5/tutorials/comet_logging_integration.md
        yolov5/tutorials/yolov5_pruning_and_sparsity_tutorial.md: yolov5/tutorials/model_pruning_and_sparsity.md
        yolov5/tutorials/yolov5_jetson_nano_tutorial.md: yolov5/tutorials/running_on_jetson_nano.md
        yolov5/tutorials/yolov5_roboflow_integration.md: yolov5/tutorials/roboflow_datasets_integration.md
        yolov5/tutorials/hyperparameter_evolution_tutorial.md: yolov5/tutorials/hyperparameter_evolution.md
        yolov5/tutorials/yolov5_hyperparameter_evolution_tutorial.md: yolov5/tutorials/hyperparameter_evolution.md
        yolov5/tutorials/clearml_integration_tutorial.md: yolov5/tutorials/clearml_logging_integration.md
        yolov5/tutorials/test_time_augmentation_tutorial.md: yolov5/tutorials/test_time_augmentation.md
        yolov5/tutorials/yolov5_test_time_augmentation_tutorial.md: yolov5/tutorials/test_time_augmentation.md
        yolov5/environments/yolov5_amazon_web_services_quickstart_tutorial.md: yolov5/environments/aws_quickstart_tutorial.md
        yolov5/environments/yolov5_google_cloud_platform_quickstart_tutorial.md: yolov5/environments/google_cloud_quickstart_tutorial.md
        yolov5/environments/yolov5_docker_image_quickstart_tutorial.md: yolov5/environments/docker_image_quickstart_tutorial.md<|MERGE_RESOLUTION|>--- conflicted
+++ resolved
@@ -369,11 +369,8 @@
       - Gradio: integrations/gradio.md
       - TensorBoard: integrations/tensorboard.md
       - Amazon SageMaker: integrations/amazon-sagemaker.md
-<<<<<<< HEAD
+      - Paperspace Gradient: integrations/paperspace.md
       - Google Collab: integrations/google-collab.md
-=======
-      - Paperspace Gradient: integrations/paperspace.md
->>>>>>> 2f3e17d2
   - HUB:
       - Cloud:
           - hub/index.md
